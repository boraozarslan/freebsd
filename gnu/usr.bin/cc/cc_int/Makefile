--- conflicted
+++ resolved
@@ -98,10 +98,7 @@
 toplev.o:	toplev.c
 	${CC} ${CFLAGS} -DTARGET_NAME=\"${GCC_TARGET}\" -c ${.IMPSRC}
 
-<<<<<<< HEAD
-=======
 # make sure we don't find .o's in ../cc_tools/
->>>>>>> 85823a3b
 CLEANFILES+= ${OBJS-all}
 
 .include <bsd.lib.mk>