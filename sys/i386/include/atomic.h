/*-
 * Copyright (c) 1998 Doug Rabson
 * All rights reserved.
 *
 * Redistribution and use in source and binary forms, with or without
 * modification, are permitted provided that the following conditions
 * are met:
 * 1. Redistributions of source code must retain the above copyright
 *    notice, this list of conditions and the following disclaimer.
 * 2. Redistributions in binary form must reproduce the above copyright
 *    notice, this list of conditions and the following disclaimer in the
 *    documentation and/or other materials provided with the distribution.
 *
 * THIS SOFTWARE IS PROVIDED BY THE AUTHOR AND CONTRIBUTORS ``AS IS'' AND
 * ANY EXPRESS OR IMPLIED WARRANTIES, INCLUDING, BUT NOT LIMITED TO, THE
 * IMPLIED WARRANTIES OF MERCHANTABILITY AND FITNESS FOR A PARTICULAR PURPOSE
 * ARE DISCLAIMED.  IN NO EVENT SHALL THE AUTHOR OR CONTRIBUTORS BE LIABLE
 * FOR ANY DIRECT, INDIRECT, INCIDENTAL, SPECIAL, EXEMPLARY, OR CONSEQUENTIAL
 * DAMAGES (INCLUDING, BUT NOT LIMITED TO, PROCUREMENT OF SUBSTITUTE GOODS
 * OR SERVICES; LOSS OF USE, DATA, OR PROFITS; OR BUSINESS INTERRUPTION)
 * HOWEVER CAUSED AND ON ANY THEORY OF LIABILITY, WHETHER IN CONTRACT, STRICT
 * LIABILITY, OR TORT (INCLUDING NEGLIGENCE OR OTHERWISE) ARISING IN ANY WAY
 * OUT OF THE USE OF THIS SOFTWARE, EVEN IF ADVISED OF THE POSSIBILITY OF
 * SUCH DAMAGE.
 *
 * $FreeBSD$
 */
#ifndef _MACHINE_ATOMIC_H_
#define	_MACHINE_ATOMIC_H_

#ifndef _SYS_CDEFS_H_
#error this file needs sys/cdefs.h as a prerequisite
#endif

#define	mb()	__asm __volatile("lock; addl $0,(%%esp)" : : : "memory")
#define	wmb()	__asm __volatile("lock; addl $0,(%%esp)" : : : "memory")
#define	rmb()	__asm __volatile("lock; addl $0,(%%esp)" : : : "memory")

/*
 * Various simple operations on memory, each of which is atomic in the
 * presence of interrupts and multiple processors.
 *
 * atomic_set_char(P, V)	(*(u_char *)(P) |= (V))
 * atomic_clear_char(P, V)	(*(u_char *)(P) &= ~(V))
 * atomic_add_char(P, V)	(*(u_char *)(P) += (V))
 * atomic_subtract_char(P, V)	(*(u_char *)(P) -= (V))
 *
 * atomic_set_short(P, V)	(*(u_short *)(P) |= (V))
 * atomic_clear_short(P, V)	(*(u_short *)(P) &= ~(V))
 * atomic_add_short(P, V)	(*(u_short *)(P) += (V))
 * atomic_subtract_short(P, V)	(*(u_short *)(P) -= (V))
 *
 * atomic_set_int(P, V)		(*(u_int *)(P) |= (V))
 * atomic_clear_int(P, V)	(*(u_int *)(P) &= ~(V))
 * atomic_add_int(P, V)		(*(u_int *)(P) += (V))
 * atomic_subtract_int(P, V)	(*(u_int *)(P) -= (V))
 * atomic_readandclear_int(P)	(return (*(u_int *)(P)); *(u_int *)(P) = 0;)
 *
 * atomic_set_long(P, V)	(*(u_long *)(P) |= (V))
 * atomic_clear_long(P, V)	(*(u_long *)(P) &= ~(V))
 * atomic_add_long(P, V)	(*(u_long *)(P) += (V))
 * atomic_subtract_long(P, V)	(*(u_long *)(P) -= (V))
 * atomic_readandclear_long(P)	(return (*(u_long *)(P)); *(u_long *)(P) = 0;)
 */

/*
 * The above functions are expanded inline in the statically-linked
 * kernel.  Lock prefixes are generated if an SMP kernel is being
 * built.
 *
 * Kernel modules call real functions which are built into the kernel.
 * This allows kernel modules to be portable between UP and SMP systems.
 */
#if defined(KLD_MODULE) || !defined(__GNUCLIKE_ASM)
#define	ATOMIC_ASM(NAME, TYPE, OP, CONS, V)			\
void atomic_##NAME##_##TYPE(volatile u_##TYPE *p, u_##TYPE v);	\
void atomic_##NAME##_barr_##TYPE(volatile u_##TYPE *p, u_##TYPE v)

int	atomic_cmpset_int(volatile u_int *dst, u_int expect, u_int src);
u_int	atomic_fetchadd_int(volatile u_int *p, u_int v);

#define	ATOMIC_STORE_LOAD(TYPE, LOP, SOP)			\
u_##TYPE	atomic_load_acq_##TYPE(volatile u_##TYPE *p);	\
void		atomic_store_rel_##TYPE(volatile u_##TYPE *p, u_##TYPE v)

#else /* !KLD_MODULE && __GNUCLIKE_ASM */

/*
 * For userland, always use lock prefixes so that the binaries will run
 * on both SMP and !SMP systems.
 */
#if defined(SMP) || !defined(_KERNEL)
#define	MPLOCKED	"lock ; "
#else
#define	MPLOCKED
#endif

/*
 * The assembly is volatilized to avoid code chunk removal by the compiler.
 * GCC aggressively reorders operations and memory clobbering is necessary
 * in order to avoid that for memory barriers.
 */
#define	ATOMIC_ASM(NAME, TYPE, OP, CONS, V)		\
static __inline void					\
atomic_##NAME##_##TYPE(volatile u_##TYPE *p, u_##TYPE v)\
{							\
	__asm __volatile(MPLOCKED OP			\
	: "=m" (*p)					\
	: CONS (V), "m" (*p)				\
	: "cc");					\
}							\
							\
static __inline void					\
atomic_##NAME##_barr_##TYPE(volatile u_##TYPE *p, u_##TYPE v)\
{							\
	__asm __volatile(MPLOCKED OP			\
	: "=m" (*p)					\
	: CONS (V), "m" (*p)				\
	: "memory", "cc");				\
}							\
struct __hack

#if defined(_KERNEL) && !defined(WANT_FUNCTIONS)

/* I486 does not support SMP or CMPXCHG8B. */
static __inline uint64_t
atomic_load_acq_64_i386(volatile uint64_t *p)
{
	volatile uint32_t *high, *low;
	uint64_t res;

	low = (volatile uint32_t *)p;
	high = (volatile uint32_t *)p + 1;
	__asm __volatile(
	"	pushfl ;		"
	"	cli ;			"
	"	movl %1,%%eax ;		"
	"	movl %2,%%edx ;		"
	"	popfl"
	: "=&A" (res)			/* 0 */
	: "m" (*low),			/* 1 */
	  "m" (*high)			/* 2 */
	: "memory");

	return (res);
}

static __inline void
atomic_store_rel_64_i386(volatile uint64_t *p, uint64_t v)
{
	volatile uint32_t *high, *low;

	low = (volatile uint32_t *)p;
	high = (volatile uint32_t *)p + 1;
	__asm __volatile(
	"	pushfl ;		"
	"	cli ;			"
	"	movl %%eax,%0 ;		"
	"	movl %%edx,%1 ;		"
	"	popfl"
	: "=m" (*low),			/* 0 */
	  "=m" (*high)			/* 1 */
	: "A" (v)			/* 2 */
	: "memory");
}

static __inline uint64_t
atomic_load_acq_64_i586(volatile uint64_t *p)
{
	uint64_t res;

	__asm __volatile(
	"	movl %%ebx,%%eax ;	"
	"	movl %%ecx,%%edx ;	"
	"	" MPLOCKED "		"
	"	cmpxchg8b %2"
	: "=&A" (res),			/* 0 */
	  "=m" (*p)			/* 1 */
	: "m" (*p)			/* 2 */
	: "memory", "cc");

	return (res);
}

static __inline void
atomic_store_rel_64_i586(volatile uint64_t *p, uint64_t v)
{

	__asm __volatile(
	"	movl %%eax,%%ebx ;	"
	"	movl %%edx,%%ecx ;	"
	"1:				"
	"	" MPLOCKED "		"
	"	cmpxchg8b %2 ;		"
	"	jne 1b"
	: "=m" (*p),			/* 0 */
	  "+A" (v)			/* 1 */
	: "m" (*p)			/* 2 */
	: "ebx", "ecx", "memory", "cc");
}

#endif /* _KERNEL && !WANT_FUNCTIONS */

/*
 * Atomic compare and set, used by the mutex functions
 *
 * if (*dst == expect) *dst = src (all 32 bit words)
 *
 * Returns 0 on failure, non-zero on success
 */

#ifdef CPU_DISABLE_CMPXCHG

static __inline int
atomic_cmpset_int(volatile u_int *dst, u_int expect, u_int src)
{
	u_char res;

	__asm __volatile(
	"	pushfl ;		"
	"	cli ;			"
	"	cmpl	%3,%4 ;		"
	"	jne	1f ;		"
	"	movl	%2,%1 ;		"
	"1:				"
	"       sete	%0 ;		"
	"	popfl ;			"
	"# atomic_cmpset_int"
	: "=q" (res),			/* 0 */
	  "=m" (*dst)			/* 1 */
	: "r" (src),			/* 2 */
	  "r" (expect),			/* 3 */
	  "m" (*dst)			/* 4 */
	: "memory");

	return (res);
}

#else /* !CPU_DISABLE_CMPXCHG */

static __inline int
atomic_cmpset_int(volatile u_int *dst, u_int expect, u_int src)
{
	u_char res;

	__asm __volatile(
	"	" MPLOCKED "		"
	"	cmpxchgl %2,%1 ;	"
	"       sete	%0 ;		"
	"1:				"
	"# atomic_cmpset_int"
	: "=a" (res),			/* 0 */
	  "=m" (*dst)			/* 1 */
	: "r" (src),			/* 2 */
	  "a" (expect),			/* 3 */
	  "m" (*dst)			/* 4 */
	: "memory", "cc");

	return (res);
}

#endif /* CPU_DISABLE_CMPXCHG */

/*
 * Atomically add the value of v to the integer pointed to by p and return
 * the previous value of *p.
 */
static __inline u_int
atomic_fetchadd_int(volatile u_int *p, u_int v)
{

	__asm __volatile(
	"	" MPLOCKED "		"
	"	xaddl	%0, %1 ;	"
	"# atomic_fetchadd_int"
	: "+r" (v),			/* 0 (result) */
	  "=m" (*p)			/* 1 */
	: "m" (*p)			/* 2 */
	: "cc");
	return (v);
}

<<<<<<< HEAD
=======
/*
 * We assume that a = b will do atomic loads and stores.  Due to the
 * IA32 memory model, a simple store guarantees release semantics.
 *
 * However, loads may pass stores, so for atomic_load_acq we have to
 * ensure a Store/Load barrier to do the load in SMP kernels.  We use
 * "lock cmpxchg" as recommended by the AMD Software Optimization
 * Guide, and not mfence.  For UP kernels, however, the cache of the
 * single processor is always consistent, so we only need to take care
 * of the compiler.
 */
#define	ATOMIC_STORE(TYPE)				\
static __inline void					\
atomic_store_rel_##TYPE(volatile u_##TYPE *p, u_##TYPE v)\
{							\
	__compiler_membar();				\
	*p = v;						\
}							\
struct __hack

>>>>>>> 85823a3b
#if defined(_KERNEL) && !defined(SMP)

/*
 * We assume that a = b will do atomic loads and stores.  However, on a
 * PentiumPro or higher, reads may pass writes, so for that case we have
 * to use a serializing instruction (i.e. with LOCK) to do the load in
 * SMP kernels.  For UP kernels, however, the cache of the single processor
 * is always consistent, so we only need to take care of compiler.
 */
#define	ATOMIC_STORE_LOAD(TYPE, LOP, SOP)		\
static __inline u_##TYPE				\
atomic_load_acq_##TYPE(volatile u_##TYPE *p)		\
{							\
	u_##TYPE tmp;					\
							\
	tmp = *p;					\
	__compiler_membar();				\
	return (tmp);					\
}							\
							\
static __inline void					\
atomic_store_rel_##TYPE(volatile u_##TYPE *p, u_##TYPE v)\
{							\
	__asm __volatile("" : : : "memory");		\
	*p = v;						\
}							\
struct __hack

#else /* !(_KERNEL && !SMP) */

#define	ATOMIC_STORE_LOAD(TYPE, LOP, SOP)		\
static __inline u_##TYPE				\
atomic_load_acq_##TYPE(volatile u_##TYPE *p)		\
{							\
	u_##TYPE res;					\
							\
	__asm __volatile(MPLOCKED LOP			\
	: "=a" (res),			/* 0 */		\
	  "=m" (*p)			/* 1 */		\
	: "m" (*p)			/* 2 */		\
	: "memory", "cc");				\
							\
	return (res);					\
}							\
							\
/*							\
 * The XCHG instruction asserts LOCK automagically.	\
 */							\
static __inline void					\
atomic_store_rel_##TYPE(volatile u_##TYPE *p, u_##TYPE v)\
{							\
	__asm __volatile(SOP				\
	: "=m" (*p),			/* 0 */		\
	  "+r" (v)			/* 1 */		\
	: "m" (*p)			/* 2 */		\
	: "memory");					\
}							\
struct __hack

#endif /* _KERNEL && !SMP */

#endif /* KLD_MODULE || !__GNUCLIKE_ASM */

ATOMIC_ASM(set,	     char,  "orb %b1,%0",  "iq",  v);
ATOMIC_ASM(clear,    char,  "andb %b1,%0", "iq", ~v);
ATOMIC_ASM(add,	     char,  "addb %b1,%0", "iq",  v);
ATOMIC_ASM(subtract, char,  "subb %b1,%0", "iq",  v);

ATOMIC_ASM(set,	     short, "orw %w1,%0",  "ir",  v);
ATOMIC_ASM(clear,    short, "andw %w1,%0", "ir", ~v);
ATOMIC_ASM(add,	     short, "addw %w1,%0", "ir",  v);
ATOMIC_ASM(subtract, short, "subw %w1,%0", "ir",  v);

ATOMIC_ASM(set,	     int,   "orl %1,%0",   "ir",  v);
ATOMIC_ASM(clear,    int,   "andl %1,%0",  "ir", ~v);
ATOMIC_ASM(add,	     int,   "addl %1,%0",  "ir",  v);
ATOMIC_ASM(subtract, int,   "subl %1,%0",  "ir",  v);

ATOMIC_ASM(set,	     long,  "orl %1,%0",   "ir",  v);
ATOMIC_ASM(clear,    long,  "andl %1,%0",  "ir", ~v);
ATOMIC_ASM(add,	     long,  "addl %1,%0",  "ir",  v);
ATOMIC_ASM(subtract, long,  "subl %1,%0",  "ir",  v);

ATOMIC_STORE_LOAD(char,	"cmpxchgb %b0,%1", "xchgb %b1,%0");
ATOMIC_STORE_LOAD(short,"cmpxchgw %w0,%1", "xchgw %w1,%0");
ATOMIC_STORE_LOAD(int,	"cmpxchgl %0,%1",  "xchgl %1,%0");
ATOMIC_STORE_LOAD(long,	"cmpxchgl %0,%1",  "xchgl %1,%0");

#undef ATOMIC_ASM
#undef ATOMIC_STORE_LOAD

#ifndef WANT_FUNCTIONS

#ifdef _KERNEL
extern uint64_t (*atomic_load_acq_64)(volatile uint64_t *);
extern void (*atomic_store_rel_64)(volatile uint64_t *, uint64_t);
#endif

static __inline int
atomic_cmpset_long(volatile u_long *dst, u_long expect, u_long src)
{

	return (atomic_cmpset_int((volatile u_int *)dst, (u_int)expect,
	    (u_int)src));
}

static __inline u_long
atomic_fetchadd_long(volatile u_long *p, u_long v)
{

	return (atomic_fetchadd_int((volatile u_int *)p, (u_int)v));
}

/* Read the current value and store a zero in the destination. */
#ifdef __GNUCLIKE_ASM

static __inline u_int
atomic_readandclear_int(volatile u_int *addr)
{
	u_int res;

	res = 0;
	__asm __volatile(
	"	xchgl	%1,%0 ;		"
	"# atomic_readandclear_int"
	: "+r" (res),			/* 0 */
	  "=m" (*addr)			/* 1 */
	: "m" (*addr));

	return (res);
}

static __inline u_long
atomic_readandclear_long(volatile u_long *addr)
{
	u_long res;

	res = 0;
	__asm __volatile(
	"	xchgl	%1,%0 ;		"
	"# atomic_readandclear_long"
	: "+r" (res),			/* 0 */
	  "=m" (*addr)			/* 1 */
	: "m" (*addr));

	return (res);
}

#else /* !__GNUCLIKE_ASM */

u_int	atomic_readandclear_int(volatile u_int *addr);
u_long	atomic_readandclear_long(volatile u_long *addr);

#endif /* __GNUCLIKE_ASM */

#define	atomic_set_acq_char		atomic_set_barr_char
#define	atomic_set_rel_char		atomic_set_barr_char
#define	atomic_clear_acq_char		atomic_clear_barr_char
#define	atomic_clear_rel_char		atomic_clear_barr_char
#define	atomic_add_acq_char		atomic_add_barr_char
#define	atomic_add_rel_char		atomic_add_barr_char
#define	atomic_subtract_acq_char	atomic_subtract_barr_char
#define	atomic_subtract_rel_char	atomic_subtract_barr_char

#define	atomic_set_acq_short		atomic_set_barr_short
#define	atomic_set_rel_short		atomic_set_barr_short
#define	atomic_clear_acq_short		atomic_clear_barr_short
#define	atomic_clear_rel_short		atomic_clear_barr_short
#define	atomic_add_acq_short		atomic_add_barr_short
#define	atomic_add_rel_short		atomic_add_barr_short
#define	atomic_subtract_acq_short	atomic_subtract_barr_short
#define	atomic_subtract_rel_short	atomic_subtract_barr_short

#define	atomic_set_acq_int		atomic_set_barr_int
#define	atomic_set_rel_int		atomic_set_barr_int
#define	atomic_clear_acq_int		atomic_clear_barr_int
#define	atomic_clear_rel_int		atomic_clear_barr_int
#define	atomic_add_acq_int		atomic_add_barr_int
#define	atomic_add_rel_int		atomic_add_barr_int
#define	atomic_subtract_acq_int		atomic_subtract_barr_int
#define	atomic_subtract_rel_int		atomic_subtract_barr_int
#define	atomic_cmpset_acq_int		atomic_cmpset_int
#define	atomic_cmpset_rel_int		atomic_cmpset_int

#define	atomic_set_acq_long		atomic_set_barr_long
#define	atomic_set_rel_long		atomic_set_barr_long
#define	atomic_clear_acq_long		atomic_clear_barr_long
#define	atomic_clear_rel_long		atomic_clear_barr_long
#define	atomic_add_acq_long		atomic_add_barr_long
#define	atomic_add_rel_long		atomic_add_barr_long
#define	atomic_subtract_acq_long	atomic_subtract_barr_long
#define	atomic_subtract_rel_long	atomic_subtract_barr_long
#define	atomic_cmpset_acq_long		atomic_cmpset_long
#define	atomic_cmpset_rel_long		atomic_cmpset_long

/* Operations on 8-bit bytes. */
#define	atomic_set_8		atomic_set_char
#define	atomic_set_acq_8	atomic_set_acq_char
#define	atomic_set_rel_8	atomic_set_rel_char
#define	atomic_clear_8		atomic_clear_char
#define	atomic_clear_acq_8	atomic_clear_acq_char
#define	atomic_clear_rel_8	atomic_clear_rel_char
#define	atomic_add_8		atomic_add_char
#define	atomic_add_acq_8	atomic_add_acq_char
#define	atomic_add_rel_8	atomic_add_rel_char
#define	atomic_subtract_8	atomic_subtract_char
#define	atomic_subtract_acq_8	atomic_subtract_acq_char
#define	atomic_subtract_rel_8	atomic_subtract_rel_char
#define	atomic_load_acq_8	atomic_load_acq_char
#define	atomic_store_rel_8	atomic_store_rel_char

/* Operations on 16-bit words. */
#define	atomic_set_16		atomic_set_short
#define	atomic_set_acq_16	atomic_set_acq_short
#define	atomic_set_rel_16	atomic_set_rel_short
#define	atomic_clear_16		atomic_clear_short
#define	atomic_clear_acq_16	atomic_clear_acq_short
#define	atomic_clear_rel_16	atomic_clear_rel_short
#define	atomic_add_16		atomic_add_short
#define	atomic_add_acq_16	atomic_add_acq_short
#define	atomic_add_rel_16	atomic_add_rel_short
#define	atomic_subtract_16	atomic_subtract_short
#define	atomic_subtract_acq_16	atomic_subtract_acq_short
#define	atomic_subtract_rel_16	atomic_subtract_rel_short
#define	atomic_load_acq_16	atomic_load_acq_short
#define	atomic_store_rel_16	atomic_store_rel_short

/* Operations on 32-bit double words. */
#define	atomic_set_32		atomic_set_int
#define	atomic_set_acq_32	atomic_set_acq_int
#define	atomic_set_rel_32	atomic_set_rel_int
#define	atomic_clear_32		atomic_clear_int
#define	atomic_clear_acq_32	atomic_clear_acq_int
#define	atomic_clear_rel_32	atomic_clear_rel_int
#define	atomic_add_32		atomic_add_int
#define	atomic_add_acq_32	atomic_add_acq_int
#define	atomic_add_rel_32	atomic_add_rel_int
#define	atomic_subtract_32	atomic_subtract_int
#define	atomic_subtract_acq_32	atomic_subtract_acq_int
#define	atomic_subtract_rel_32	atomic_subtract_rel_int
#define	atomic_load_acq_32	atomic_load_acq_int
#define	atomic_store_rel_32	atomic_store_rel_int
#define	atomic_cmpset_32	atomic_cmpset_int
#define	atomic_cmpset_acq_32	atomic_cmpset_acq_int
#define	atomic_cmpset_rel_32	atomic_cmpset_rel_int
#define	atomic_readandclear_32	atomic_readandclear_int
#define	atomic_fetchadd_32	atomic_fetchadd_int

/* Operations on pointers. */
#define	atomic_set_ptr(p, v) \
	atomic_set_int((volatile u_int *)(p), (u_int)(v))
#define	atomic_set_acq_ptr(p, v) \
	atomic_set_acq_int((volatile u_int *)(p), (u_int)(v))
#define	atomic_set_rel_ptr(p, v) \
	atomic_set_rel_int((volatile u_int *)(p), (u_int)(v))
#define	atomic_clear_ptr(p, v) \
	atomic_clear_int((volatile u_int *)(p), (u_int)(v))
#define	atomic_clear_acq_ptr(p, v) \
	atomic_clear_acq_int((volatile u_int *)(p), (u_int)(v))
#define	atomic_clear_rel_ptr(p, v) \
	atomic_clear_rel_int((volatile u_int *)(p), (u_int)(v))
#define	atomic_add_ptr(p, v) \
	atomic_add_int((volatile u_int *)(p), (u_int)(v))
#define	atomic_add_acq_ptr(p, v) \
	atomic_add_acq_int((volatile u_int *)(p), (u_int)(v))
#define	atomic_add_rel_ptr(p, v) \
	atomic_add_rel_int((volatile u_int *)(p), (u_int)(v))
#define	atomic_subtract_ptr(p, v) \
	atomic_subtract_int((volatile u_int *)(p), (u_int)(v))
#define	atomic_subtract_acq_ptr(p, v) \
	atomic_subtract_acq_int((volatile u_int *)(p), (u_int)(v))
#define	atomic_subtract_rel_ptr(p, v) \
	atomic_subtract_rel_int((volatile u_int *)(p), (u_int)(v))
#define	atomic_load_acq_ptr(p) \
	atomic_load_acq_int((volatile u_int *)(p))
#define	atomic_store_rel_ptr(p, v) \
	atomic_store_rel_int((volatile u_int *)(p), (v))
#define	atomic_cmpset_ptr(dst, old, new) \
	atomic_cmpset_int((volatile u_int *)(dst), (u_int)(old), (u_int)(new))
#define	atomic_cmpset_acq_ptr(dst, old, new) \
	atomic_cmpset_acq_int((volatile u_int *)(dst), (u_int)(old), \
	    (u_int)(new))
#define	atomic_cmpset_rel_ptr(dst, old, new) \
	atomic_cmpset_rel_int((volatile u_int *)(dst), (u_int)(old), \
	    (u_int)(new))
#define	atomic_readandclear_ptr(p) \
	atomic_readandclear_int((volatile u_int *)(p))

#endif /* !WANT_FUNCTIONS */

#endif /* !_MACHINE_ATOMIC_H_ */<|MERGE_RESOLUTION|>--- conflicted
+++ resolved
@@ -32,9 +32,9 @@
 #error this file needs sys/cdefs.h as a prerequisite
 #endif
 
-#define	mb()	__asm __volatile("lock; addl $0,(%%esp)" : : : "memory")
-#define	wmb()	__asm __volatile("lock; addl $0,(%%esp)" : : : "memory")
-#define	rmb()	__asm __volatile("lock; addl $0,(%%esp)" : : : "memory")
+#define	mb()	__asm __volatile("lock; addl $0,(%%esp)" : : : "memory", "cc")
+#define	wmb()	__asm __volatile("lock; addl $0,(%%esp)" : : : "memory", "cc")
+#define	rmb()	__asm __volatile("lock; addl $0,(%%esp)" : : : "memory", "cc")
 
 /*
  * Various simple operations on memory, each of which is atomic in the
@@ -79,8 +79,9 @@
 int	atomic_cmpset_int(volatile u_int *dst, u_int expect, u_int src);
 u_int	atomic_fetchadd_int(volatile u_int *p, u_int v);
 
-#define	ATOMIC_STORE_LOAD(TYPE, LOP, SOP)			\
-u_##TYPE	atomic_load_acq_##TYPE(volatile u_##TYPE *p);	\
+#define	ATOMIC_LOAD(TYPE, LOP)					\
+u_##TYPE	atomic_load_acq_##TYPE(volatile u_##TYPE *p)
+#define	ATOMIC_STORE(TYPE)					\
 void		atomic_store_rel_##TYPE(volatile u_##TYPE *p, u_##TYPE v)
 
 #else /* !KLD_MODULE && __GNUCLIKE_ASM */
@@ -280,8 +281,6 @@
 	return (v);
 }
 
-<<<<<<< HEAD
-=======
 /*
  * We assume that a = b will do atomic loads and stores.  Due to the
  * IA32 memory model, a simple store guarantees release semantics.
@@ -302,17 +301,9 @@
 }							\
 struct __hack
 
->>>>>>> 85823a3b
 #if defined(_KERNEL) && !defined(SMP)
 
-/*
- * We assume that a = b will do atomic loads and stores.  However, on a
- * PentiumPro or higher, reads may pass writes, so for that case we have
- * to use a serializing instruction (i.e. with LOCK) to do the load in
- * SMP kernels.  For UP kernels, however, the cache of the single processor
- * is always consistent, so we only need to take care of compiler.
- */
-#define	ATOMIC_STORE_LOAD(TYPE, LOP, SOP)		\
+#define	ATOMIC_LOAD(TYPE, LOP)				\
 static __inline u_##TYPE				\
 atomic_load_acq_##TYPE(volatile u_##TYPE *p)		\
 {							\
@@ -322,18 +313,11 @@
 	__compiler_membar();				\
 	return (tmp);					\
 }							\
-							\
-static __inline void					\
-atomic_store_rel_##TYPE(volatile u_##TYPE *p, u_##TYPE v)\
-{							\
-	__asm __volatile("" : : : "memory");		\
-	*p = v;						\
-}							\
 struct __hack
 
 #else /* !(_KERNEL && !SMP) */
 
-#define	ATOMIC_STORE_LOAD(TYPE, LOP, SOP)		\
+#define	ATOMIC_LOAD(TYPE, LOP)				\
 static __inline u_##TYPE				\
 atomic_load_acq_##TYPE(volatile u_##TYPE *p)		\
 {							\
@@ -347,19 +331,6 @@
 							\
 	return (res);					\
 }							\
-							\
-/*							\
- * The XCHG instruction asserts LOCK automagically.	\
- */							\
-static __inline void					\
-atomic_store_rel_##TYPE(volatile u_##TYPE *p, u_##TYPE v)\
-{							\
-	__asm __volatile(SOP				\
-	: "=m" (*p),			/* 0 */		\
-	  "+r" (v)			/* 1 */		\
-	: "m" (*p)			/* 2 */		\
-	: "memory");					\
-}							\
 struct __hack
 
 #endif /* _KERNEL && !SMP */
@@ -386,13 +357,19 @@
 ATOMIC_ASM(add,	     long,  "addl %1,%0",  "ir",  v);
 ATOMIC_ASM(subtract, long,  "subl %1,%0",  "ir",  v);
 
-ATOMIC_STORE_LOAD(char,	"cmpxchgb %b0,%1", "xchgb %b1,%0");
-ATOMIC_STORE_LOAD(short,"cmpxchgw %w0,%1", "xchgw %w1,%0");
-ATOMIC_STORE_LOAD(int,	"cmpxchgl %0,%1",  "xchgl %1,%0");
-ATOMIC_STORE_LOAD(long,	"cmpxchgl %0,%1",  "xchgl %1,%0");
+ATOMIC_LOAD(char,  "cmpxchgb %b0,%1");
+ATOMIC_LOAD(short, "cmpxchgw %w0,%1");
+ATOMIC_LOAD(int,   "cmpxchgl %0,%1");
+ATOMIC_LOAD(long,  "cmpxchgl %0,%1");
+
+ATOMIC_STORE(char);
+ATOMIC_STORE(short);
+ATOMIC_STORE(int);
+ATOMIC_STORE(long);
 
 #undef ATOMIC_ASM
-#undef ATOMIC_STORE_LOAD
+#undef ATOMIC_LOAD
+#undef ATOMIC_STORE
 
 #ifndef WANT_FUNCTIONS
 
