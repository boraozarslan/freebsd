# $FreeBSD$

LIB=	efi
INTERNALLIB=

<<<<<<< HEAD
SRCS=	delay.c efi_console.c efinet.c efipart.c efisimplefs.c errno.c \
	handles.c libefi.c time.c
.PATH:	${.CURDIR}/../../i386/libi386
SRCS+= nullconsole.c comconsole.c
=======
SRCS=	delay.c efi_console.c efinet.c efipart.c errno.c handles.c \
	libefi.c time.c
>>>>>>> 0a348b9a

.if ${MACHINE_ARCH} == "amd64"
CFLAGS+= -fPIC -mno-red-zone
.endif
.if ${MACHINE_CPUARCH} == "arm64"
CFLAGS+=	-mgeneral-regs-only
.endif
CFLAGS+= -I${.CURDIR}/../include
CFLAGS+= -I${.CURDIR}/../include/${MACHINE_CPUARCH}
CFLAGS+= -I${.CURDIR}/../../../../lib/libstand

# Pick up the bootstrap header for some interface items
CFLAGS+= -I${.CURDIR}/../../common

# Handle FreeBSD specific %b and %D printf format specifiers
CFLAGS+= ${FORMAT_EXTENSIONS}

.include <bsd.lib.mk><|MERGE_RESOLUTION|>--- conflicted
+++ resolved
@@ -3,15 +3,8 @@
 LIB=	efi
 INTERNALLIB=
 
-<<<<<<< HEAD
 SRCS=	delay.c efi_console.c efinet.c efipart.c efisimplefs.c errno.c \
 	handles.c libefi.c time.c
-.PATH:	${.CURDIR}/../../i386/libi386
-SRCS+= nullconsole.c comconsole.c
-=======
-SRCS=	delay.c efi_console.c efinet.c efipart.c errno.c handles.c \
-	libefi.c time.c
->>>>>>> 0a348b9a
 
 .if ${MACHINE_ARCH} == "amd64"
 CFLAGS+= -fPIC -mno-red-zone
