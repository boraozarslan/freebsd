--- conflicted
+++ resolved
@@ -3135,13 +3135,8 @@
 	struct vnode *vp = ap->a_vp;
 	struct nfsnode *np = VTONFS(vp);
 
-<<<<<<< HEAD
-	printf("\tfileid %ld fsid 0x%jx", (uintmax_t)np->n_vattr.na_fileid,
-	    np->n_vattr.na_fsid);
-=======
 	printf("\tfileid %jd fsid 0x%jx", (uintmax_t)np->n_vattr.na_fileid,
 	    (uintmax_t)np->n_vattr.na_fsid);
->>>>>>> e38c18e1
 	if (vp->v_type == VFIFO)
 		fifo_printinfo(vp);
 	printf("\n");
