--- conflicted
+++ resolved
@@ -41,7 +41,6 @@
 #include <vm/vm_extern.h>
 #include <vm/pmap.h>
 #include <machine/armreg.h>
-
 #include <machine/devmap.h>
 #include <machine/vmparam.h>
 
@@ -64,19 +63,12 @@
 #define	AKVA_DEVMAP_MAX_ENTRIES	32
 static struct arm_devmap_entry	akva_devmap_entries[AKVA_DEVMAP_MAX_ENTRIES];
 static u_int			akva_devmap_idx;
-<<<<<<< HEAD
-static vm_offset_t		akva_devmap_vaddr = VM_MAX_KERNEL_ADDRESS;
-
-extern int early_boot;
-=======
 static vm_offset_t		akva_devmap_vaddr = MAX_VADDR;
 
 #ifdef __aarch64__
 extern int early_boot;
 #endif
->>>>>>> b821126b
-
-#if 0
+
 /*
  * Print the contents of the static mapping table using the provided printf-like
  * output function (which will be either printf or db_printf).
@@ -106,7 +98,6 @@
 {
 	devmap_dump_table(printf);
 }
-#endif
 
 /*
  * Return the "last" kva address used by the registered devmap table.  It's
@@ -122,11 +113,7 @@
 	if (akva_devmap_idx > 0)
 		return (akva_devmap_vaddr);
 
-<<<<<<< HEAD
-	lowaddr = VM_MAX_KERNEL_ADDRESS;
-=======
 	lowaddr = MAX_VADDR;
->>>>>>> b821126b
 	for (pd = devmap_table; pd != NULL && pd->pd_size != 0; ++pd) {
 		if (lowaddr > pd->pd_va)
 			lowaddr = pd->pd_va;
@@ -163,11 +150,7 @@
 	 * align the virtual address to the next-lower 1MB boundary so that we
 	 * end up with a nice efficient section mapping.
 	 */
-<<<<<<< HEAD
-#if 0
-=======
 #ifdef __arm__
->>>>>>> b821126b
 	if ((pa & 0x000fffff) == 0 && (sz & 0x000fffff) == 0) {
 		akva_devmap_vaddr = trunc_1mpage(akva_devmap_vaddr - sz);
 	} else
@@ -175,16 +158,12 @@
 	{
 		akva_devmap_vaddr = trunc_page(akva_devmap_vaddr - sz);
 	}
-#else
-	akva_devmap_vaddr = trunc_page(akva_devmap_vaddr - sz);
-#endif
-
 	m = &akva_devmap_entries[akva_devmap_idx++];
 	m->pd_va    = akva_devmap_vaddr;
 	m->pd_pa    = pa;
 	m->pd_size  = sz;
 	m->pd_prot  = VM_PROT_READ | VM_PROT_WRITE;
-	m->pd_cache = 0;
+	m->pd_cache = PTE_DEVICE;
 }
 
 /*
@@ -211,8 +190,6 @@
 arm_devmap_bootstrap(vm_offset_t l1pt, const struct arm_devmap_entry *table)
 {
 	const struct arm_devmap_entry *pd;
-	vm_offset_t pa, va;
-	vm_size_t size;
 
 	devmap_bootstrap_done = true;
 
@@ -226,25 +203,12 @@
 		return;
 
 	for (pd = devmap_table; pd->pd_size != 0; ++pd) {
-<<<<<<< HEAD
-		va = pd->pd_va;
-		pa = pd->pd_pa;
-		size = pd->pd_size;
-
-		while (size > 0) {
-			pmap_kenter_device(va, pa);
-			size -= PAGE_SIZE;
-			va += PAGE_SIZE;
-			pa += PAGE_SIZE;
-		}
-=======
 #if defined(__arm__)
 		pmap_map_chunk(l1pt, pd->pd_va, pd->pd_pa, pd->pd_size,
 		    pd->pd_prot,pd->pd_cache);
 #elif defined(__aarch64__)
 		pmap_kenter_device(pd->pd_va, pd->pd_size, pd->pd_pa);
 #endif
->>>>>>> b821126b
 	}
 }
 
@@ -314,20 +278,14 @@
 	pa = trunc_page(pa);
 	size = round_page(size + offset);
 
-<<<<<<< HEAD
-=======
 #ifdef __aarch64__
->>>>>>> b821126b
 	if (early_boot) {
 		akva_devmap_vaddr = trunc_page(akva_devmap_vaddr - size);
 		va = akva_devmap_vaddr;
 		KASSERT(va >= VM_MAX_KERNEL_ADDRESS - L2_SIZE,
 		    ("Too many early devmap mappings"));
 	} else
-<<<<<<< HEAD
-=======
-#endif
->>>>>>> b821126b
+#endif
 		va = kva_alloc(size);
 	if (!va)
 		panic("pmap_mapdev: Couldn't alloc kernel virtual memory");
@@ -357,7 +315,6 @@
 	kva_free(va, size);
 }
 
-#if 0
 #ifdef DDB
 #include <ddb/ddb.h>
 
@@ -367,4 +324,3 @@
 }
 
 #endif /* DDB */
-#endif
