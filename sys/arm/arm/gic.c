--- conflicted
+++ resolved
@@ -131,8 +131,10 @@
 #define	gic_d_write_4(_sc, _reg, _val)		\
     bus_space_write_4((_sc)->gic_d_bst, (_sc)->gic_d_bsh, (_reg), (_val))
 
+#if 0
 static int gic_config_irq(int irq, enum intr_trigger trig,
     enum intr_polarity pol);
+#endif
 static pic_dispatch_t gic_dispatch;
 static pic_eoi_t gic_eoi;
 static pic_mask_t gic_mask_irq;
@@ -163,14 +165,9 @@
 	return (BUS_PROBE_DEFAULT);
 }
 
-<<<<<<< HEAD
 #if 0
-void
-gic_init_secondary(void)
-=======
 static void
 arm_gic_init_secondary(device_t dev)
->>>>>>> ac5923c9
 {
 	struct arm_gic_softc *sc = device_get_softc(dev);
 	int i;
@@ -324,7 +321,6 @@
 	return (0);
 }
 
-<<<<<<< HEAD
 static void gic_dispatch(device_t dev, struct trapframe *frame)
 {
 	struct arm_gic_softc *sc = device_get_softc(dev);
@@ -369,12 +365,8 @@
 }
 
 #if 0
-int
-arm_get_next_irq(int last_irq)
-=======
 static int
 arm_gic_next_irq(struct arm_gic_softc *sc, int last_irq)
->>>>>>> ac5923c9
 {
 	uint32_t active_irq;
 
@@ -399,7 +391,6 @@
 }
 #endif
 
-<<<<<<< HEAD
 void
 gic_mask_irq(device_t dev, u_int irq)
 {
@@ -422,8 +413,7 @@
 	gic_d_write_4(sc, GICD_ISENABLER(irq >> 5), (1UL << (irq & 0x1F)));
 }
 
-=======
->>>>>>> ac5923c9
+#if 0
 static int
 arm_gic_config(device_t dev, int irq, enum intr_trigger trig,
     enum intr_polarity pol)
@@ -477,7 +467,6 @@
 	return (EINVAL);
 }
 
-
 static void
 arm_gic_mask(device_t dev, int irq)
 {
@@ -497,6 +486,7 @@
 
 	gic_d_write_4(sc, GICD_ISENABLER(irq >> 5), (1UL << (irq & 0x1F)));
 }
+#endif
 
 #ifdef SMP
 static void
@@ -536,6 +526,7 @@
 }
 #endif
 
+#if 0
 static void
 gic_post_filter(void *arg)
 {
@@ -603,6 +594,7 @@
 
 	arm_gic_ipi_clear(arm_gic_sc->gic_dev, ipi);
 }
+#endif
 #endif
 
 static device_method_t arm_gic_methods[] = {
