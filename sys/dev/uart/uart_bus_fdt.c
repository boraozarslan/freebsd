/*-
 * Copyright (c) 2009-2010 The FreeBSD Foundation
 * All rights reserved.
 *
 * This software was developed by Semihalf under sponsorship from
 * the FreeBSD Foundation.
 *
 * Redistribution and use in source and binary forms, with or without
 * modification, are permitted provided that the following conditions
 * are met:
 * 1. Redistributions of source code must retain the above copyright
 *    notice, this list of conditions and the following disclaimer.
 * 2. Redistributions in binary form must reproduce the above copyright
 *    notice, this list of conditions and the following disclaimer in the
 *    documentation and/or other materials provided with the distribution.
 *
 * THIS SOFTWARE IS PROVIDED BY THE AUTHOR AND CONTRIBUTORS ``AS IS'' AND
 * ANY EXPRESS OR IMPLIED WARRANTIES, INCLUDING, BUT NOT LIMITED TO, THE
 * IMPLIED WARRANTIES OF MERCHANTABILITY AND FITNESS FOR A PARTICULAR PURPOSE
 * ARE DISCLAIMED. IN NO EVENT SHALL THE AUTHOR OR CONTRIBUTORS BE LIABLE
 * FOR ANY DIRECT, INDIRECT, INCIDENTAL, SPECIAL, EXEMPLARY, OR CONSEQUENTIAL
 * DAMAGES (INCLUDING, BUT NOT LIMITED TO, PROCUREMENT OF SUBSTITUTE GOODS
 * OR SERVICES; LOSS OF USE, DATA, OR PROFITS; OR BUSINESS INTERRUPTION)
 * HOWEVER CAUSED AND ON ANY THEORY OF LIABILITY, WHETHER IN CONTRACT, STRICT
 * LIABILITY, OR TORT (INCLUDING NEGLIGENCE OR OTHERWISE) ARISING IN ANY WAY
 * OUT OF THE USE OF THIS SOFTWARE, EVEN IF ADVISED OF THE POSSIBILITY OF
 * SUCH DAMAGE.
 */

#include <sys/cdefs.h>
__FBSDID("$FreeBSD$");

#include "opt_platform.h"

#include <sys/param.h>
#include <sys/bus.h>
#include <sys/kernel.h>
#include <sys/module.h>

#include <machine/bus.h>

#include <dev/fdt/fdt_common.h>
#include <dev/ofw/ofw_bus.h>
#include <dev/ofw/ofw_bus_subr.h>
#include <dev/uart/uart.h>
#include <dev/uart/uart_bus.h>
#include <dev/uart/uart_cpu.h>
#include <dev/uart/uart_cpu_fdt.h>

static int uart_fdt_probe(device_t);

static device_method_t uart_fdt_methods[] = {
	/* Device interface */
	DEVMETHOD(device_probe,		uart_fdt_probe),
	DEVMETHOD(device_attach,	uart_bus_attach),
	DEVMETHOD(device_detach,	uart_bus_detach),
	{ 0, 0 }
};

static driver_t uart_fdt_driver = {
	uart_driver_name,
	uart_fdt_methods,
	sizeof(struct uart_softc),
};

int
uart_fdt_get_clock(phandle_t node, pcell_t *cell)
{

	/* clock-frequency is a FreeBSD-only extention. */
	if ((OF_getencprop(node, "clock-frequency", cell,
	    sizeof(*cell))) <= 0) {
		/* Try to retrieve parent 'bus-frequency' */
		/* XXX this should go to simple-bus fixup or so */
		if ((OF_getencprop(OF_parent(node), "bus-frequency", cell,
		    sizeof(*cell))) <= 0)
			*cell = 0;
	}

	return (0);
}

int
uart_fdt_get_shift(phandle_t node, pcell_t *cell)
{

<<<<<<< HEAD
	/* TODO: Not all uart bindings need reg-shift */
	if ((OF_getprop(node, "reg-shift", &shift, sizeof(shift))) <= 0)
		*cell = 2;
	else
		*cell = fdt32_to_cpu(shift);
=======
	if ((OF_getencprop(node, "reg-shift", cell, sizeof(*cell))) <= 0)
		return (-1);
>>>>>>> b821126b
	return (0);
}

static uintptr_t
uart_fdt_find_device(device_t dev)
{
	struct ofw_compat_data **cd;
	const struct ofw_compat_data *ocd;

	SET_FOREACH(cd, uart_fdt_class_and_device_set) {
		ocd = ofw_bus_search_compatible(dev, *cd);
		if (ocd->ocd_data != 0)
			return (ocd->ocd_data);
	}
	return (0);
}

static int
uart_fdt_probe(device_t dev)
{
	struct uart_softc *sc;
	phandle_t node;
	pcell_t clock, shift;
	int err;

	sc = device_get_softc(dev);

	if (!ofw_bus_status_okay(dev))
		return (ENXIO);

	sc->sc_class = (struct uart_class *)uart_fdt_find_device(dev);
	if (sc->sc_class == NULL)
		return (ENXIO);

	node = ofw_bus_get_node(dev);

	if ((err = uart_fdt_get_clock(node, &clock)) != 0)
		return (err);
	if (uart_fdt_get_shift(node, &shift) != 0)
		shift = uart_getregshift(sc->sc_class);

	return (uart_bus_probe(dev, (int)shift, (int)clock, 0, 0));
}

DRIVER_MODULE(uart, simplebus, uart_fdt_driver, uart_devclass, 0, 0);
DRIVER_MODULE(uart, ofwbus, uart_fdt_driver, uart_devclass, 0, 0);<|MERGE_RESOLUTION|>--- conflicted
+++ resolved
@@ -84,16 +84,8 @@
 uart_fdt_get_shift(phandle_t node, pcell_t *cell)
 {
 
-<<<<<<< HEAD
-	/* TODO: Not all uart bindings need reg-shift */
-	if ((OF_getprop(node, "reg-shift", &shift, sizeof(shift))) <= 0)
-		*cell = 2;
-	else
-		*cell = fdt32_to_cpu(shift);
-=======
 	if ((OF_getencprop(node, "reg-shift", cell, sizeof(*cell))) <= 0)
 		return (-1);
->>>>>>> b821126b
 	return (0);
 }
 
