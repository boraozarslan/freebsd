--- conflicted
+++ resolved
@@ -42,13 +42,9 @@
 #include <vm/pmap.h>
 
 #include <machine/bus.h>
-<<<<<<< HEAD
-//#include <machine/fdt.h>
-=======
 #ifndef __aarch64__
 #include <machine/fdt.h>
 #endif
->>>>>>> b821126b
 
 #include <dev/fdt/fdt_common.h>
 #include <dev/ofw/ofw_bus.h>
@@ -58,13 +54,9 @@
 #include <dev/uart/uart_cpu.h>
 #include <dev/uart/uart_cpu_fdt.h>
 
-<<<<<<< HEAD
-extern bus_space_tag_t fdtbus_bs_tag;
-=======
 #ifdef __aarch64__
 extern bus_space_tag_t fdtbus_bs_tag;
 #endif
->>>>>>> b821126b
 
 /*
  * UART console routines.
@@ -72,43 +64,6 @@
 bus_space_tag_t uart_bus_space_io;
 bus_space_tag_t uart_bus_space_mem;
 
-<<<<<<< HEAD
-static int
-uart_fdt_get_clock(phandle_t node, pcell_t *cell)
-{
-	pcell_t clock;
-
-	/* clock-frequency is a FreeBSD-only extention. */
-	if ((OF_getprop(node, "clock-frequency", &clock,
-	    sizeof(clock))) <= 0)
-		clock = 0;
-
-	if (clock == 0)
-		/* Try to retrieve parent 'bus-frequency' */
-		/* XXX this should go to simple-bus fixup or so */
-		if ((OF_getprop(OF_parent(node), "bus-frequency", &clock,
-		    sizeof(clock))) <= 0)
-			clock = 0;
-
-	*cell = fdt32_to_cpu(clock);
-	return (0);
-}
-
-static int
-uart_fdt_get_shift(phandle_t node, pcell_t *cell)
-{
-	pcell_t shift;
-
-	/* TODO: Not all uart bindings need reg-shift */
-	if ((OF_getprop(node, "reg-shift", &shift, sizeof(shift))) <= 0)
-		*cell = 2;
-	else
-		*cell = fdt32_to_cpu(shift);
-	return (0);
-}
-
-=======
->>>>>>> b821126b
 int
 uart_cpu_eqres(struct uart_bas *b1, struct uart_bas *b2)
 {
