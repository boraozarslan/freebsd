--- conflicted
+++ resolved
@@ -58,11 +58,7 @@
  *		in the range 5 to 9.
  */
 #undef __FreeBSD_version
-<<<<<<< HEAD
-#define __FreeBSD_version 1000047	/* Master, propagated to newvers */
-=======
 #define __FreeBSD_version 1000048	/* Master, propagated to newvers */
->>>>>>> 7b6ce3ea
 
 /*
  * __FreeBSD_kernel__ indicates that this system uses the kernel of FreeBSD,
