--- conflicted
+++ resolved
@@ -743,13 +743,8 @@
 #endif
 #endif
 
-<<<<<<< HEAD
 #if defined(__aarch64__) || defined(__mips) || defined(__powerpc64__)
-#define __NO_TLS 1
-=======
-#if defined(__mips) || defined(__powerpc64__)
 #define	__NO_TLS 1
->>>>>>> 3e25dd80
 #endif
 
 /*
