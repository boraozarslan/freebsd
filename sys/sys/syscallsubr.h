/*-
 * Copyright (c) 2002 Ian Dowse.  All rights reserved.
 *
 * Redistribution and use in source and binary forms, with or without
 * modification, are permitted provided that the following conditions
 * are met:
 * 1. Redistributions of source code must retain the above copyright
 *    notice, this list of conditions and the following disclaimer.
 * 2. Redistributions in binary form must reproduce the above copyright
 *    notice, this list of conditions and the following disclaimer in the
 *    documentation and/or other materials provided with the distribution.
 *
 * THIS SOFTWARE IS PROVIDED BY THE AUTHOR AND CONTRIBUTORS ``AS IS'' AND
 * ANY EXPRESS OR IMPLIED WARRANTIES, INCLUDING, BUT NOT LIMITED TO, THE
 * IMPLIED WARRANTIES OF MERCHANTABILITY AND FITNESS FOR A PARTICULAR PURPOSE
 * ARE DISCLAIMED.  IN NO EVENT SHALL THE AUTHOR OR CONTRIBUTORS BE LIABLE
 * FOR ANY DIRECT, INDIRECT, INCIDENTAL, SPECIAL, EXEMPLARY, OR CONSEQUENTIAL
 * DAMAGES (INCLUDING, BUT NOT LIMITED TO, PROCUREMENT OF SUBSTITUTE GOODS
 * OR SERVICES; LOSS OF USE, DATA, OR PROFITS; OR BUSINESS INTERRUPTION)
 * HOWEVER CAUSED AND ON ANY THEORY OF LIABILITY, WHETHER IN CONTRACT, STRICT
 * LIABILITY, OR TORT (INCLUDING NEGLIGENCE OR OTHERWISE) ARISING IN ANY WAY
 * OUT OF THE USE OF THIS SOFTWARE, EVEN IF ADVISED OF THE POSSIBILITY OF
 * SUCH DAMAGE.
 *
 * $FreeBSD$
 */

#ifndef _SYS_SYSCALLSUBR_H_
#define _SYS_SYSCALLSUBR_H_

#include <sys/signal.h>
#include <sys/uio.h>
#include <sys/socket.h>
#include <sys/mac.h>
#include <sys/mount.h>
#include <sys/_cpuset.h>

struct file;
struct filecaps;
enum idtype;
struct itimerval;
struct image_args;
struct jail;
struct kevent;
struct kevent_copyops;
struct kld_file_stat;
struct ksiginfo;
struct mbuf;
struct msghdr;
struct msqid_ds;
struct pollfd;
struct ogetdirentries_args;
struct rlimit;
struct rusage;
union semun;
struct sockaddr;
struct stat;
struct thr_param;
struct sched_param;
struct __wrusage;

int	kern___getcwd(struct thread *td, char *buf, enum uio_seg bufseg,
	    u_int buflen, u_int path_max);
int	kern_accept(struct thread *td, int s, struct sockaddr **name,
	    socklen_t *namelen, struct file **fp);
int	kern_accept4(struct thread *td, int s, struct sockaddr **name,
	    socklen_t *namelen, int flags, struct file **fp);
int	kern_accessat(struct thread *td, int fd, char *path,
	    enum uio_seg pathseg, int flags, int mode);
int	kern_adjtime(struct thread *td, struct timeval *delta,
	    struct timeval *olddelta);
int	kern_alternate_path(struct thread *td, const char *prefix, const char *path,
	    enum uio_seg pathseg, char **pathbuf, int create, int dirfd);
int	kern_bindat(struct thread *td, int dirfd, int fd, struct sockaddr *sa);
int	kern_cap_ioctls_limit(struct thread *td, int fd, u_long *cmds,
	    size_t ncmds);
int	kern_cap_rights_limit(struct thread *td, int fd, cap_rights_t *rights);
int	kern_chdir(struct thread *td, char *path, enum uio_seg pathseg);
int	kern_clock_getcpuclockid2(struct thread *td, id_t id, int which,
	    clockid_t *clk_id);
int	kern_clock_getres(struct thread *td, clockid_t clock_id,
	    struct timespec *ts);
int	kern_clock_gettime(struct thread *td, clockid_t clock_id,
	    struct timespec *ats);
int	kern_clock_settime(struct thread *td, clockid_t clock_id,
	    struct timespec *ats);
int	kern_close(struct thread *td, int fd);
int	kern_connectat(struct thread *td, int dirfd, int fd,
	    struct sockaddr *sa);
int	kern_cpuset_getaffinity(struct thread *td, cpulevel_t level,
	    cpuwhich_t which, id_t id, size_t cpusetsize, cpuset_t *maskp);
int	kern_cpuset_setaffinity(struct thread *td, cpulevel_t level,
	    cpuwhich_t which, id_t id, size_t cpusetsize,
	    const cpuset_t *maskp);
int	kern_cpuset_getid(struct thread *td, cpulevel_t level,
	    cpuwhich_t which, id_t id, cpusetid_t *setid);
int	kern_cpuset_setid(struct thread *td, cpuwhich_t which,
	    id_t id, cpusetid_t setid);
int	kern_dup(struct thread *td, u_int mode, int flags, int old, int new);
int	kern_execve(struct thread *td, struct image_args *args,
	    struct mac *mac_p);
int	kern_fchmodat(struct thread *td, int fd, char *path,
	    enum uio_seg pathseg, mode_t mode, int flag);
int	kern_fchownat(struct thread *td, int fd, char *path,
	    enum uio_seg pathseg, int uid, int gid, int flag);
int	kern_fcntl(struct thread *td, int fd, int cmd, intptr_t arg);
int	kern_fcntl_freebsd(struct thread *td, int fd, int cmd, long arg);
int	kern_fhstat(struct thread *td, fhandle_t fh, struct stat *buf);
int	kern_fhstatfs(struct thread *td, fhandle_t fh, struct statfs *buf);
int	kern_fstat(struct thread *td, int fd, struct stat *sbp);
int	kern_fstatfs(struct thread *td, int fd, struct statfs *buf);
int	kern_fsync(struct thread *td, int fd, bool fullsync);
int	kern_ftruncate(struct thread *td, int fd, off_t length);
int	kern_futimes(struct thread *td, int fd, struct timeval *tptr,
	    enum uio_seg tptrseg);
int	kern_futimens(struct thread *td, int fd, struct timespec *tptr,
	    enum uio_seg tptrseg);
int	kern_getdirentries(struct thread *td, int fd, char *buf, size_t count,
	    off_t *basep, ssize_t *residp, enum uio_seg bufseg);
int	kern_getfsstat(struct thread *td, struct statfs **buf, size_t bufsize,
	    size_t *countp, enum uio_seg bufseg, int mode);
int	kern_getitimer(struct thread *, u_int, struct itimerval *);
int	kern_getppid(struct thread *);
int	kern_getpeername(struct thread *td, int fd, struct sockaddr **sa,
	    socklen_t *alen);
int	kern_getrusage(struct thread *td, int who, struct rusage *rup);
int	kern_getsockname(struct thread *td, int fd, struct sockaddr **sa,
	    socklen_t *alen);
int	kern_getsockopt(struct thread *td, int s, int level, int name,
	    void *optval, enum uio_seg valseg, socklen_t *valsize);
int	kern_ioctl(struct thread *td, int fd, u_long com, caddr_t data);
int	kern_jail(struct thread *td, struct jail *j);
int	kern_jail_get(struct thread *td, struct uio *options, int flags);
int	kern_jail_set(struct thread *td, struct uio *options, int flags);
int	kern_kevent(struct thread *td, int fd, int nchanges, int nevents,
	    struct kevent_copyops *k_ops, const struct timespec *timeout);
int	kern_kevent_anonymous(struct thread *td, int nevents,
	    struct kevent_copyops *k_ops);
int	kern_kevent_fp(struct thread *td, struct file *fp, int nchanges,
	    int nevents, struct kevent_copyops *k_ops,
	    const struct timespec *timeout);
int	kern_kqueue(struct thread *td, int flags, struct filecaps *fcaps);
int	kern_kldload(struct thread *td, const char *file, int *fileid);
int	kern_kldstat(struct thread *td, int fileid, struct kld_file_stat *stat);
int	kern_kldunload(struct thread *td, int fileid, int flags);
int	kern_linkat(struct thread *td, int fd1, int fd2, char *path1,
	    char *path2, enum uio_seg segflg, int follow);
int	kern_listen(struct thread *td, int s, int backlog);
int	kern_lseek(struct thread *td, int fd, off_t offset, int whence);
int	kern_lutimes(struct thread *td, char *path, enum uio_seg pathseg,
	    struct timeval *tptr, enum uio_seg tptrseg);
int	kern_madvise(struct thread *td, uintptr_t addr, size_t len, int behav);
int	kern_mkdirat(struct thread *td, int fd, char *path,
	    enum uio_seg segflg, int mode);
int	kern_mkfifoat(struct thread *td, int fd, char *path,
	    enum uio_seg pathseg, int mode);
int	kern_mknodat(struct thread *td, int fd, char *path,
<<<<<<< HEAD
	    enum uio_seg pathseg, int mode, dev_t dev);
=======
	    enum uio_seg pathseg, int mode, int dev);
int	kern_mlock(struct proc *proc, struct ucred *cred, uintptr_t addr,
	    size_t len);
int	kern_mmap(struct thread *td, uintptr_t addr, size_t size, int prot,
	    int flags, int fd, off_t pos);
int	kern_mprotect(struct thread *td, uintptr_t addr, size_t size, int prot);
>>>>>>> be921ed7
int	kern_msgctl(struct thread *, int, int, struct msqid_ds *);
int	kern_msgrcv(struct thread *, int, void *, size_t, long, int, long *);
int	kern_msgsnd(struct thread *, int, const void *, size_t, int, long);
int	kern_msync(struct thread *td, uintptr_t addr, size_t size, int flags);
int	kern_munlock(struct thread *td, uintptr_t addr, size_t size);
int	kern_munmap(struct thread *td, uintptr_t addr, size_t size);
int     kern_nanosleep(struct thread *td, struct timespec *rqt,
	    struct timespec *rmt);
int	kern_ogetdirentries(struct thread *td, struct ogetdirentries_args *uap,
	    long *ploff);
int	kern_openat(struct thread *td, int fd, char *path,
	    enum uio_seg pathseg, int flags, int mode);
int	kern_pathconf(struct thread *td, char *path, enum uio_seg pathseg,
	    int name, u_long flags);
int	kern_pipe(struct thread *td, int fildes[2], int flags,
	    struct filecaps *fcaps1, struct filecaps *fcaps2);
int	kern_poll(struct thread *td, struct pollfd *fds, u_int nfds,
	    struct timespec *tsp, sigset_t *uset);
int	kern_posix_error(struct thread *td, int error);
int	kern_posix_fadvise(struct thread *td, int fd, off_t offset, off_t len,
	    int advice);
int	kern_posix_fallocate(struct thread *td, int fd, off_t offset,
	    off_t len);
int	kern_procctl(struct thread *td, enum idtype idtype, id_t id, int com,
	    void *data);
int	kern_pread(struct thread *td, int fd, void *buf, size_t nbyte,
	    off_t offset);
int	kern_preadv(struct thread *td, int fd, struct uio *auio, off_t offset);
int	kern_pselect(struct thread *td, int nd, fd_set *in, fd_set *ou,
	    fd_set *ex, struct timeval *tvp, sigset_t *uset, int abi_nfdbits);
int	kern_ptrace(struct thread *td, int req, pid_t pid, void *addr,
	    int data);
int	kern_pwrite(struct thread *td, int fd, const void *buf, size_t nbyte,
	    off_t offset);
int	kern_pwritev(struct thread *td, int fd, struct uio *auio, off_t offset);
int	kern_readlinkat(struct thread *td, int fd, char *path,
	    enum uio_seg pathseg, char *buf, enum uio_seg bufseg, size_t count);
int	kern_readv(struct thread *td, int fd, struct uio *auio);
int	kern_recvit(struct thread *td, int s, struct msghdr *mp,
	    enum uio_seg fromseg, struct mbuf **controlp);
int	kern_renameat(struct thread *td, int oldfd, char *old, int newfd,
	    char *new, enum uio_seg pathseg);
int	kern_rmdirat(struct thread *td, int fd, char *path,
	    enum uio_seg pathseg);
int	kern_sched_getparam(struct thread *td, struct thread *targettd,
	    struct sched_param *param);
int	kern_sched_getscheduler(struct thread *td, struct thread *targettd,
	    int *policy);
int	kern_sched_setparam(struct thread *td, struct thread *targettd,
	    struct sched_param *param);
int	kern_sched_setscheduler(struct thread *td, struct thread *targettd,
	    int policy, struct sched_param *param);
int	kern_sched_rr_get_interval(struct thread *td, pid_t pid,
	    struct timespec *ts);
int	kern_sched_rr_get_interval_td(struct thread *td, struct thread *targettd,
	    struct timespec *ts);
int	kern_semctl(struct thread *td, int semid, int semnum, int cmd,
	    union semun *arg, register_t *rval);
int	kern_select(struct thread *td, int nd, fd_set *fd_in, fd_set *fd_ou,
	    fd_set *fd_ex, struct timeval *tvp, int abi_nfdbits);
int	kern_sendit(struct thread *td, int s, struct msghdr *mp, int flags,
	    struct mbuf *control, enum uio_seg segflg);
int	kern_setgroups(struct thread *td, u_int ngrp, gid_t *groups);
int	kern_setitimer(struct thread *, u_int, struct itimerval *,
	    struct itimerval *);
int	kern_setrlimit(struct thread *, u_int, struct rlimit *);
int	kern_setsockopt(struct thread *td, int s, int level, int name,
	    void *optval, enum uio_seg valseg, socklen_t valsize);
int	kern_settimeofday(struct thread *td, struct timeval *tv,
	    struct timezone *tzp);
int	kern_shm_open(struct thread *td, const char *userpath, int flags,
	    mode_t mode, struct filecaps *fcaps);
int	kern_shmat(struct thread *td, int shmid, const void *shmaddr,
	    int shmflg);
int	kern_shmctl(struct thread *td, int shmid, int cmd, void *buf,
	    size_t *bufsz);
int	kern_shutdown(struct thread *td, int s, int how);
int	kern_sigaction(struct thread *td, int sig, const struct sigaction *act,
	    struct sigaction *oact, int flags);
int	kern_sigaltstack(struct thread *td, stack_t *ss, stack_t *oss);
int	kern_sigprocmask(struct thread *td, int how,
	    sigset_t *set, sigset_t *oset, int flags);
int	kern_sigsuspend(struct thread *td, sigset_t mask);
int	kern_sigtimedwait(struct thread *td, sigset_t waitset,
	    struct ksiginfo *ksi, struct timespec *timeout);
int	kern_socket(struct thread *td, int domain, int type, int protocol);
int	kern_statat(struct thread *td, int flag, int fd, char *path,
	    enum uio_seg pathseg, struct stat *sbp,
	    void (*hook)(struct vnode *vp, struct stat *sbp));
int	kern_statfs(struct thread *td, char *path, enum uio_seg pathseg,
	    struct statfs *buf);
int	kern_symlinkat(struct thread *td, char *path1, int fd, char *path2,
	    enum uio_seg segflg);
int	kern_ktimer_create(struct thread *td, clockid_t clock_id,
	    struct sigevent *evp, int *timerid, int preset_id);
int	kern_ktimer_delete(struct thread *, int);
int	kern_ktimer_settime(struct thread *td, int timer_id, int flags,
	    struct itimerspec *val, struct itimerspec *oval);
int	kern_ktimer_gettime(struct thread *td, int timer_id,
	    struct itimerspec *val);
int	kern_ktimer_getoverrun(struct thread *td, int timer_id);
int	kern_thr_alloc(struct proc *, int pages, struct thread **);
int	kern_thr_exit(struct thread *td);
int	kern_thr_new(struct thread *td, struct thr_param *param);
int	kern_thr_suspend(struct thread *td, struct timespec *tsp);
int	kern_truncate(struct thread *td, char *path, enum uio_seg pathseg,
	    off_t length);
int	kern_unlinkat(struct thread *td, int fd, char *path,
	    enum uio_seg pathseg, ino_t oldinum);
int	kern_utimesat(struct thread *td, int fd, char *path,
	    enum uio_seg pathseg, struct timeval *tptr, enum uio_seg tptrseg);
int	kern_utimensat(struct thread *td, int fd, char *path,
	    enum uio_seg pathseg, struct timespec *tptr, enum uio_seg tptrseg,
	    int follow);
int	kern_wait(struct thread *td, pid_t pid, int *status, int options,
	    struct rusage *rup);
int	kern_wait6(struct thread *td, enum idtype idtype, id_t id, int *status,
	    int options, struct __wrusage *wrup, siginfo_t *sip);
int	kern_writev(struct thread *td, int fd, struct uio *auio);
int	kern_socketpair(struct thread *td, int domain, int type, int protocol,
	    int *rsv);

/* flags for kern_sigaction */
#define	KSA_OSIGSET	0x0001	/* uses osigact_t */
#define	KSA_FREEBSD4	0x0002	/* uses ucontext4 */

struct freebsd11_dirent;

int	freebsd11_kern_getdirentries(struct thread *td, int fd, char *ubuf, u_int
	    count, long *basep, void (*func)(struct freebsd11_dirent *));

#endif /* !_SYS_SYSCALLSUBR_H_ */<|MERGE_RESOLUTION|>--- conflicted
+++ resolved
@@ -155,16 +155,12 @@
 int	kern_mkfifoat(struct thread *td, int fd, char *path,
 	    enum uio_seg pathseg, int mode);
 int	kern_mknodat(struct thread *td, int fd, char *path,
-<<<<<<< HEAD
 	    enum uio_seg pathseg, int mode, dev_t dev);
-=======
-	    enum uio_seg pathseg, int mode, int dev);
 int	kern_mlock(struct proc *proc, struct ucred *cred, uintptr_t addr,
 	    size_t len);
 int	kern_mmap(struct thread *td, uintptr_t addr, size_t size, int prot,
 	    int flags, int fd, off_t pos);
 int	kern_mprotect(struct thread *td, uintptr_t addr, size_t size, int prot);
->>>>>>> be921ed7
 int	kern_msgctl(struct thread *, int, int, struct msqid_ds *);
 int	kern_msgrcv(struct thread *, int, void *, size_t, long, int, long *);
 int	kern_msgsnd(struct thread *, int, const void *, size_t, int, long);
