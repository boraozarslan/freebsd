--- conflicted
+++ resolved
@@ -648,11 +648,7 @@
 #define	R_AARCH64_PREL32	261	/* PC relative, 32-bit overflow check */
 #define	R_AARCH64_PREL16	262	/* PC relative, 16-bit overflow check */
 #define	R_AARCH64_COPY		1024	/* Copy data from shared object */
-<<<<<<< HEAD
-#define	R_AARCH64_GLOB_DATA	1025	/* Set GOT entry to data address */
-=======
 #define	R_AARCH64_GLOB_DAT	1025	/* Set GOT entry to data address */
->>>>>>> 3dbf37f3
 #define	R_AARCH64_JUMP_SLOT	1026	/* Set GOT entry to code address */
 #define	R_AARCH64_RELATIVE 	1027	/* Add load address of shared object */
 #define	R_AARCH64_TLSDESC 	1031	/* Identify the TLS descriptor */
