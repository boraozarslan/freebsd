# $FreeBSD$

SYSDIR?=${.CURDIR}/..
.include "${SYSDIR}/conf/kern.opts.mk"

SUBDIR_PARALLEL=

# Modules that include binary-only blobs of microcode should be selectable by
# MK_SOURCELESS_UCODE option (see below).

.if defined(MODULES_OVERRIDE) && !defined(ALL_MODULES)
SUBDIR=${MODULES_OVERRIDE}
.else
SUBDIR=	\
	${_3dfx} \
	${_3dfx_linux} \
	${_aac} \
	${_aacraid} \
	accf_data \
	accf_dns \
	accf_http \
	acl_nfs4 \
	acl_posix1e \
	${_acpi} \
	ae \
	${_aesni} \
	age \
	${_agp} \
	aha \
	${_ahb} \
	ahci \
	${_aic} \
	aic7xxx \
	aio \
	alc \
	ale \
	alq \
	${_amdsbwd} \
	${_amdtemp} \
	amr \
	${_an} \
	${_aout} \
	${_apm} \
	${_arcmsr} \
	${_arcnet} \
	${_asmc} \
	ata \
	ath \
	ath_pci \
	${_autofs} \
	${_auxio} \
	${_bce} \
	bfe \
	bge \
	${_bxe} \
	${_bios} \
	${_bktr} \
	${_bm} \
	bridgestp \
	bwi \
	bwn \
	cam \
	${_canbepm} \
	${_canbus} \
	${_cardbus} \
	${_carp} \
	cas \
	${_cbb} \
	cc \
	cd9660 \
	cd9660_iconv \
	${_ce} \
	${_cfi} \
	${_ciss} \
	${_cm} \
	${_cmx} \
	${_coff} \
	${_coretemp} \
	${_cp} \
	${_cpsw} \
	${_cpuctl} \
	${_cpufreq} \
	${_crypto} \
	${_cryptodev} \
	${_cs} \
	${_ct} \
	${_ctau} \
	ctl \
	${_cxgb} \
	${_cxgbe} \
	dc \
	dcons \
	dcons_crom \
	de \
	${_dpms} \
	${_dpt} \
	${_drm} \
	${_drm2} \
	${_dtrace} \
	dummynet \
	${_ed} \
	${_elink} \
	${_em} \
	en \
	${_ep} \
	${_epic} \
	esp \
	${_et} \
	${_ex} \
	${_exca} \
	ext2fs \
	${_fatm} \
	fdc \
	fdescfs \
	${_fe} \
	${_filemon} \
	firewire \
	firmware \
	fuse \
	${_fxp} \
	gem \
	geom \
	${_glxiic} \
	${_glxsb} \
	hatm \
	hifn \
	hme \
	${_hpt27xx} \
	${_hptiop} \
	${_hptmv} \
	${_hptnr} \
	${_hptrr} \
	hwpmc \
	${_hyperv} \
	i2c \
        ${_ibcore} \
	${_ibcs2} \
	${_ichwd} \
	${_ida} \
	${_ie} \
	if_bridge \
	if_disc \
	if_edsc \
	if_epair \
	${_if_gif} \
	${_if_gre} \
	${_if_me} \
	if_lagg \
	${_if_ndis} \
	if_stf \
	if_tap \
	if_tun \
	if_vlan \
	if_vxlan \
	${_igb} \
	${_iir} \
	imgact_binmisc \
	${_io} \
        ${_ipoib} \
	${_ipdivert} \
	${_ipfilter} \
	${_ipfw} \
	ipfw_nat \
	${_ipmi} \
	ip6_mroute_mod \
	ip_mroute_mod \
	${_ips} \
	${_ipw} \
	${_ipwfw} \
	${_isci} \
	isp \
	${_ispfw} \
	${_iwi} \
	${_iwifw} \
	${_iwn} \
	${_iwnfw} \
	${_ixgb} \
	${_ix} \
	${_ixv} \
	${_ixl} \
	${_ixlv} \
	jme \
	joy \
	kbdmux \
	kgssapi \
	kgssapi_krb5 \
	khelp \
	krpc \
	ksyms \
	le \
	lge \
	libalias \
	libiconv \
	libmbpool \
	libmchain \
	${_linprocfs} \
	${_linsysfs} \
	${_linux} \
	${_linuxapi} \
	lmc \
	lpt \
	mac_biba \
	mac_bsdextended \
	mac_ifoff \
	mac_lomac \
	mac_mls \
	mac_none \
	mac_partition \
	mac_portacl \
	mac_seeotheruids \
	mac_stub \
	mac_test \
	malo \
	mcd \
	md \
	mem \
	mfi \
	mii \
	mlx \
	${_mlx4} \
	${_mlx4ib} \
	${_mlxen} \
	${_mly} \
	mmc \
	mmcsd \
	mpr \
	mps \
	mpt \
	mqueue \
	mrsas \
	msdosfs \
	msdosfs_iconv \
	${_mse} \
	msk \
	${_mthca} \
	mvs \
	mwl \
	${_mwlfw} \
	mxge \
	my \
	${_nandfs} \
	${_nandsim} \
	${_ncr} \
	${_ncv} \
	${_ndis} \
	netfpga10g \
	${_netgraph} \
	${_nfe} \
	nfscl \
	nfscommon \
	nfsd \
	nfslock \
	nfslockd \
	nfssvc \
	nge \
	nmdm \
	${_nsp} \
	nullfs \
	${_ntb} \
	${_nvd} \
	${_nvme} \
	${_nvram} \
	${_nxge} \
	${_opensolaris} \
	oce \
	${_padlock} \
	${_padlock_rng} \
	patm \
	${_pccard} \
	${_pcfclock} \
	pcn \
	${_pf} \
	${_pflog} \
	${_pfsync} \
	plip \
	${_pmc} \
	ppbus \
	ppc \
	ppi \
	pps \
	procfs \
	proto \
	pseudofs \
	${_pst} \
	pty  \
	puc \
	${_qlxge} \
	${_qlxgb} \
	${_qlxgbe} \
	ral \
	${_ralfw} \
	${_random} \
	rc4 \
	${_rdma} \
	${_rdrand_rng} \
	re \
	reiserfs \
	rl \
	${_s3} \
	${_safe} \
	${_sbni} \
	scc \
	scd \
	${_scsi_low} \
	sdhci \
	sdhci_pci \
	sem \
	send \
	${_sf} \
	${_sfxge} \
	sge \
	${_si} \
	siba_bwn \
	siftr \
	siis \
	sis \
	sk \
	smbfs \
	sn \
	${_snc} \
	snp \
	sound \
	${_speaker} \
	${_splash} \
	${_sppp} \
	ste \
	${_stg} \
	stge \
	${_streams} \
	${_svr4} \
	${_sym} \
	${_syscons} \
	sysvipc \
	${_ti} \
	tl \
	tmpfs \
	${_toecore} \
	${_tpm} \
	trm \
	${_twa} \
	twe \
	tws \
	tx \
	${_txp} \
	uart \
	ubsec \
	udf \
	udf_iconv \
	ufs \
	unionfs \
	usb \
	utopia \
	${_vesa} \
	${_virtio} \
	vge \
	${_viawd} \
	videomode \
	vkbd \
	${_vmm} \
	${_vmware} \
	${_vpo} \
	vr \
	vte \
	vx \
	${_vxge} \
	wb \
	${_wbwd} \
	${_wds} \
	${_wi} \
	${_wl} \
	wlan \
	wlan_acl \
	wlan_amrr \
	wlan_ccmp \
	wlan_rssadapt \
	wlan_tkip \
	wlan_wep \
	wlan_xauth \
	${_wpi} \
	${_wpifw} \
	${_x86bios} \
	${_xe} \
	xl \
	${_zfs} \
	zlib

.if ${MK_AUTOFS} != "no" || defined(ALL_MODULES)
_autofs=	autofs
.endif

.if ${MK_CRYPT} != "no" || defined(ALL_MODULES)
.if exists(${.CURDIR}/../opencrypto)
_crypto=	crypto
_cryptodev=	cryptodev
.endif
.if exists(${.CURDIR}/../crypto)
_random=	random
.endif
.endif

.if ${MK_CUSE} != "no" || defined(ALL_MODULES)
SUBDIR+=	cuse
.endif

.if (${MK_INET_SUPPORT} != "no" || ${MK_INET6_SUPPORT} != "no") || \
	defined(ALL_MODULES)
_carp=		carp
_toecore=	toecore
_if_gif=	if_gif
_if_gre=	if_gre
.endif

.if ${MK_INET_SUPPORT} != "no" || defined(ALL_MODULES)
_if_me=		if_me
_ipdivert=	ipdivert
_ipfw=		ipfw
.endif

.if ${MK_IPFILTER} != "no" || defined(ALL_MODULES)
_ipfilter=	ipfilter
.endif

.if ${MK_ISCSI} != "no" || defined(ALL_MODULES)
SUBDIR+=	iscsi
SUBDIR+=	iscsi_initiator
.endif

.if ${MK_NAND} != "no" || defined(ALL_MODULES)
_nandfs=	nandfs
_nandsim=	nandsim
.endif

.if ${MK_NETGRAPH} != "no" || defined(ALL_MODULES)
_netgraph=	netgraph
.endif

.if (${MK_PF} != "no" && (${MK_INET_SUPPORT} != "no" || \
	${MK_INET6_SUPPORT} != "no")) || defined(ALL_MODULES)
_pf=		pf
_pflog=		pflog
.if ${MK_INET_SUPPORT} != "no"
_pfsync=	pfsync
.endif
.endif

.if ${MK_SOURCELESS_UCODE} != "no"
_bce=		bce
_fatm=		fatm
_fxp=		fxp
_ispfw=		ispfw
_mwlfw=		mwlfw
_ralfw=		ralfw
_sf=		sf
_ti=		ti
_txp=		txp
.endif

.if ${MK_SOURCELESS_UCODE} != "no" && ${MACHINE_CPUARCH} != "arm" && \
	${MACHINE_ARCH} != "powerpc"
_cxgbe=		cxgbe
.endif

.if ${MACHINE_CPUARCH} != "arm" && ${MACHINE_CPUARCH} != "arm64" && \
	${MACHINE_CPUARCH} != "mips" && ${MACHINE_CPUARCH} != "powerpc"
_syscons=	syscons
_vpo=		vpo
.endif

<<<<<<< HEAD
.if ${MACHINE_CPUARCH} != "arm" && ${MACHINE_CPUARCH} != "arm64" && \
	${MACHINE_CPUARCH} != "mips"
=======
.if ${MACHINE_CPUARCH} != "mips"
>>>>>>> b821126b
# no BUS_SPACE_UNSPECIFIED
# No barrier instruction support (specific to this driver)
_sym=		sym
# intr_disable() is a macro, causes problems
.if ${MK_SOURCELESS_UCODE} != "no"
_cxgb=		cxgb
.endif
.endif

.if ${MACHINE_CPUARCH} == "i386" || ${MACHINE_CPUARCH} == "amd64"
_agp=		agp
_an=		an
_aout=		aout
_bktr=		bktr
_bxe=		bxe
_cardbus=	cardbus
_cbb=		cbb
_cpuctl=	cpuctl
_cpufreq=	cpufreq
_cs=		cs
_dpms=		dpms
_drm=		drm
_drm2=		drm2
.if ${MK_CDDL} != "no" || defined(ALL_MODULES)
_dtrace=	dtrace
.endif
_ed=		ed
_em=		em
_ep=		ep
_et=		et
_exca=		exca
_fe=		fe
_filemon=	filemon
.if ${MK_OFED} != "no" || defined(ALL_MODULES)
_ibcore=        ibcore
.endif
_if_ndis=	if_ndis
_igb=		igb
_io=		io
.if ${MK_OFED} != "no" || defined(ALL_MODULES)
_ipoib=         ipoib
.endif
_ix=		ix
_ixv=		ixv
_linprocfs=	linprocfs
_linsysfs=	linsysfs
_linux=		linux
.if ${MK_OFED} != "no"
_linuxapi=	linuxapi
.endif
_ndis=		ndis
.if ${MK_CDDL} != "no" || defined(ALL_MODULES)
_opensolaris=	opensolaris
.endif
_pccard=	pccard
.if ${MK_OFED} != "no" || defined(ALL_MODULES)
_rdma=		rdma
.endif
_safe=		safe
_scsi_low=	scsi_low
_si=		si
_speaker=	speaker
_splash=	splash
_sppp=		sppp
_vmware=	vmware
_vxge=  	vxge
_wbwd=		wbwd
_wi=		wi
_xe=		xe
.if ${MK_ZFS} != "no" || defined(ALL_MODULES)
_zfs=		zfs
.endif
.if ${MACHINE} != "pc98"
_aac=		aac
_aacraid=	aacraid
_acpi=		acpi
.if ${MK_CRYPT} != "no" || defined(ALL_MODULES)
_aesni=		aesni
.endif
_amdsbwd=	amdsbwd
_amdtemp=	amdtemp
_arcmsr=	arcmsr
_asmc=		asmc
_ciss=		ciss
_cmx=		cmx
_coretemp=	coretemp
.if ${MK_SOURCELESS_HOST} != "no"
_hpt27xx=	hpt27xx
.endif
_hptiop=	hptiop
.if ${MK_SOURCELESS_HOST} != "no"
_hptmv=		hptmv
_hptnr=		hptnr
_hptrr=		hptrr
.endif
_hyperv=	hyperv
_ichwd=		ichwd
_ida=		ida
_iir=		iir
_ipmi=		ipmi
_ips=		ips
_ipw=		ipw
.if ${MK_SOURCELESS_UCODE} != "no"
_ipwfw=		ipwfw
.endif
_isci=		isci
_iwi=		iwi
.if ${MK_SOURCELESS_UCODE} != "no"
_iwifw=		iwifw
.endif
_iwn=		iwn
.if ${MK_SOURCELESS_UCODE} != "no"
_iwnfw=		iwnfw
.endif
_ixgb=		ixgb
.if ${MK_OFED} != "no" || defined(ALL_MODULES)
_mlx4=		mlx4
_mlx4ib=	mlx4ib
_mlxen=		mlxen
.endif
_mly=		mly
.if ${MK_OFED} != "no" || defined(ALL_MODULES)
_mthca=		mthca
.endif
_nfe=		nfe
_nvd=		nvd
_nvme=		nvme
_nvram=		nvram
_nxge=		nxge
.if ${MK_CRYPT} != "no" || defined(ALL_MODULES)
_padlock=	padlock
_padlock_rng=	padlock_rng
_rdrand_rng=	rdrand_rng
.endif
_s3=		s3
_tpm=		tpm
_twa=		twa
_vesa=		vesa
_viawd=		viawd
_virtio=	virtio
_wpi=		wpi
.if ${MK_SOURCELESS_UCODE} != "no"
_wpifw=		wpifw
.endif
_x86bios=	x86bios
.endif
.endif

.if ${MACHINE_CPUARCH} == "amd64"
_ixl=		ixl
_ixlv=		ixlv
_ntb=		ntb
_qlxge=		qlxge
_qlxgb=		qlxgb
_qlxgbe=	qlxgbe
_sfxge=		sfxge

.if ${MK_BHYVE} != "no" || defined(ALL_MODULES)
_vmm=		vmm
.endif
.endif

.if ${MACHINE_CPUARCH} == "i386"
# XXX some of these can move to the general case when de-i386'ed
# XXX some of these can move now, but are untested on other architectures.
_3dfx=		3dfx
_3dfx_linux=	3dfx_linux
_aic=		aic
_apm=		apm
_arcnet=	arcnet
.if ${MK_SOURCELESS_UCODE} != "no"
_ce=		ce
.endif
_coff=		coff
.if ${MK_SOURCELESS_UCODE} != "no"
_cp=		cp
.endif
_elink=		elink
_glxiic=	glxiic
_glxsb=		glxsb
_ibcs2=		ibcs2
_ie=		ie
_mse=		mse
_ncr=		ncr
_ncv=		ncv
_nsp=		nsp
_pcfclock=	pcfclock
_pst=		pst
_sbni=		sbni
_streams=	streams
_stg=		stg
_svr4=		svr4
_wds=		wds
.if ${MACHINE} == "i386"
.if ${MK_EISA} != "no"
_ahb=		ahb
.endif
_bios=		bios
_cm=		cm
.if ${MK_SOURCELESS_UCODE} != "no"
_ctau=		ctau
.endif
_dpt=		dpt
_ex=		ex
_wl=		wl
.elif ${MACHINE} == "pc98"
_canbepm=	canbepm
_canbus=	canbus
_ct=		ct
_pmc=		pmc
_snc=		snc
.endif
.endif

.if ${MACHINE_CPUARCH} == "arm"
_cfi=		cfi
_cpsw=		cpsw
.endif

.if ${MACHINE_CPUARCH} == "powerpc"
_agp=		agp
_an=		an
_bm=		bm
_cardbus=	cardbus
_cbb=		cbb
_cfi=		cfi
_cpufreq=	cpufreq
_drm=		drm
.if ${MK_CDDL} != "no" || defined(ALL_MODULES)
_dtrace=	dtrace
.endif
_exca=		exca
_nvram=		powermac_nvram
.if ${MK_CDDL} != "no" || defined(ALL_MODULES)
_opensolaris=	opensolaris
.endif
_pccard=	pccard
_wi=		wi
.endif

.if ${MACHINE_ARCH} == "powerpc64"
_drm2=		drm2
.if ${MK_ZFS} != "no" || defined(ALL_MODULES)
_zfs=		zfs
.endif
.endif

.if ${MACHINE_CPUARCH} == "sparc64"
_auxio=		auxio
_em=		em
_epic=		epic
_igb=		igb
.if ${MK_CDDL} != "no" || defined(ALL_MODULES)
_opensolaris=	opensolaris
.endif
.if ${MK_ZFS} != "no" || defined(ALL_MODULES)
_zfs=		zfs
.endif
.endif

.endif

SUBDIR+=${MODULES_EXTRA}

.for reject in ${WITHOUT_MODULES}
SUBDIR:= ${SUBDIR:N${reject}}
.endfor

# Calling kldxref(8) for each module is expensive.
.if !defined(NO_XREF)
.MAKEFLAGS+=	-DNO_XREF
afterinstall:
	@if type kldxref >/dev/null 2>&1; then \
		${ECHO} kldxref ${DESTDIR}${KMODDIR}; \
		kldxref ${DESTDIR}${KMODDIR}; \
	fi
.endif

.include "${SYSDIR}/conf/config.mk"

SUBDIR:= ${SUBDIR:u:O}

.include <bsd.subdir.mk><|MERGE_RESOLUTION|>--- conflicted
+++ resolved
@@ -466,12 +466,7 @@
 _vpo=		vpo
 .endif
 
-<<<<<<< HEAD
-.if ${MACHINE_CPUARCH} != "arm" && ${MACHINE_CPUARCH} != "arm64" && \
-	${MACHINE_CPUARCH} != "mips"
-=======
 .if ${MACHINE_CPUARCH} != "mips"
->>>>>>> b821126b
 # no BUS_SPACE_UNSPECIFIED
 # No barrier instruction support (specific to this driver)
 _sym=		sym
