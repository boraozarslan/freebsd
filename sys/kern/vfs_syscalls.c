/*-
 * Copyright (c) 1989, 1993
 *	The Regents of the University of California.  All rights reserved.
 * (c) UNIX System Laboratories, Inc.
 * All or some portions of this file are derived from material licensed
 * to the University of California by American Telephone and Telegraph
 * Co. or Unix System Laboratories, Inc. and are reproduced herein with
 * the permission of UNIX System Laboratories, Inc.
 *
 * Redistribution and use in source and binary forms, with or without
 * modification, are permitted provided that the following conditions
 * are met:
 * 1. Redistributions of source code must retain the above copyright
 *    notice, this list of conditions and the following disclaimer.
 * 2. Redistributions in binary form must reproduce the above copyright
 *    notice, this list of conditions and the following disclaimer in the
 *    documentation and/or other materials provided with the distribution.
 * 3. Neither the name of the University nor the names of its contributors
 *    may be used to endorse or promote products derived from this software
 *    without specific prior written permission.
 *
 * THIS SOFTWARE IS PROVIDED BY THE REGENTS AND CONTRIBUTORS ``AS IS'' AND
 * ANY EXPRESS OR IMPLIED WARRANTIES, INCLUDING, BUT NOT LIMITED TO, THE
 * IMPLIED WARRANTIES OF MERCHANTABILITY AND FITNESS FOR A PARTICULAR PURPOSE
 * ARE DISCLAIMED.  IN NO EVENT SHALL THE REGENTS OR CONTRIBUTORS BE LIABLE
 * FOR ANY DIRECT, INDIRECT, INCIDENTAL, SPECIAL, EXEMPLARY, OR CONSEQUENTIAL
 * DAMAGES (INCLUDING, BUT NOT LIMITED TO, PROCUREMENT OF SUBSTITUTE GOODS
 * OR SERVICES; LOSS OF USE, DATA, OR PROFITS; OR BUSINESS INTERRUPTION)
 * HOWEVER CAUSED AND ON ANY THEORY OF LIABILITY, WHETHER IN CONTRACT, STRICT
 * LIABILITY, OR TORT (INCLUDING NEGLIGENCE OR OTHERWISE) ARISING IN ANY WAY
 * OUT OF THE USE OF THIS SOFTWARE, EVEN IF ADVISED OF THE POSSIBILITY OF
 * SUCH DAMAGE.
 *
 *	@(#)vfs_syscalls.c	8.13 (Berkeley) 4/15/94
 */

#include <sys/cdefs.h>
__FBSDID("$FreeBSD$");

#include "opt_capsicum.h"
#include "opt_compat.h"
#include "opt_ktrace.h"

#include <sys/param.h>
#include <sys/systm.h>
#include <sys/bio.h>
#include <sys/buf.h>
#include <sys/capsicum.h>
#include <sys/disk.h>
#include <sys/sysent.h>
#include <sys/malloc.h>
#include <sys/mount.h>
#include <sys/mutex.h>
#include <sys/sysproto.h>
#include <sys/namei.h>
#include <sys/filedesc.h>
#include <sys/kernel.h>
#include <sys/fcntl.h>
#include <sys/file.h>
#include <sys/filio.h>
#include <sys/limits.h>
#include <sys/linker.h>
#include <sys/rwlock.h>
#include <sys/sdt.h>
#include <sys/stat.h>
#include <sys/sx.h>
#include <sys/unistd.h>
#include <sys/vnode.h>
#include <sys/priv.h>
#include <sys/proc.h>
#include <sys/dirent.h>
#include <sys/jail.h>
#include <sys/syscallsubr.h>
#include <sys/sysctl.h>
#ifdef KTRACE
#include <sys/ktrace.h>
#endif

#include <machine/stdarg.h>

#include <security/audit/audit.h>
#include <security/mac/mac_framework.h>

#include <vm/vm.h>
#include <vm/vm_object.h>
#include <vm/vm_page.h>
#include <vm/uma.h>

#include <ufs/ufs/quota.h>

MALLOC_DEFINE(M_FADVISE, "fadvise", "posix_fadvise(2) information");

SDT_PROVIDER_DEFINE(vfs);
SDT_PROBE_DEFINE2(vfs, , stat, mode, "char *", "int");
SDT_PROBE_DEFINE2(vfs, , stat, reg, "char *", "int");

static int kern_chflagsat(struct thread *td, int fd, const char *path,
    enum uio_seg pathseg, u_long flags, int atflag);
static int setfflags(struct thread *td, struct vnode *, u_long);
static int getutimes(const struct timeval *, enum uio_seg, struct timespec *);
static int getutimens(const struct timespec *, enum uio_seg,
    struct timespec *, int *);
static int setutimes(struct thread *td, struct vnode *,
    const struct timespec *, int, int);
static int vn_access(struct vnode *vp, int user_flags, struct ucred *cred,
    struct thread *td);

/*
 * Sync each mounted filesystem.
 */
#ifndef _SYS_SYSPROTO_H_
struct sync_args {
	int     dummy;
};
#endif
/* ARGSUSED */
int
sys_sync(td, uap)
	struct thread *td;
	struct sync_args *uap;
{
	struct mount *mp, *nmp;
	int save;

	mtx_lock(&mountlist_mtx);
	for (mp = TAILQ_FIRST(&mountlist); mp != NULL; mp = nmp) {
		if (vfs_busy(mp, MBF_NOWAIT | MBF_MNTLSTLOCK)) {
			nmp = TAILQ_NEXT(mp, mnt_list);
			continue;
		}
		if ((mp->mnt_flag & MNT_RDONLY) == 0 &&
		    vn_start_write(NULL, &mp, V_NOWAIT) == 0) {
			save = curthread_pflags_set(TDP_SYNCIO);
			vfs_msync(mp, MNT_NOWAIT);
			VFS_SYNC(mp, MNT_NOWAIT);
			curthread_pflags_restore(save);
			vn_finished_write(mp);
		}
		mtx_lock(&mountlist_mtx);
		nmp = TAILQ_NEXT(mp, mnt_list);
		vfs_unbusy(mp);
	}
	mtx_unlock(&mountlist_mtx);
	return (0);
}

/*
 * Change filesystem quotas.
 */
#ifndef _SYS_SYSPROTO_H_
struct quotactl_args {
	char *path;
	int cmd;
	int uid;
	caddr_t arg;
};
#endif
int
sys_quotactl(td, uap)
	struct thread *td;
	register struct quotactl_args /* {
		char *path;
		int cmd;
		int uid;
		caddr_t arg;
	} */ *uap;
{
	struct mount *mp;
	struct nameidata nd;
	int error;

	AUDIT_ARG_CMD(uap->cmd);
	AUDIT_ARG_UID(uap->uid);
	if (!prison_allow(td->td_ucred, PR_ALLOW_QUOTAS))
		return (EPERM);
	NDINIT(&nd, LOOKUP, FOLLOW | LOCKLEAF | AUDITVNODE1, UIO_USERSPACE,
	    uap->path, td);
	if ((error = namei(&nd)) != 0)
		return (error);
	NDFREE(&nd, NDF_ONLY_PNBUF);
	mp = nd.ni_vp->v_mount;
	vfs_ref(mp);
	vput(nd.ni_vp);
	error = vfs_busy(mp, 0);
	vfs_rel(mp);
	if (error != 0)
		return (error);
	error = VFS_QUOTACTL(mp, uap->cmd, uap->uid, uap->arg);

	/*
	 * Since quota on operation typically needs to open quota
	 * file, the Q_QUOTAON handler needs to unbusy the mount point
	 * before calling into namei.  Otherwise, unmount might be
	 * started between two vfs_busy() invocations (first is our,
	 * second is from mount point cross-walk code in lookup()),
	 * causing deadlock.
	 *
	 * Require that Q_QUOTAON handles the vfs_busy() reference on
	 * its own, always returning with ubusied mount point.
	 */
	if ((uap->cmd >> SUBCMDSHIFT) != Q_QUOTAON)
		vfs_unbusy(mp);
	return (error);
}

/*
 * Used by statfs conversion routines to scale the block size up if
 * necessary so that all of the block counts are <= 'max_size'.  Note
 * that 'max_size' should be a bitmask, i.e. 2^n - 1 for some non-zero
 * value of 'n'.
 */
void
statfs_scale_blocks(struct statfs *sf, long max_size)
{
	uint64_t count;
	int shift;

	KASSERT(powerof2(max_size + 1), ("%s: invalid max_size", __func__));

	/*
	 * Attempt to scale the block counts to give a more accurate
	 * overview to userland of the ratio of free space to used
	 * space.  To do this, find the largest block count and compute
	 * a divisor that lets it fit into a signed integer <= max_size.
	 */
	if (sf->f_bavail < 0)
		count = -sf->f_bavail;
	else
		count = sf->f_bavail;
	count = MAX(sf->f_blocks, MAX(sf->f_bfree, count));
	if (count <= max_size)
		return;

	count >>= flsl(max_size);
	shift = 0;
	while (count > 0) {
		shift++;
		count >>=1;
	}

	sf->f_bsize <<= shift;
	sf->f_blocks >>= shift;
	sf->f_bfree >>= shift;
	sf->f_bavail >>= shift;
}

static int
kern_do_statfs(struct thread *td, struct mount *mp, struct statfs *buf)
{
	struct statfs *sp;
	int error;

	if (mp == NULL)
		return (EBADF);
	error = vfs_busy(mp, 0);
	vfs_rel(mp);
	if (error != 0)
		return (error);
#ifdef MAC
	error = mac_mount_check_stat(td->td_ucred, mp);
	if (error != 0)
		goto out;
#endif
	/*
	 * Set these in case the underlying filesystem fails to do so.
	 */
	sp = &mp->mnt_stat;
	sp->f_version = STATFS_VERSION;
	sp->f_namemax = NAME_MAX;
	sp->f_flags = mp->mnt_flag & MNT_VISFLAGMASK;
	error = VFS_STATFS(mp, sp);
	if (error != 0)
		goto out;
	*buf = *sp;
	if (priv_check(td, PRIV_VFS_GENERATION)) {
		buf->f_fsid.val[0] = buf->f_fsid.val[1] = 0;
		prison_enforce_statfs(td->td_ucred, mp, buf);
	}
out:
	vfs_unbusy(mp);
	return (error);
}

/*
 * Get filesystem statistics.
 */
#ifndef _SYS_SYSPROTO_H_
struct statfs_args {
	char *path;
	struct statfs *buf;
};
#endif
int
sys_statfs(td, uap)
	struct thread *td;
	register struct statfs_args /* {
		char *path;
		struct statfs *buf;
	} */ *uap;
{
	struct statfs *sfp;
	int error;

	sfp = malloc(sizeof(struct statfs), M_STATFS, M_WAITOK);
	error = kern_statfs(td, uap->path, UIO_USERSPACE, sfp);
	if (error == 0)
		error = copyout(sfp, uap->buf, sizeof(struct statfs));
	free(sfp, M_STATFS);
	return (error);
}

int
kern_statfs(struct thread *td, char *path, enum uio_seg pathseg,
    struct statfs *buf)
{
	struct mount *mp;
	struct nameidata nd;
	int error;

	NDINIT(&nd, LOOKUP, FOLLOW | LOCKSHARED | LOCKLEAF | AUDITVNODE1,
	    pathseg, path, td);
	error = namei(&nd);
	if (error != 0)
		return (error);
	mp = nd.ni_vp->v_mount;
	vfs_ref(mp);
	NDFREE(&nd, NDF_ONLY_PNBUF);
	vput(nd.ni_vp);
	return (kern_do_statfs(td, mp, buf));
}

/*
 * Get filesystem statistics.
 */
#ifndef _SYS_SYSPROTO_H_
struct fstatfs_args {
	int fd;
	struct statfs *buf;
};
#endif
int
sys_fstatfs(td, uap)
	struct thread *td;
	register struct fstatfs_args /* {
		int fd;
		struct statfs *buf;
	} */ *uap;
{
	struct statfs *sfp;
	int error;

	sfp = malloc(sizeof(struct statfs), M_STATFS, M_WAITOK);
	error = kern_fstatfs(td, uap->fd, sfp);
	if (error == 0)
		error = copyout(sfp, uap->buf, sizeof(struct statfs));
	free(sfp, M_STATFS);
	return (error);
}

int
kern_fstatfs(struct thread *td, int fd, struct statfs *buf)
{
	struct file *fp;
	struct mount *mp;
	struct vnode *vp;
	cap_rights_t rights;
	int error;

	AUDIT_ARG_FD(fd);
	error = getvnode(td, fd, cap_rights_init(&rights, CAP_FSTATFS), &fp);
	if (error != 0)
		return (error);
	vp = fp->f_vnode;
	vn_lock(vp, LK_SHARED | LK_RETRY);
#ifdef AUDIT
	AUDIT_ARG_VNODE1(vp);
#endif
	mp = vp->v_mount;
	if (mp != NULL)
		vfs_ref(mp);
	VOP_UNLOCK(vp, 0);
	fdrop(fp, td);
	return (kern_do_statfs(td, mp, buf));
}

/*
 * Get statistics on all filesystems.
 */
#ifndef _SYS_SYSPROTO_H_
struct getfsstat_args {
	struct statfs *buf;
	long bufsize;
	int mode;
};
#endif
int
sys_getfsstat(td, uap)
	struct thread *td;
	register struct getfsstat_args /* {
		struct statfs *buf;
		long bufsize;
		int mode;
	} */ *uap;
{
	size_t count;
	int error;

	if (uap->bufsize < 0 || uap->bufsize > SIZE_MAX)
		return (EINVAL);
	error = kern_getfsstat(td, &uap->buf, uap->bufsize, &count,
	    UIO_USERSPACE, uap->mode);
	if (error == 0)
		td->td_retval[0] = count;
	return (error);
}

/*
 * If (bufsize > 0 && bufseg == UIO_SYSSPACE)
 *	The caller is responsible for freeing memory which will be allocated
 *	in '*buf'.
 */
int
kern_getfsstat(struct thread *td, struct statfs **buf, size_t bufsize,
    size_t *countp, enum uio_seg bufseg, int mode)
{
	struct mount *mp, *nmp;
	struct statfs *sfsp, *sp, *sptmp, *tofree;
	size_t count, maxcount;
	int error;

	switch (mode) {
	case MNT_WAIT:
	case MNT_NOWAIT:
		break;
	default:
		if (bufseg == UIO_SYSSPACE)
			*buf = NULL;
		return (EINVAL);
	}
restart:
	maxcount = bufsize / sizeof(struct statfs);
	sptmp = NULL;
	if (bufsize == 0) {
		sfsp = NULL;
		tofree = NULL;
	} else if (bufseg == UIO_USERSPACE) {
		sfsp = *buf;
		tofree = NULL;
	} else /* if (bufseg == UIO_SYSSPACE) */ {
		count = 0;
		mtx_lock(&mountlist_mtx);
		TAILQ_FOREACH(mp, &mountlist, mnt_list) {
			count++;
		}
		mtx_unlock(&mountlist_mtx);
		if (maxcount > count)
			maxcount = count;
		tofree = sfsp = *buf = malloc(maxcount * sizeof(struct statfs),
		    M_STATFS, M_WAITOK);
	}
	count = 0;
	mtx_lock(&mountlist_mtx);
	for (mp = TAILQ_FIRST(&mountlist); mp != NULL; mp = nmp) {
		if (prison_canseemount(td->td_ucred, mp) != 0) {
			nmp = TAILQ_NEXT(mp, mnt_list);
			continue;
		}
#ifdef MAC
		if (mac_mount_check_stat(td->td_ucred, mp) != 0) {
			nmp = TAILQ_NEXT(mp, mnt_list);
			continue;
		}
#endif
		if (mode == MNT_WAIT) {
			if (vfs_busy(mp, MBF_MNTLSTLOCK) != 0) {
				/*
				 * If vfs_busy() failed, and MBF_NOWAIT
				 * wasn't passed, then the mp is gone.
				 * Furthermore, because of MBF_MNTLSTLOCK,
				 * the mountlist_mtx was dropped.  We have
				 * no other choice than to start over.
				 */
				mtx_unlock(&mountlist_mtx);
				free(tofree, M_STATFS);
				goto restart;
			}
		} else {
			if (vfs_busy(mp, MBF_NOWAIT | MBF_MNTLSTLOCK) != 0) {
				nmp = TAILQ_NEXT(mp, mnt_list);
				continue;
			}
		}
		if (sfsp != NULL && count < maxcount) {
			sp = &mp->mnt_stat;
			/*
			 * Set these in case the underlying filesystem
			 * fails to do so.
			 */
			sp->f_version = STATFS_VERSION;
			sp->f_namemax = NAME_MAX;
			sp->f_flags = mp->mnt_flag & MNT_VISFLAGMASK;
			/*
			 * If MNT_NOWAIT is specified, do not refresh
			 * the fsstat cache.
			 */
			if (mode != MNT_NOWAIT) {
				error = VFS_STATFS(mp, sp);
				if (error != 0) {
					mtx_lock(&mountlist_mtx);
					nmp = TAILQ_NEXT(mp, mnt_list);
					vfs_unbusy(mp);
					continue;
				}
			}
			if (priv_check(td, PRIV_VFS_GENERATION)) {
				sptmp = malloc(sizeof(struct statfs), M_STATFS,
				    M_WAITOK);
				*sptmp = *sp;
				sptmp->f_fsid.val[0] = sptmp->f_fsid.val[1] = 0;
				prison_enforce_statfs(td->td_ucred, mp, sptmp);
				sp = sptmp;
<<<<<<< HEAD
			}
=======
			} else
				sptmp = NULL;
>>>>>>> 5def9fa2
			if (bufseg == UIO_SYSSPACE) {
				bcopy(sp, sfsp, sizeof(*sp));
				free(sptmp, M_STATFS);
			} else /* if (bufseg == UIO_USERSPACE) */ {
				error = copyout(sp, sfsp, sizeof(*sp));
				free(sptmp, M_STATFS);
				if (error != 0) {
					vfs_unbusy(mp);
					return (error);
				}
			}
			sfsp++;
		}
		count++;
		mtx_lock(&mountlist_mtx);
		nmp = TAILQ_NEXT(mp, mnt_list);
		vfs_unbusy(mp);
	}
	mtx_unlock(&mountlist_mtx);
	if (sfsp != NULL && count > maxcount)
		*countp = maxcount;
	else
		*countp = count;
	return (0);
}

#ifdef COMPAT_FREEBSD4
/*
 * Get old format filesystem statistics.
 */
static void freebsd4_cvtstatfs(struct statfs *, struct ostatfs *);

#ifndef _SYS_SYSPROTO_H_
struct freebsd4_statfs_args {
	char *path;
	struct ostatfs *buf;
};
#endif
int
freebsd4_statfs(td, uap)
	struct thread *td;
	struct freebsd4_statfs_args /* {
		char *path;
		struct ostatfs *buf;
	} */ *uap;
{
	struct ostatfs osb;
	struct statfs *sfp;
	int error;

	sfp = malloc(sizeof(struct statfs), M_STATFS, M_WAITOK);
	error = kern_statfs(td, uap->path, UIO_USERSPACE, sfp);
	if (error == 0) {
<<<<<<< HEAD
		freebsd4_cvtstatfs(sfp, &osb);
=======
		cvtstatfs(sfp, &osb);
>>>>>>> 5def9fa2
		error = copyout(&osb, uap->buf, sizeof(osb));
	}
	free(sfp, M_STATFS);
	return (error);
}

/*
 * Get filesystem statistics.
 */
#ifndef _SYS_SYSPROTO_H_
struct freebsd4_fstatfs_args {
	int fd;
	struct ostatfs *buf;
};
#endif
int
freebsd4_fstatfs(td, uap)
	struct thread *td;
	struct freebsd4_fstatfs_args /* {
		int fd;
		struct ostatfs *buf;
	} */ *uap;
{
	struct ostatfs osb;
	struct statfs *sfp;
	int error;

	sfp = malloc(sizeof(struct statfs), M_STATFS, M_WAITOK);
	error = kern_fstatfs(td, uap->fd, sfp);
	if (error == 0) {
<<<<<<< HEAD
		freebsd4_cvtstatfs(sfp, &osb);
=======
		cvtstatfs(sfp, &osb);
>>>>>>> 5def9fa2
		error = copyout(&osb, uap->buf, sizeof(osb));
	}
	free(sfp, M_STATFS);
	return (error);
}

/*
 * Get statistics on all filesystems.
 */
#ifndef _SYS_SYSPROTO_H_
struct freebsd4_getfsstat_args {
	struct ostatfs *buf;
	long bufsize;
	int mode;
};
#endif
int
freebsd4_getfsstat(td, uap)
	struct thread *td;
	register struct freebsd4_getfsstat_args /* {
		struct ostatfs *buf;
		long bufsize;
		int mode;
	} */ *uap;
{
	struct statfs *buf, *sp;
	struct ostatfs osb;
	size_t count, size;
	int error;

	if (uap->bufsize < 0)
		return (EINVAL);
	count = uap->bufsize / sizeof(struct ostatfs);
	if (count > SIZE_MAX / sizeof(struct statfs))
		return (EINVAL);
	size = count * sizeof(struct statfs);
	error = kern_getfsstat(td, &buf, size, &count, UIO_SYSSPACE,
	    uap->mode);
	if (error == 0)
		td->td_retval[0] = count;
	if (size != 0) {
		sp = buf;
		while (count != 0 && error == 0) {
			freebsd4_cvtstatfs(sp, &osb);
			error = copyout(&osb, uap->buf, sizeof(osb));
			sp++;
			uap->buf++;
			count--;
		}
		free(buf, M_STATFS);
	}
	return (error);
}

/*
 * Implement fstatfs() for (NFS) file handles.
 */
#ifndef _SYS_SYSPROTO_H_
struct freebsd4_fhstatfs_args {
	struct fhandle *u_fhp;
	struct ostatfs *buf;
};
#endif
int
freebsd4_fhstatfs(td, uap)
	struct thread *td;
	struct freebsd4_fhstatfs_args /* {
		struct fhandle *u_fhp;
		struct ostatfs *buf;
	} */ *uap;
{
	struct ostatfs osb;
	struct statfs *sfp;
	fhandle_t fh;
	int error;

	error = copyin(uap->u_fhp, &fh, sizeof(fhandle_t));
	if (error != 0)
		return (error);
	sfp = malloc(sizeof(struct statfs), M_STATFS, M_WAITOK);
	error = kern_fhstatfs(td, fh, sfp);
	if (error == 0) {
<<<<<<< HEAD
		freebsd4_cvtstatfs(sfp, &osb);
=======
		cvtstatfs(sfp, &osb);
>>>>>>> 5def9fa2
		error = copyout(&osb, uap->buf, sizeof(osb));
	}
	free(sfp, M_STATFS);
	return (error);
}

/*
 * Convert a new format statfs structure to an old format statfs structure.
 */
static void
freebsd4_cvtstatfs(nsp, osp)
	struct statfs *nsp;
	struct ostatfs *osp;
{

	statfs_scale_blocks(nsp, LONG_MAX);
	bzero(osp, sizeof(*osp));
	osp->f_bsize = nsp->f_bsize;
	osp->f_iosize = MIN(nsp->f_iosize, LONG_MAX);
	osp->f_blocks = nsp->f_blocks;
	osp->f_bfree = nsp->f_bfree;
	osp->f_bavail = nsp->f_bavail;
	osp->f_files = MIN(nsp->f_files, LONG_MAX);
	osp->f_ffree = MIN(nsp->f_ffree, LONG_MAX);
	osp->f_owner = nsp->f_owner;
	osp->f_type = nsp->f_type;
	osp->f_flags = nsp->f_flags;
	osp->f_syncwrites = MIN(nsp->f_syncwrites, LONG_MAX);
	osp->f_asyncwrites = MIN(nsp->f_asyncwrites, LONG_MAX);
	osp->f_syncreads = MIN(nsp->f_syncreads, LONG_MAX);
	osp->f_asyncreads = MIN(nsp->f_asyncreads, LONG_MAX);
	strlcpy(osp->f_fstypename, nsp->f_fstypename,
	    MIN(MFSNAMELEN, OMFSNAMELEN));
	strlcpy(osp->f_mntonname, nsp->f_mntonname,
	    MIN(MNAMELEN, OMNAMELEN));
	strlcpy(osp->f_mntfromname, nsp->f_mntfromname,
	    MIN(MNAMELEN, OMNAMELEN));
	osp->f_fsid = nsp->f_fsid;
}
#endif /* COMPAT_FREEBSD4 */

#if defined(COMPAT_FREEBSD11)
/*
 * Get old format filesystem statistics.
 */
static void freebsd11_cvtstatfs(struct statfs *, struct freebsd11_statfs *);

int
freebsd11_statfs(struct thread *td, struct freebsd11_statfs_args *uap)
{
	struct freebsd11_statfs osb;
	struct statfs *sfp;
	int error;

	sfp = malloc(sizeof(struct statfs), M_STATFS, M_WAITOK);
	error = kern_statfs(td, uap->path, UIO_USERSPACE, sfp);
	if (error == 0) {
		freebsd11_cvtstatfs(sfp, &osb);
		error = copyout(&osb, uap->buf, sizeof(osb));
	}
	free(sfp, M_STATFS);
	return (error);
}

/*
 * Get filesystem statistics.
 */
int
freebsd11_fstatfs(struct thread *td, struct freebsd11_fstatfs_args *uap)
{
	struct freebsd11_statfs osb;
	struct statfs *sfp;
	int error;

	sfp = malloc(sizeof(struct statfs), M_STATFS, M_WAITOK);
	error = kern_fstatfs(td, uap->fd, sfp);
	if (error == 0) {
		freebsd11_cvtstatfs(sfp, &osb);
		error = copyout(&osb, uap->buf, sizeof(osb));
	}
	free(sfp, M_STATFS);
	return (error);
}

/*
 * Get statistics on all filesystems.
 */
int
freebsd11_getfsstat(struct thread *td, struct freebsd11_getfsstat_args *uap)
{
	struct freebsd11_statfs osb;
	struct statfs *buf, *sp;
	size_t count, size;
	int error;

	count = uap->bufsize / sizeof(struct ostatfs);
	size = count * sizeof(struct statfs);
	error = kern_getfsstat(td, &buf, size, &count, UIO_SYSSPACE,
	    uap->mode);
	if (error == 0)
		td->td_retval[0] = count;
	if (size > 0) {
		sp = buf;
		while (count > 0 && error == 0) {
			freebsd11_cvtstatfs(sp, &osb);
			error = copyout(&osb, uap->buf, sizeof(osb));
			sp++;
			uap->buf++;
			count--;
		}
		free(buf, M_STATFS);
	}
	return (error);
}

/*
 * Implement fstatfs() for (NFS) file handles.
 */
int
freebsd11_fhstatfs(struct thread *td, struct freebsd11_fhstatfs_args *uap)
{
	struct freebsd11_statfs osb;
	struct statfs *sfp;
	fhandle_t fh;
	int error;

	error = copyin(uap->u_fhp, &fh, sizeof(fhandle_t));
	if (error)
		return (error);
	sfp = malloc(sizeof(struct statfs), M_STATFS, M_WAITOK);
	error = kern_fhstatfs(td, fh, sfp);
	if (error == 0) {
		freebsd11_cvtstatfs(sfp, &osb);
		error = copyout(&osb, uap->buf, sizeof(osb));
	}
	free(sfp, M_STATFS);
	return (error);
}

/*
 * Convert a new format statfs structure to an old format statfs structure.
 */
static void
freebsd11_cvtstatfs(nsp, osp)
	struct statfs *nsp;
	struct freebsd11_statfs *osp;
{
	bzero(osp, sizeof(*osp));
	osp->f_version = FREEBSD11_STATFS_VERSION;
	osp->f_type = nsp->f_type;
	osp->f_flags = nsp->f_flags;
	osp->f_bsize = nsp->f_bsize;
	osp->f_iosize = nsp->f_iosize;
	osp->f_blocks = nsp->f_blocks;
	osp->f_bfree = nsp->f_bfree;
	osp->f_bavail = nsp->f_bavail;
	osp->f_files = nsp->f_files;
	osp->f_ffree = nsp->f_ffree;
	osp->f_syncwrites = nsp->f_syncwrites;
	osp->f_asyncwrites = nsp->f_asyncwrites;
	osp->f_syncreads = nsp->f_syncreads;
	osp->f_asyncreads = nsp->f_asyncreads;
	osp->f_namemax = nsp->f_namemax;
	osp->f_owner = nsp->f_owner;
	osp->f_fsid = nsp->f_fsid;
	strlcpy(osp->f_fstypename, nsp->f_fstypename,
	    MIN(MFSNAMELEN, sizeof(osp->f_fstypename)));
	strlcpy(osp->f_mntonname, nsp->f_mntonname,
	    MIN(MNAMELEN, sizeof(osp->f_mntonname)));
	strlcpy(osp->f_mntfromname, nsp->f_mntfromname,
	    MIN(MNAMELEN, sizeof(osp->f_mntfromname)));
}
#endif /* COMPAT_FREEBSD11 */

/*
 * Change current working directory to a given file descriptor.
 */
#ifndef _SYS_SYSPROTO_H_
struct fchdir_args {
	int	fd;
};
#endif
int
sys_fchdir(td, uap)
	struct thread *td;
	struct fchdir_args /* {
		int fd;
	} */ *uap;
{
	struct vnode *vp, *tdp;
	struct mount *mp;
	struct file *fp;
	cap_rights_t rights;
	int error;

	AUDIT_ARG_FD(uap->fd);
	error = getvnode(td, uap->fd, cap_rights_init(&rights, CAP_FCHDIR),
	    &fp);
	if (error != 0)
		return (error);
	vp = fp->f_vnode;
	vrefact(vp);
	fdrop(fp, td);
	vn_lock(vp, LK_SHARED | LK_RETRY);
	AUDIT_ARG_VNODE1(vp);
	error = change_dir(vp, td);
	while (!error && (mp = vp->v_mountedhere) != NULL) {
		if (vfs_busy(mp, 0))
			continue;
		error = VFS_ROOT(mp, LK_SHARED, &tdp);
		vfs_unbusy(mp);
		if (error != 0)
			break;
		vput(vp);
		vp = tdp;
	}
	if (error != 0) {
		vput(vp);
		return (error);
	}
	VOP_UNLOCK(vp, 0);
	pwd_chdir(td, vp);
	return (0);
}

/*
 * Change current working directory (``.'').
 */
#ifndef _SYS_SYSPROTO_H_
struct chdir_args {
	char	*path;
};
#endif
int
sys_chdir(td, uap)
	struct thread *td;
	struct chdir_args /* {
		char *path;
	} */ *uap;
{

	return (kern_chdir(td, uap->path, UIO_USERSPACE));
}

int
kern_chdir(struct thread *td, char *path, enum uio_seg pathseg)
{
	struct nameidata nd;
	int error;

	NDINIT(&nd, LOOKUP, FOLLOW | LOCKSHARED | LOCKLEAF | AUDITVNODE1,
	    pathseg, path, td);
	if ((error = namei(&nd)) != 0)
		return (error);
	if ((error = change_dir(nd.ni_vp, td)) != 0) {
		vput(nd.ni_vp);
		NDFREE(&nd, NDF_ONLY_PNBUF);
		return (error);
	}
	VOP_UNLOCK(nd.ni_vp, 0);
	NDFREE(&nd, NDF_ONLY_PNBUF);
	pwd_chdir(td, nd.ni_vp);
	return (0);
}

/*
 * Change notion of root (``/'') directory.
 */
#ifndef _SYS_SYSPROTO_H_
struct chroot_args {
	char	*path;
};
#endif
int
sys_chroot(td, uap)
	struct thread *td;
	struct chroot_args /* {
		char *path;
	} */ *uap;
{
	struct nameidata nd;
	int error;

	error = priv_check(td, PRIV_VFS_CHROOT);
	if (error != 0)
		return (error);
	NDINIT(&nd, LOOKUP, FOLLOW | LOCKSHARED | LOCKLEAF | AUDITVNODE1,
	    UIO_USERSPACE, uap->path, td);
	error = namei(&nd);
	if (error != 0)
		goto error;
	error = change_dir(nd.ni_vp, td);
	if (error != 0)
		goto e_vunlock;
#ifdef MAC
	error = mac_vnode_check_chroot(td->td_ucred, nd.ni_vp);
	if (error != 0)
		goto e_vunlock;
#endif
	VOP_UNLOCK(nd.ni_vp, 0);
	error = pwd_chroot(td, nd.ni_vp);
	vrele(nd.ni_vp);
	NDFREE(&nd, NDF_ONLY_PNBUF);
	return (error);
e_vunlock:
	vput(nd.ni_vp);
error:
	NDFREE(&nd, NDF_ONLY_PNBUF);
	return (error);
}

/*
 * Common routine for chroot and chdir.  Callers must provide a locked vnode
 * instance.
 */
int
change_dir(vp, td)
	struct vnode *vp;
	struct thread *td;
{
#ifdef MAC
	int error;
#endif

	ASSERT_VOP_LOCKED(vp, "change_dir(): vp not locked");
	if (vp->v_type != VDIR)
		return (ENOTDIR);
#ifdef MAC
	error = mac_vnode_check_chdir(td->td_ucred, vp);
	if (error != 0)
		return (error);
#endif
	return (VOP_ACCESS(vp, VEXEC, td->td_ucred, td));
}

static __inline void
flags_to_rights(int flags, cap_rights_t *rightsp)
{

	if (flags & O_EXEC) {
		cap_rights_set(rightsp, CAP_FEXECVE);
	} else {
		switch ((flags & O_ACCMODE)) {
		case O_RDONLY:
			cap_rights_set(rightsp, CAP_READ);
			break;
		case O_RDWR:
			cap_rights_set(rightsp, CAP_READ);
			/* FALLTHROUGH */
		case O_WRONLY:
			cap_rights_set(rightsp, CAP_WRITE);
			if (!(flags & (O_APPEND | O_TRUNC)))
				cap_rights_set(rightsp, CAP_SEEK);
			break;
		}
	}

	if (flags & O_CREAT)
		cap_rights_set(rightsp, CAP_CREATE);

	if (flags & O_TRUNC)
		cap_rights_set(rightsp, CAP_FTRUNCATE);

	if (flags & (O_SYNC | O_FSYNC))
		cap_rights_set(rightsp, CAP_FSYNC);

	if (flags & (O_EXLOCK | O_SHLOCK))
		cap_rights_set(rightsp, CAP_FLOCK);
}

/*
 * Check permissions, allocate an open file structure, and call the device
 * open routine if any.
 */
#ifndef _SYS_SYSPROTO_H_
struct open_args {
	char	*path;
	int	flags;
	int	mode;
};
#endif
int
sys_open(td, uap)
	struct thread *td;
	register struct open_args /* {
		char *path;
		int flags;
		int mode;
	} */ *uap;
{

	return (kern_openat(td, AT_FDCWD, uap->path, UIO_USERSPACE,
	    uap->flags, uap->mode));
}

#ifndef _SYS_SYSPROTO_H_
struct openat_args {
	int	fd;
	char	*path;
	int	flag;
	int	mode;
};
#endif
int
sys_openat(struct thread *td, struct openat_args *uap)
{

	AUDIT_ARG_FD(uap->fd);
	return (kern_openat(td, uap->fd, uap->path, UIO_USERSPACE, uap->flag,
	    uap->mode));
}

int
kern_openat(struct thread *td, int fd, char *path, enum uio_seg pathseg,
    int flags, int mode)
{
	struct proc *p = td->td_proc;
	struct filedesc *fdp = p->p_fd;
	struct file *fp;
	struct vnode *vp;
	struct nameidata nd;
	cap_rights_t rights;
	int cmode, error, indx;

	indx = -1;

	AUDIT_ARG_FFLAGS(flags);
	AUDIT_ARG_MODE(mode);
	cap_rights_init(&rights, CAP_LOOKUP);
	flags_to_rights(flags, &rights);
	/*
	 * Only one of the O_EXEC, O_RDONLY, O_WRONLY and O_RDWR flags
	 * may be specified.
	 */
	if (flags & O_EXEC) {
		if (flags & O_ACCMODE)
			return (EINVAL);
	} else if ((flags & O_ACCMODE) == O_ACCMODE) {
		return (EINVAL);
	} else {
		flags = FFLAGS(flags);
	}

	/*
	 * Allocate a file structure. The descriptor to reference it
	 * is allocated and set by finstall() below.
	 */
	error = falloc_noinstall(td, &fp);
	if (error != 0)
		return (error);
	/*
	 * An extra reference on `fp' has been held for us by
	 * falloc_noinstall().
	 */
	/* Set the flags early so the finit in devfs can pick them up. */
	fp->f_flag = flags & FMASK;
	cmode = ((mode & ~fdp->fd_cmask) & ALLPERMS) & ~S_ISTXT;
	NDINIT_ATRIGHTS(&nd, LOOKUP, FOLLOW | AUDITVNODE1, pathseg, path, fd,
	    &rights, td);
	td->td_dupfd = -1;		/* XXX check for fdopen */
	error = vn_open(&nd, &flags, cmode, fp);
	if (error != 0) {
		/*
		 * If the vn_open replaced the method vector, something
		 * wonderous happened deep below and we just pass it up
		 * pretending we know what we do.
		 */
		if (error == ENXIO && fp->f_ops != &badfileops)
			goto success;

		/*
		 * Handle special fdopen() case. bleh.
		 *
		 * Don't do this for relative (capability) lookups; we don't
		 * understand exactly what would happen, and we don't think
		 * that it ever should.
		 */
		if ((nd.ni_lcf & NI_LCF_STRICTRELATIVE) == 0 &&
		    (error == ENODEV || error == ENXIO) &&
		    td->td_dupfd >= 0) {
			error = dupfdopen(td, fdp, td->td_dupfd, flags, error,
			    &indx);
			if (error == 0)
				goto success;
		}

		goto bad;
	}
	td->td_dupfd = 0;
	NDFREE(&nd, NDF_ONLY_PNBUF);
	vp = nd.ni_vp;

	/*
	 * Store the vnode, for any f_type. Typically, the vnode use
	 * count is decremented by direct call to vn_closefile() for
	 * files that switched type in the cdevsw fdopen() method.
	 */
	fp->f_vnode = vp;
	/*
	 * If the file wasn't claimed by devfs bind it to the normal
	 * vnode operations here.
	 */
	if (fp->f_ops == &badfileops) {
		KASSERT(vp->v_type != VFIFO, ("Unexpected fifo."));
		fp->f_seqcount = 1;
		finit(fp, (flags & FMASK) | (fp->f_flag & FHASLOCK),
		    DTYPE_VNODE, vp, &vnops);
	}

	VOP_UNLOCK(vp, 0);
	if (flags & O_TRUNC) {
		error = fo_truncate(fp, 0, td->td_ucred, td);
		if (error != 0)
			goto bad;
	}
success:
	/*
	 * If we haven't already installed the FD (for dupfdopen), do so now.
	 */
	if (indx == -1) {
		struct filecaps *fcaps;

#ifdef CAPABILITIES
		if ((nd.ni_lcf & NI_LCF_STRICTRELATIVE) != 0)
			fcaps = &nd.ni_filecaps;
		else
#endif
			fcaps = NULL;
		error = finstall(td, fp, &indx, flags, fcaps);
		/* On success finstall() consumes fcaps. */
		if (error != 0) {
			filecaps_free(&nd.ni_filecaps);
			goto bad;
		}
	} else {
		filecaps_free(&nd.ni_filecaps);
	}

	/*
	 * Release our private reference, leaving the one associated with
	 * the descriptor table intact.
	 */
	fdrop(fp, td);
	td->td_retval[0] = indx;
	return (0);
bad:
	KASSERT(indx == -1, ("indx=%d, should be -1", indx));
	fdrop(fp, td);
	return (error);
}

#ifdef COMPAT_43
/*
 * Create a file.
 */
#ifndef _SYS_SYSPROTO_H_
struct ocreat_args {
	char	*path;
	int	mode;
};
#endif
int
ocreat(td, uap)
	struct thread *td;
	register struct ocreat_args /* {
		char *path;
		int mode;
	} */ *uap;
{

	return (kern_openat(td, AT_FDCWD, uap->path, UIO_USERSPACE,
	    O_WRONLY | O_CREAT | O_TRUNC, uap->mode));
}
#endif /* COMPAT_43 */

/*
 * Create a special file.
 */
#ifndef _SYS_SYSPROTO_H_
struct mknodat_args {
	int	fd;
	char	*path;
	mode_t	mode;
	dev_t	dev;
};
#endif
int
sys_mknodat(struct thread *td, struct mknodat_args *uap)
{

	return (kern_mknodat(td, uap->fd, uap->path, UIO_USERSPACE, uap->mode,
	    uap->dev));
}

#if defined(COMPAT_FREEBSD11)
int
freebsd11_mknod(struct thread *td,
    struct freebsd11_mknod_args *uap)
{

	return (kern_mknodat(td, AT_FDCWD, uap->path, UIO_USERSPACE,
	    uap->mode, uap->dev));
}

int
freebsd11_mknodat(struct thread *td,
    struct freebsd11_mknodat_args *uap)
{

	return (kern_mknodat(td, uap->fd, uap->path, UIO_USERSPACE, uap->mode,
	    uap->dev));
}
#endif /* COMPAT_FREEBSD11 */

int
kern_mknodat(struct thread *td, int fd, char *path, enum uio_seg pathseg,
    int mode, dev_t dev)
{
	struct vnode *vp;
	struct mount *mp;
	struct vattr vattr;
	struct nameidata nd;
	cap_rights_t rights;
	int error, whiteout = 0;

	AUDIT_ARG_MODE(mode);
	AUDIT_ARG_DEV(dev);
	switch (mode & S_IFMT) {
	case S_IFCHR:
	case S_IFBLK:
		error = priv_check(td, PRIV_VFS_MKNOD_DEV);
		if (error == 0 && dev == VNOVAL)
			error = EINVAL;
		break;
	case S_IFMT:
		error = priv_check(td, PRIV_VFS_MKNOD_BAD);
		break;
	case S_IFWHT:
		error = priv_check(td, PRIV_VFS_MKNOD_WHT);
		break;
	case S_IFIFO:
		if (dev == 0)
			return (kern_mkfifoat(td, fd, path, pathseg, mode));
		/* FALLTHROUGH */
	default:
		error = EINVAL;
		break;
	}
	if (error != 0)
		return (error);
restart:
	bwillwrite();
	NDINIT_ATRIGHTS(&nd, CREATE, LOCKPARENT | SAVENAME | AUDITVNODE1 |
	    NOCACHE, pathseg, path, fd, cap_rights_init(&rights, CAP_MKNODAT),
	    td);
	if ((error = namei(&nd)) != 0)
		return (error);
	vp = nd.ni_vp;
	if (vp != NULL) {
		NDFREE(&nd, NDF_ONLY_PNBUF);
		if (vp == nd.ni_dvp)
			vrele(nd.ni_dvp);
		else
			vput(nd.ni_dvp);
		vrele(vp);
		return (EEXIST);
	} else {
		VATTR_NULL(&vattr);
		vattr.va_mode = (mode & ALLPERMS) &
		    ~td->td_proc->p_fd->fd_cmask;
		vattr.va_rdev = dev;
		whiteout = 0;

		switch (mode & S_IFMT) {
		case S_IFMT:	/* used by badsect to flag bad sectors */
			vattr.va_type = VBAD;
			break;
		case S_IFCHR:
			vattr.va_type = VCHR;
			break;
		case S_IFBLK:
			vattr.va_type = VBLK;
			break;
		case S_IFWHT:
			whiteout = 1;
			break;
		default:
			panic("kern_mknod: invalid mode");
		}
	}
	if (vn_start_write(nd.ni_dvp, &mp, V_NOWAIT) != 0) {
		NDFREE(&nd, NDF_ONLY_PNBUF);
		vput(nd.ni_dvp);
		if ((error = vn_start_write(NULL, &mp, V_XSLEEP | PCATCH)) != 0)
			return (error);
		goto restart;
	}
#ifdef MAC
	if (error == 0 && !whiteout)
		error = mac_vnode_check_create(td->td_ucred, nd.ni_dvp,
		    &nd.ni_cnd, &vattr);
#endif
	if (error == 0) {
		if (whiteout)
			error = VOP_WHITEOUT(nd.ni_dvp, &nd.ni_cnd, CREATE);
		else {
			error = VOP_MKNOD(nd.ni_dvp, &nd.ni_vp,
						&nd.ni_cnd, &vattr);
			if (error == 0)
				vput(nd.ni_vp);
		}
	}
	NDFREE(&nd, NDF_ONLY_PNBUF);
	vput(nd.ni_dvp);
	vn_finished_write(mp);
	return (error);
}

/*
 * Create a named pipe.
 */
#ifndef _SYS_SYSPROTO_H_
struct mkfifo_args {
	char	*path;
	int	mode;
};
#endif
int
sys_mkfifo(td, uap)
	struct thread *td;
	register struct mkfifo_args /* {
		char *path;
		int mode;
	} */ *uap;
{

	return (kern_mkfifoat(td, AT_FDCWD, uap->path, UIO_USERSPACE,
	    uap->mode));
}

#ifndef _SYS_SYSPROTO_H_
struct mkfifoat_args {
	int	fd;
	char	*path;
	mode_t	mode;
};
#endif
int
sys_mkfifoat(struct thread *td, struct mkfifoat_args *uap)
{

	return (kern_mkfifoat(td, uap->fd, uap->path, UIO_USERSPACE,
	    uap->mode));
}

int
kern_mkfifoat(struct thread *td, int fd, char *path, enum uio_seg pathseg,
    int mode)
{
	struct mount *mp;
	struct vattr vattr;
	struct nameidata nd;
	cap_rights_t rights;
	int error;

	AUDIT_ARG_MODE(mode);
restart:
	bwillwrite();
	NDINIT_ATRIGHTS(&nd, CREATE, LOCKPARENT | SAVENAME | AUDITVNODE1 |
	    NOCACHE, pathseg, path, fd, cap_rights_init(&rights, CAP_MKFIFOAT),
	    td);
	if ((error = namei(&nd)) != 0)
		return (error);
	if (nd.ni_vp != NULL) {
		NDFREE(&nd, NDF_ONLY_PNBUF);
		if (nd.ni_vp == nd.ni_dvp)
			vrele(nd.ni_dvp);
		else
			vput(nd.ni_dvp);
		vrele(nd.ni_vp);
		return (EEXIST);
	}
	if (vn_start_write(nd.ni_dvp, &mp, V_NOWAIT) != 0) {
		NDFREE(&nd, NDF_ONLY_PNBUF);
		vput(nd.ni_dvp);
		if ((error = vn_start_write(NULL, &mp, V_XSLEEP | PCATCH)) != 0)
			return (error);
		goto restart;
	}
	VATTR_NULL(&vattr);
	vattr.va_type = VFIFO;
	vattr.va_mode = (mode & ALLPERMS) & ~td->td_proc->p_fd->fd_cmask;
#ifdef MAC
	error = mac_vnode_check_create(td->td_ucred, nd.ni_dvp, &nd.ni_cnd,
	    &vattr);
	if (error != 0)
		goto out;
#endif
	error = VOP_MKNOD(nd.ni_dvp, &nd.ni_vp, &nd.ni_cnd, &vattr);
	if (error == 0)
		vput(nd.ni_vp);
#ifdef MAC
out:
#endif
	vput(nd.ni_dvp);
	vn_finished_write(mp);
	NDFREE(&nd, NDF_ONLY_PNBUF);
	return (error);
}

/*
 * Make a hard file link.
 */
#ifndef _SYS_SYSPROTO_H_
struct link_args {
	char	*path;
	char	*link;
};
#endif
int
sys_link(td, uap)
	struct thread *td;
	register struct link_args /* {
		char *path;
		char *link;
	} */ *uap;
{

	return (kern_linkat(td, AT_FDCWD, AT_FDCWD, uap->path, uap->link,
	    UIO_USERSPACE, FOLLOW));
}

#ifndef _SYS_SYSPROTO_H_
struct linkat_args {
	int	fd1;
	char	*path1;
	int	fd2;
	char	*path2;
	int	flag;
};
#endif
int
sys_linkat(struct thread *td, struct linkat_args *uap)
{
	int flag;

	flag = uap->flag;
	if (flag & ~AT_SYMLINK_FOLLOW)
		return (EINVAL);

	return (kern_linkat(td, uap->fd1, uap->fd2, uap->path1, uap->path2,
	    UIO_USERSPACE, (flag & AT_SYMLINK_FOLLOW) ? FOLLOW : NOFOLLOW));
}

int hardlink_check_uid = 0;
SYSCTL_INT(_security_bsd, OID_AUTO, hardlink_check_uid, CTLFLAG_RW,
    &hardlink_check_uid, 0,
    "Unprivileged processes cannot create hard links to files owned by other "
    "users");
static int hardlink_check_gid = 0;
SYSCTL_INT(_security_bsd, OID_AUTO, hardlink_check_gid, CTLFLAG_RW,
    &hardlink_check_gid, 0,
    "Unprivileged processes cannot create hard links to files owned by other "
    "groups");

static int
can_hardlink(struct vnode *vp, struct ucred *cred)
{
	struct vattr va;
	int error;

	if (!hardlink_check_uid && !hardlink_check_gid)
		return (0);

	error = VOP_GETATTR(vp, &va, cred);
	if (error != 0)
		return (error);

	if (hardlink_check_uid && cred->cr_uid != va.va_uid) {
		error = priv_check_cred(cred, PRIV_VFS_LINK, 0);
		if (error != 0)
			return (error);
	}

	if (hardlink_check_gid && !groupmember(va.va_gid, cred)) {
		error = priv_check_cred(cred, PRIV_VFS_LINK, 0);
		if (error != 0)
			return (error);
	}

	return (0);
}

int
kern_linkat(struct thread *td, int fd1, int fd2, char *path1, char *path2,
    enum uio_seg segflg, int follow)
{
	struct vnode *vp;
	struct mount *mp;
	struct nameidata nd;
	cap_rights_t rights;
	int error;

again:
	bwillwrite();
	NDINIT_ATRIGHTS(&nd, LOOKUP, follow | AUDITVNODE1, segflg, path1, fd1,
	    cap_rights_init(&rights, CAP_LINKAT_SOURCE), td);

	if ((error = namei(&nd)) != 0)
		return (error);
	NDFREE(&nd, NDF_ONLY_PNBUF);
	vp = nd.ni_vp;
	if (vp->v_type == VDIR) {
		vrele(vp);
		return (EPERM);		/* POSIX */
	}
	NDINIT_ATRIGHTS(&nd, CREATE,
	    LOCKPARENT | SAVENAME | AUDITVNODE2 | NOCACHE, segflg, path2, fd2,
	    cap_rights_init(&rights, CAP_LINKAT_TARGET), td);
	if ((error = namei(&nd)) == 0) {
		if (nd.ni_vp != NULL) {
			NDFREE(&nd, NDF_ONLY_PNBUF);
			if (nd.ni_dvp == nd.ni_vp)
				vrele(nd.ni_dvp);
			else
				vput(nd.ni_dvp);
			vrele(nd.ni_vp);
			vrele(vp);
			return (EEXIST);
		} else if (nd.ni_dvp->v_mount != vp->v_mount) {
			/*
			 * Cross-device link.  No need to recheck
			 * vp->v_type, since it cannot change, except
			 * to VBAD.
			 */
			NDFREE(&nd, NDF_ONLY_PNBUF);
			vput(nd.ni_dvp);
			vrele(vp);
			return (EXDEV);
		} else if ((error = vn_lock(vp, LK_EXCLUSIVE)) == 0) {
			error = can_hardlink(vp, td->td_ucred);
#ifdef MAC
			if (error == 0)
				error = mac_vnode_check_link(td->td_ucred,
				    nd.ni_dvp, vp, &nd.ni_cnd);
#endif
			if (error != 0) {
				vput(vp);
				vput(nd.ni_dvp);
				NDFREE(&nd, NDF_ONLY_PNBUF);
				return (error);
			}
			error = vn_start_write(vp, &mp, V_NOWAIT);
			if (error != 0) {
				vput(vp);
				vput(nd.ni_dvp);
				NDFREE(&nd, NDF_ONLY_PNBUF);
				error = vn_start_write(NULL, &mp,
				    V_XSLEEP | PCATCH);
				if (error != 0)
					return (error);
				goto again;
			}
			error = VOP_LINK(nd.ni_dvp, vp, &nd.ni_cnd);
			VOP_UNLOCK(vp, 0);
			vput(nd.ni_dvp);
			vn_finished_write(mp);
			NDFREE(&nd, NDF_ONLY_PNBUF);
		} else {
			vput(nd.ni_dvp);
			NDFREE(&nd, NDF_ONLY_PNBUF);
			vrele(vp);
			goto again;
		}
	}
	vrele(vp);
	return (error);
}

/*
 * Make a symbolic link.
 */
#ifndef _SYS_SYSPROTO_H_
struct symlink_args {
	char	*path;
	char	*link;
};
#endif
int
sys_symlink(td, uap)
	struct thread *td;
	register struct symlink_args /* {
		char *path;
		char *link;
	} */ *uap;
{

	return (kern_symlinkat(td, uap->path, AT_FDCWD, uap->link,
	    UIO_USERSPACE));
}

#ifndef _SYS_SYSPROTO_H_
struct symlinkat_args {
	char	*path;
	int	fd;
	char	*path2;
};
#endif
int
sys_symlinkat(struct thread *td, struct symlinkat_args *uap)
{

	return (kern_symlinkat(td, uap->path1, uap->fd, uap->path2,
	    UIO_USERSPACE));
}

int
kern_symlinkat(struct thread *td, char *path1, int fd, char *path2,
    enum uio_seg segflg)
{
	struct mount *mp;
	struct vattr vattr;
	char *syspath;
	struct nameidata nd;
	int error;
	cap_rights_t rights;

	if (segflg == UIO_SYSSPACE) {
		syspath = path1;
	} else {
		syspath = uma_zalloc(namei_zone, M_WAITOK);
		if ((error = copyinstr(path1, syspath, MAXPATHLEN, NULL)) != 0)
			goto out;
	}
	AUDIT_ARG_TEXT(syspath);
restart:
	bwillwrite();
	NDINIT_ATRIGHTS(&nd, CREATE, LOCKPARENT | SAVENAME | AUDITVNODE1 |
	    NOCACHE, segflg, path2, fd, cap_rights_init(&rights, CAP_SYMLINKAT),
	    td);
	if ((error = namei(&nd)) != 0)
		goto out;
	if (nd.ni_vp) {
		NDFREE(&nd, NDF_ONLY_PNBUF);
		if (nd.ni_vp == nd.ni_dvp)
			vrele(nd.ni_dvp);
		else
			vput(nd.ni_dvp);
		vrele(nd.ni_vp);
		error = EEXIST;
		goto out;
	}
	if (vn_start_write(nd.ni_dvp, &mp, V_NOWAIT) != 0) {
		NDFREE(&nd, NDF_ONLY_PNBUF);
		vput(nd.ni_dvp);
		if ((error = vn_start_write(NULL, &mp, V_XSLEEP | PCATCH)) != 0)
			goto out;
		goto restart;
	}
	VATTR_NULL(&vattr);
	vattr.va_mode = ACCESSPERMS &~ td->td_proc->p_fd->fd_cmask;
#ifdef MAC
	vattr.va_type = VLNK;
	error = mac_vnode_check_create(td->td_ucred, nd.ni_dvp, &nd.ni_cnd,
	    &vattr);
	if (error != 0)
		goto out2;
#endif
	error = VOP_SYMLINK(nd.ni_dvp, &nd.ni_vp, &nd.ni_cnd, &vattr, syspath);
	if (error == 0)
		vput(nd.ni_vp);
#ifdef MAC
out2:
#endif
	NDFREE(&nd, NDF_ONLY_PNBUF);
	vput(nd.ni_dvp);
	vn_finished_write(mp);
out:
	if (segflg != UIO_SYSSPACE)
		uma_zfree(namei_zone, syspath);
	return (error);
}

/*
 * Delete a whiteout from the filesystem.
 */
int
sys_undelete(td, uap)
	struct thread *td;
	register struct undelete_args /* {
		char *path;
	} */ *uap;
{
	struct mount *mp;
	struct nameidata nd;
	int error;

restart:
	bwillwrite();
	NDINIT(&nd, DELETE, LOCKPARENT | DOWHITEOUT | AUDITVNODE1,
	    UIO_USERSPACE, uap->path, td);
	error = namei(&nd);
	if (error != 0)
		return (error);

	if (nd.ni_vp != NULLVP || !(nd.ni_cnd.cn_flags & ISWHITEOUT)) {
		NDFREE(&nd, NDF_ONLY_PNBUF);
		if (nd.ni_vp == nd.ni_dvp)
			vrele(nd.ni_dvp);
		else
			vput(nd.ni_dvp);
		if (nd.ni_vp)
			vrele(nd.ni_vp);
		return (EEXIST);
	}
	if (vn_start_write(nd.ni_dvp, &mp, V_NOWAIT) != 0) {
		NDFREE(&nd, NDF_ONLY_PNBUF);
		vput(nd.ni_dvp);
		if ((error = vn_start_write(NULL, &mp, V_XSLEEP | PCATCH)) != 0)
			return (error);
		goto restart;
	}
	error = VOP_WHITEOUT(nd.ni_dvp, &nd.ni_cnd, DELETE);
	NDFREE(&nd, NDF_ONLY_PNBUF);
	vput(nd.ni_dvp);
	vn_finished_write(mp);
	return (error);
}

/*
 * Delete a name from the filesystem.
 */
#ifndef _SYS_SYSPROTO_H_
struct unlink_args {
	char	*path;
};
#endif
int
sys_unlink(td, uap)
	struct thread *td;
	struct unlink_args /* {
		char *path;
	} */ *uap;
{

	return (kern_unlinkat(td, AT_FDCWD, uap->path, UIO_USERSPACE, 0));
}

#ifndef _SYS_SYSPROTO_H_
struct unlinkat_args {
	int	fd;
	char	*path;
	int	flag;
};
#endif
int
sys_unlinkat(struct thread *td, struct unlinkat_args *uap)
{
	int flag = uap->flag;
	int fd = uap->fd;
	char *path = uap->path;

	if (flag & ~AT_REMOVEDIR)
		return (EINVAL);

	if (flag & AT_REMOVEDIR)
		return (kern_rmdirat(td, fd, path, UIO_USERSPACE));
	else
		return (kern_unlinkat(td, fd, path, UIO_USERSPACE, 0));
}

int
kern_unlinkat(struct thread *td, int fd, char *path, enum uio_seg pathseg,
    ino_t oldinum)
{
	struct mount *mp;
	struct vnode *vp;
	struct nameidata nd;
	struct stat sb;
	cap_rights_t rights;
	int error;

restart:
	bwillwrite();
	NDINIT_ATRIGHTS(&nd, DELETE, LOCKPARENT | LOCKLEAF | AUDITVNODE1,
	    pathseg, path, fd, cap_rights_init(&rights, CAP_UNLINKAT), td);
	if ((error = namei(&nd)) != 0)
		return (error == EINVAL ? EPERM : error);
	vp = nd.ni_vp;
	if (vp->v_type == VDIR && oldinum == 0) {
		error = EPERM;		/* POSIX */
	} else if (oldinum != 0 &&
		  ((error = vn_stat(vp, &sb, td->td_ucred, NOCRED, td)) == 0) &&
		  sb.st_ino != oldinum) {
			error = EIDRM;	/* Identifier removed */
	} else {
		/*
		 * The root of a mounted filesystem cannot be deleted.
		 *
		 * XXX: can this only be a VDIR case?
		 */
		if (vp->v_vflag & VV_ROOT)
			error = EBUSY;
	}
	if (error == 0) {
		if (vn_start_write(nd.ni_dvp, &mp, V_NOWAIT) != 0) {
			NDFREE(&nd, NDF_ONLY_PNBUF);
			vput(nd.ni_dvp);
			if (vp == nd.ni_dvp)
				vrele(vp);
			else
				vput(vp);
			if ((error = vn_start_write(NULL, &mp,
			    V_XSLEEP | PCATCH)) != 0)
				return (error);
			goto restart;
		}
#ifdef MAC
		error = mac_vnode_check_unlink(td->td_ucred, nd.ni_dvp, vp,
		    &nd.ni_cnd);
		if (error != 0)
			goto out;
#endif
		vfs_notify_upper(vp, VFS_NOTIFY_UPPER_UNLINK);
		error = VOP_REMOVE(nd.ni_dvp, vp, &nd.ni_cnd);
#ifdef MAC
out:
#endif
		vn_finished_write(mp);
	}
	NDFREE(&nd, NDF_ONLY_PNBUF);
	vput(nd.ni_dvp);
	if (vp == nd.ni_dvp)
		vrele(vp);
	else
		vput(vp);
	return (error);
}

/*
 * Reposition read/write file offset.
 */
#ifndef _SYS_SYSPROTO_H_
struct lseek_args {
	int	fd;
	int	pad;
	off_t	offset;
	int	whence;
};
#endif
int
sys_lseek(td, uap)
	struct thread *td;
	register struct lseek_args /* {
		int fd;
		int pad;
		off_t offset;
		int whence;
	} */ *uap;
{
	struct file *fp;
	cap_rights_t rights;
	int error;

	AUDIT_ARG_FD(uap->fd);
	error = fget(td, uap->fd, cap_rights_init(&rights, CAP_SEEK), &fp);
	if (error != 0)
		return (error);
	error = (fp->f_ops->fo_flags & DFLAG_SEEKABLE) != 0 ?
	    fo_seek(fp, uap->offset, uap->whence, td) : ESPIPE;
	fdrop(fp, td);
	return (error);
}

#if defined(COMPAT_43)
/*
 * Reposition read/write file offset.
 */
#ifndef _SYS_SYSPROTO_H_
struct olseek_args {
	int	fd;
	long	offset;
	int	whence;
};
#endif
int
olseek(td, uap)
	struct thread *td;
	register struct olseek_args /* {
		int fd;
		long offset;
		int whence;
	} */ *uap;
{
	struct lseek_args /* {
		int fd;
		int pad;
		off_t offset;
		int whence;
	} */ nuap;

	nuap.fd = uap->fd;
	nuap.offset = uap->offset;
	nuap.whence = uap->whence;
	return (sys_lseek(td, &nuap));
}
#endif /* COMPAT_43 */

#if defined(COMPAT_FREEBSD6)
/* Version with the 'pad' argument */
int
freebsd6_lseek(td, uap)
	struct thread *td;
	register struct freebsd6_lseek_args *uap;
{
	struct lseek_args ouap;

	ouap.fd = uap->fd;
	ouap.offset = uap->offset;
	ouap.whence = uap->whence;
	return (sys_lseek(td, &ouap));
}
#endif

/*
 * Check access permissions using passed credentials.
 */
static int
vn_access(vp, user_flags, cred, td)
	struct vnode	*vp;
	int		user_flags;
	struct ucred	*cred;
	struct thread	*td;
{
	accmode_t accmode;
	int error;

	/* Flags == 0 means only check for existence. */
	if (user_flags == 0)
		return (0);

	accmode = 0;
	if (user_flags & R_OK)
		accmode |= VREAD;
	if (user_flags & W_OK)
		accmode |= VWRITE;
	if (user_flags & X_OK)
		accmode |= VEXEC;
#ifdef MAC
	error = mac_vnode_check_access(cred, vp, accmode);
	if (error != 0)
		return (error);
#endif
	if ((accmode & VWRITE) == 0 || (error = vn_writechk(vp)) == 0)
		error = VOP_ACCESS(vp, accmode, cred, td);
	return (error);
}

/*
 * Check access permissions using "real" credentials.
 */
#ifndef _SYS_SYSPROTO_H_
struct access_args {
	char	*path;
	int	amode;
};
#endif
int
sys_access(td, uap)
	struct thread *td;
	register struct access_args /* {
		char *path;
		int amode;
	} */ *uap;
{

	return (kern_accessat(td, AT_FDCWD, uap->path, UIO_USERSPACE,
	    0, uap->amode));
}

#ifndef _SYS_SYSPROTO_H_
struct faccessat_args {
	int	dirfd;
	char	*path;
	int	amode;
	int	flag;
}
#endif
int
sys_faccessat(struct thread *td, struct faccessat_args *uap)
{

	return (kern_accessat(td, uap->fd, uap->path, UIO_USERSPACE, uap->flag,
	    uap->amode));
}

int
kern_accessat(struct thread *td, int fd, char *path, enum uio_seg pathseg,
    int flag, int amode)
{
	struct ucred *cred, *usecred;
	struct vnode *vp;
	struct nameidata nd;
	cap_rights_t rights;
	int error;

	if (flag & ~AT_EACCESS)
		return (EINVAL);
	if (amode != F_OK && (amode & ~(R_OK | W_OK | X_OK)) != 0)
		return (EINVAL);

	/*
	 * Create and modify a temporary credential instead of one that
	 * is potentially shared (if we need one).
	 */
	cred = td->td_ucred;
	if ((flag & AT_EACCESS) == 0 &&
	    ((cred->cr_uid != cred->cr_ruid ||
	    cred->cr_rgid != cred->cr_groups[0]))) {
		usecred = crdup(cred);
		usecred->cr_uid = cred->cr_ruid;
		usecred->cr_groups[0] = cred->cr_rgid;
		td->td_ucred = usecred;
	} else
		usecred = cred;
	AUDIT_ARG_VALUE(amode);
	NDINIT_ATRIGHTS(&nd, LOOKUP, FOLLOW | LOCKSHARED | LOCKLEAF |
	    AUDITVNODE1, pathseg, path, fd, cap_rights_init(&rights, CAP_FSTAT),
	    td);
	if ((error = namei(&nd)) != 0)
		goto out;
	vp = nd.ni_vp;

	error = vn_access(vp, amode, usecred, td);
	NDFREE(&nd, NDF_ONLY_PNBUF);
	vput(vp);
out:
	if (usecred != cred) {
		td->td_ucred = cred;
		crfree(usecred);
	}
	return (error);
}

/*
 * Check access permissions using "effective" credentials.
 */
#ifndef _SYS_SYSPROTO_H_
struct eaccess_args {
	char	*path;
	int	amode;
};
#endif
int
sys_eaccess(td, uap)
	struct thread *td;
	register struct eaccess_args /* {
		char *path;
		int amode;
	} */ *uap;
{

	return (kern_accessat(td, AT_FDCWD, uap->path, UIO_USERSPACE,
	    AT_EACCESS, uap->amode));
}

#if defined(COMPAT_43)
/*
 * Get file status; this version follows links.
 */
#ifndef _SYS_SYSPROTO_H_
struct ostat_args {
	char	*path;
	struct ostat *ub;
};
#endif
int
ostat(td, uap)
	struct thread *td;
	register struct ostat_args /* {
		char *path;
		struct ostat *ub;
	} */ *uap;
{
	struct stat sb;
	struct ostat osb;
	int error;

	error = kern_statat(td, 0, AT_FDCWD, uap->path, UIO_USERSPACE,
	    &sb, NULL);
	if (error != 0)
		return (error);
	cvtstat(&sb, &osb);
	return (copyout(&osb, uap->ub, sizeof (osb)));
}

/*
 * Get file status; this version does not follow links.
 */
#ifndef _SYS_SYSPROTO_H_
struct olstat_args {
	char	*path;
	struct ostat *ub;
};
#endif
int
olstat(td, uap)
	struct thread *td;
	register struct olstat_args /* {
		char *path;
		struct ostat *ub;
	} */ *uap;
{
	struct stat sb;
	struct ostat osb;
	int error;

	error = kern_statat(td, AT_SYMLINK_NOFOLLOW, AT_FDCWD, uap->path,
	    UIO_USERSPACE, &sb, NULL);
	if (error != 0)
		return (error);
	cvtstat(&sb, &osb);
	return (copyout(&osb, uap->ub, sizeof (osb)));
}

/*
 * Convert from an old to a new stat structure.
 */
void
cvtstat(st, ost)
	struct stat *st;
	struct ostat *ost;
{

	bzero(ost, sizeof(*ost));
	ost->st_dev = st->st_dev;
	ost->st_ino = st->st_ino;
	ost->st_mode = st->st_mode;
	ost->st_nlink = st->st_nlink;
	ost->st_uid = st->st_uid;
	ost->st_gid = st->st_gid;
	ost->st_rdev = st->st_rdev;
	if (st->st_size < (quad_t)1 << 32)
		ost->st_size = st->st_size;
	else
		ost->st_size = -2;
	ost->st_atim = st->st_atim;
	ost->st_mtim = st->st_mtim;
	ost->st_ctim = st->st_ctim;
	ost->st_blksize = st->st_blksize;
	ost->st_blocks = st->st_blocks;
	ost->st_flags = st->st_flags;
	ost->st_gen = st->st_gen;
}
#endif /* COMPAT_43 */

#if defined(COMPAT_FREEBSD11)
void
freebsd11_cvtstat(struct stat *st, struct freebsd11_stat *ost)
{

	ost->st_dev = st->st_dev;
	ost->st_ino = st->st_ino;		/* truncate */
	ost->st_mode = st->st_mode;
	ost->st_nlink = st->st_nlink;		/* truncate */
	ost->st_uid = st->st_uid;
	ost->st_gid = st->st_gid;
	ost->st_rdev = st->st_rdev;
	ost->st_atim = st->st_atim;
	ost->st_mtim = st->st_mtim;
	ost->st_ctim = st->st_ctim;
	ost->st_size = st->st_size;
	ost->st_blocks = st->st_blocks;
	ost->st_blksize = st->st_blksize;
	ost->st_flags = st->st_flags;
	ost->st_gen = st->st_gen;
	ost->st_lspare = 0;
	ost->st_birthtim = st->st_birthtim;
	bzero((char *)&ost->st_birthtim + sizeof(ost->st_birthtim),
	    sizeof(*ost) - offsetof(struct freebsd11_stat,
	    st_birthtim) - sizeof(ost->st_birthtim));
}

int
freebsd11_stat(struct thread *td, struct freebsd11_stat_args* uap)
{
	struct stat sb;
	struct freebsd11_stat osb;
	int error;

	error = kern_statat(td, 0, AT_FDCWD, uap->path, UIO_USERSPACE,
	    &sb, NULL);
	if (error != 0)
		return (error);
	freebsd11_cvtstat(&sb, &osb);
	error = copyout(&osb, uap->ub, sizeof(osb));
	return (error);
}

int
freebsd11_lstat(struct thread *td, struct freebsd11_lstat_args* uap)
{
	struct stat sb;
	struct freebsd11_stat osb;
	int error;

	error = kern_statat(td, AT_SYMLINK_NOFOLLOW, AT_FDCWD, uap->path,
	    UIO_USERSPACE, &sb, NULL);
	if (error != 0)
		return (error);
	freebsd11_cvtstat(&sb, &osb);
	error = copyout(&osb, uap->ub, sizeof(osb));
	return (error);
}

int
freebsd11_fhstat(struct thread *td, struct freebsd11_fhstat_args* uap)
{
	struct fhandle fh;
	struct stat sb;
	struct freebsd11_stat osb;
	int error;

	error = copyin(uap->u_fhp, &fh, sizeof(fhandle_t));
	if (error != 0)
		return (error);
	error = kern_fhstat(td, fh, &sb);
	if (error != 0)
		return (error);
	freebsd11_cvtstat(&sb, &osb);
	error = copyout(&osb, uap->sb, sizeof(osb));
	return (error);
}

int
freebsd11_fstatat(struct thread *td, struct freebsd11_fstatat_args* uap)
{
	struct stat sb;
	struct freebsd11_stat osb;
	int error;

	error = kern_statat(td, uap->flag, uap->fd, uap->path,
	    UIO_USERSPACE, &sb, NULL);
	if (error != 0)
		return (error);
	freebsd11_cvtstat(&sb, &osb);
	error = copyout(&osb, uap->buf, sizeof(osb));
	return (error);
}
#endif	/* COMPAT_FREEBSD11 */

/*
 * Get file status
 */
#ifndef _SYS_SYSPROTO_H_
struct fstatat_args {
	int	fd;
	char	*path;
	struct stat	*buf;
	int	flag;
}
#endif
int
sys_fstatat(struct thread *td, struct fstatat_args *uap)
{
	struct stat sb;
	int error;

	error = kern_statat(td, uap->flag, uap->fd, uap->path,
	    UIO_USERSPACE, &sb, NULL);
	if (error == 0)
		error = copyout(&sb, uap->buf, sizeof (sb));
	return (error);
}

int
kern_statat(struct thread *td, int flag, int fd, char *path,
    enum uio_seg pathseg, struct stat *sbp,
    void (*hook)(struct vnode *vp, struct stat *sbp))
{
	struct nameidata nd;
	struct stat sb;
	cap_rights_t rights;
	int error;

	if (flag & ~AT_SYMLINK_NOFOLLOW)
		return (EINVAL);

	NDINIT_ATRIGHTS(&nd, LOOKUP, ((flag & AT_SYMLINK_NOFOLLOW) ? NOFOLLOW :
	    FOLLOW) | LOCKSHARED | LOCKLEAF | AUDITVNODE1, pathseg, path, fd,
	    cap_rights_init(&rights, CAP_FSTAT), td);

	if ((error = namei(&nd)) != 0)
		return (error);
	error = vn_stat(nd.ni_vp, &sb, td->td_ucred, NOCRED, td);
	if (error == 0) {
		SDT_PROBE2(vfs, , stat, mode, path, sb.st_mode);
		if (S_ISREG(sb.st_mode))
			SDT_PROBE2(vfs, , stat, reg, path, pathseg);
		if (__predict_false(hook != NULL))
			hook(nd.ni_vp, &sb);
	}
	NDFREE(&nd, NDF_ONLY_PNBUF);
	vput(nd.ni_vp);
	if (error != 0)
		return (error);
	*sbp = sb;
#ifdef KTRACE
	if (KTRPOINT(td, KTR_STRUCT))
		ktrstat(&sb);
#endif
	return (0);
}

#if defined(COMPAT_FREEBSD11)
/*
 * Implementation of the NetBSD [l]stat() functions.
 */
void
freebsd11_cvtnstat(struct stat *sb, struct nstat *nsb)
{

	bzero(nsb, sizeof(*nsb));
	nsb->st_dev = sb->st_dev;
	nsb->st_ino = sb->st_ino;
	nsb->st_mode = sb->st_mode;
	nsb->st_nlink = sb->st_nlink;
	nsb->st_uid = sb->st_uid;
	nsb->st_gid = sb->st_gid;
	nsb->st_rdev = sb->st_rdev;
	nsb->st_atim = sb->st_atim;
	nsb->st_mtim = sb->st_mtim;
	nsb->st_ctim = sb->st_ctim;
	nsb->st_size = sb->st_size;
	nsb->st_blocks = sb->st_blocks;
	nsb->st_blksize = sb->st_blksize;
	nsb->st_flags = sb->st_flags;
	nsb->st_gen = sb->st_gen;
	nsb->st_birthtim = sb->st_birthtim;
}

#ifndef _SYS_SYSPROTO_H_
struct freebsd11_nstat_args {
	char	*path;
	struct nstat *ub;
};
#endif
int
freebsd11_nstat(td, uap)
	struct thread *td;
	register struct freebsd11_nstat_args /* {
		char *path;
		struct nstat *ub;
	} */ *uap;
{
	struct stat sb;
	struct nstat nsb;
	int error;

	error = kern_statat(td, 0, AT_FDCWD, uap->path, UIO_USERSPACE,
	    &sb, NULL);
	if (error != 0)
		return (error);
	freebsd11_cvtnstat(&sb, &nsb);
	return (copyout(&nsb, uap->ub, sizeof (nsb)));
}

/*
 * NetBSD lstat.  Get file status; this version does not follow links.
 */
#ifndef _SYS_SYSPROTO_H_
struct freebsd11_nlstat_args {
	char	*path;
	struct stat *ub;
};
#endif
int
freebsd11_nlstat(td, uap)
	struct thread *td;
	register struct freebsd11_nlstat_args /* {
		char *path;
		struct nstat *ub;
	} */ *uap;
{
	struct stat sb;
	struct nstat nsb;
	int error;

	error = kern_statat(td, AT_SYMLINK_NOFOLLOW, AT_FDCWD, uap->path,
	    UIO_USERSPACE, &sb, NULL);
	if (error != 0)
		return (error);
	freebsd11_cvtnstat(&sb, &nsb);
	return (copyout(&nsb, uap->ub, sizeof (nsb)));
}
#endif /* COMPAT_FREEBSD11 */

/*
 * Get configurable pathname variables.
 */
#ifndef _SYS_SYSPROTO_H_
struct pathconf_args {
	char	*path;
	int	name;
};
#endif
int
sys_pathconf(td, uap)
	struct thread *td;
	register struct pathconf_args /* {
		char *path;
		int name;
	} */ *uap;
{

	return (kern_pathconf(td, uap->path, UIO_USERSPACE, uap->name, FOLLOW));
}

#ifndef _SYS_SYSPROTO_H_
struct lpathconf_args {
	char	*path;
	int	name;
};
#endif
int
sys_lpathconf(td, uap)
	struct thread *td;
	register struct lpathconf_args /* {
		char *path;
		int name;
	} */ *uap;
{

	return (kern_pathconf(td, uap->path, UIO_USERSPACE, uap->name,
	    NOFOLLOW));
}

int
kern_pathconf(struct thread *td, char *path, enum uio_seg pathseg, int name,
    u_long flags)
{
	struct nameidata nd;
	int error;

	NDINIT(&nd, LOOKUP, LOCKSHARED | LOCKLEAF | AUDITVNODE1 | flags,
	    pathseg, path, td);
	if ((error = namei(&nd)) != 0)
		return (error);
	NDFREE(&nd, NDF_ONLY_PNBUF);

	error = VOP_PATHCONF(nd.ni_vp, name, td->td_retval);
	vput(nd.ni_vp);
	return (error);
}

/*
 * Return target name of a symbolic link.
 */
#ifndef _SYS_SYSPROTO_H_
struct readlink_args {
	char	*path;
	char	*buf;
	size_t	count;
};
#endif
int
sys_readlink(td, uap)
	struct thread *td;
	register struct readlink_args /* {
		char *path;
		char *buf;
		size_t count;
	} */ *uap;
{

	return (kern_readlinkat(td, AT_FDCWD, uap->path, UIO_USERSPACE,
	    uap->buf, UIO_USERSPACE, uap->count));
}
#ifndef _SYS_SYSPROTO_H_
struct readlinkat_args {
	int	fd;
	char	*path;
	char	*buf;
	size_t	bufsize;
};
#endif
int
sys_readlinkat(struct thread *td, struct readlinkat_args *uap)
{

	return (kern_readlinkat(td, uap->fd, uap->path, UIO_USERSPACE,
	    uap->buf, UIO_USERSPACE, uap->bufsize));
}

int
kern_readlinkat(struct thread *td, int fd, char *path, enum uio_seg pathseg,
    char *buf, enum uio_seg bufseg, size_t count)
{
	struct vnode *vp;
	struct iovec aiov;
	struct uio auio;
	struct nameidata nd;
	int error;

	if (count > IOSIZE_MAX)
		return (EINVAL);

	NDINIT_AT(&nd, LOOKUP, NOFOLLOW | LOCKSHARED | LOCKLEAF | AUDITVNODE1,
	    pathseg, path, fd, td);

	if ((error = namei(&nd)) != 0)
		return (error);
	NDFREE(&nd, NDF_ONLY_PNBUF);
	vp = nd.ni_vp;
#ifdef MAC
	error = mac_vnode_check_readlink(td->td_ucred, vp);
	if (error != 0) {
		vput(vp);
		return (error);
	}
#endif
	if (vp->v_type != VLNK)
		error = EINVAL;
	else {
		aiov.iov_base = buf;
		aiov.iov_len = count;
		auio.uio_iov = &aiov;
		auio.uio_iovcnt = 1;
		auio.uio_offset = 0;
		auio.uio_rw = UIO_READ;
		auio.uio_segflg = bufseg;
		auio.uio_td = td;
		auio.uio_resid = count;
		error = VOP_READLINK(vp, &auio, td->td_ucred);
		td->td_retval[0] = count - auio.uio_resid;
	}
	vput(vp);
	return (error);
}

/*
 * Common implementation code for chflags() and fchflags().
 */
static int
setfflags(td, vp, flags)
	struct thread *td;
	struct vnode *vp;
	u_long flags;
{
	struct mount *mp;
	struct vattr vattr;
	int error;

	/* We can't support the value matching VNOVAL. */
	if (flags == VNOVAL)
		return (EOPNOTSUPP);

	/*
	 * Prevent non-root users from setting flags on devices.  When
	 * a device is reused, users can retain ownership of the device
	 * if they are allowed to set flags and programs assume that
	 * chown can't fail when done as root.
	 */
	if (vp->v_type == VCHR || vp->v_type == VBLK) {
		error = priv_check(td, PRIV_VFS_CHFLAGS_DEV);
		if (error != 0)
			return (error);
	}

	if ((error = vn_start_write(vp, &mp, V_WAIT | PCATCH)) != 0)
		return (error);
	VATTR_NULL(&vattr);
	vattr.va_flags = flags;
	vn_lock(vp, LK_EXCLUSIVE | LK_RETRY);
#ifdef MAC
	error = mac_vnode_check_setflags(td->td_ucred, vp, vattr.va_flags);
	if (error == 0)
#endif
		error = VOP_SETATTR(vp, &vattr, td->td_ucred);
	VOP_UNLOCK(vp, 0);
	vn_finished_write(mp);
	return (error);
}

/*
 * Change flags of a file given a path name.
 */
#ifndef _SYS_SYSPROTO_H_
struct chflags_args {
	const char *path;
	u_long	flags;
};
#endif
int
sys_chflags(td, uap)
	struct thread *td;
	register struct chflags_args /* {
		const char *path;
		u_long flags;
	} */ *uap;
{

	return (kern_chflagsat(td, AT_FDCWD, uap->path, UIO_USERSPACE,
	    uap->flags, 0));
}

#ifndef _SYS_SYSPROTO_H_
struct chflagsat_args {
	int	fd;
	const char *path;
	u_long	flags;
	int	atflag;
}
#endif
int
sys_chflagsat(struct thread *td, struct chflagsat_args *uap)
{
	int fd = uap->fd;
	const char *path = uap->path;
	u_long flags = uap->flags;
	int atflag = uap->atflag;

	if (atflag & ~AT_SYMLINK_NOFOLLOW)
		return (EINVAL);

	return (kern_chflagsat(td, fd, path, UIO_USERSPACE, flags, atflag));
}

/*
 * Same as chflags() but doesn't follow symlinks.
 */
int
sys_lchflags(td, uap)
	struct thread *td;
	register struct lchflags_args /* {
		const char *path;
		u_long flags;
	} */ *uap;
{

	return (kern_chflagsat(td, AT_FDCWD, uap->path, UIO_USERSPACE,
	    uap->flags, AT_SYMLINK_NOFOLLOW));
}

static int
kern_chflagsat(struct thread *td, int fd, const char *path,
    enum uio_seg pathseg, u_long flags, int atflag)
{
	struct nameidata nd;
	cap_rights_t rights;
	int error, follow;

	AUDIT_ARG_FFLAGS(flags);
	follow = (atflag & AT_SYMLINK_NOFOLLOW) ? NOFOLLOW : FOLLOW;
	NDINIT_ATRIGHTS(&nd, LOOKUP, follow | AUDITVNODE1, pathseg, path, fd,
	    cap_rights_init(&rights, CAP_FCHFLAGS), td);
	if ((error = namei(&nd)) != 0)
		return (error);
	NDFREE(&nd, NDF_ONLY_PNBUF);
	error = setfflags(td, nd.ni_vp, flags);
	vrele(nd.ni_vp);
	return (error);
}

/*
 * Change flags of a file given a file descriptor.
 */
#ifndef _SYS_SYSPROTO_H_
struct fchflags_args {
	int	fd;
	u_long	flags;
};
#endif
int
sys_fchflags(td, uap)
	struct thread *td;
	register struct fchflags_args /* {
		int fd;
		u_long flags;
	} */ *uap;
{
	struct file *fp;
	cap_rights_t rights;
	int error;

	AUDIT_ARG_FD(uap->fd);
	AUDIT_ARG_FFLAGS(uap->flags);
	error = getvnode(td, uap->fd, cap_rights_init(&rights, CAP_FCHFLAGS),
	    &fp);
	if (error != 0)
		return (error);
#ifdef AUDIT
	vn_lock(fp->f_vnode, LK_SHARED | LK_RETRY);
	AUDIT_ARG_VNODE1(fp->f_vnode);
	VOP_UNLOCK(fp->f_vnode, 0);
#endif
	error = setfflags(td, fp->f_vnode, uap->flags);
	fdrop(fp, td);
	return (error);
}

/*
 * Common implementation code for chmod(), lchmod() and fchmod().
 */
int
setfmode(td, cred, vp, mode)
	struct thread *td;
	struct ucred *cred;
	struct vnode *vp;
	int mode;
{
	struct mount *mp;
	struct vattr vattr;
	int error;

	if ((error = vn_start_write(vp, &mp, V_WAIT | PCATCH)) != 0)
		return (error);
	vn_lock(vp, LK_EXCLUSIVE | LK_RETRY);
	VATTR_NULL(&vattr);
	vattr.va_mode = mode & ALLPERMS;
#ifdef MAC
	error = mac_vnode_check_setmode(cred, vp, vattr.va_mode);
	if (error == 0)
#endif
		error = VOP_SETATTR(vp, &vattr, cred);
	VOP_UNLOCK(vp, 0);
	vn_finished_write(mp);
	return (error);
}

/*
 * Change mode of a file given path name.
 */
#ifndef _SYS_SYSPROTO_H_
struct chmod_args {
	char	*path;
	int	mode;
};
#endif
int
sys_chmod(td, uap)
	struct thread *td;
	register struct chmod_args /* {
		char *path;
		int mode;
	} */ *uap;
{

	return (kern_fchmodat(td, AT_FDCWD, uap->path, UIO_USERSPACE,
	    uap->mode, 0));
}

#ifndef _SYS_SYSPROTO_H_
struct fchmodat_args {
	int	dirfd;
	char	*path;
	mode_t	mode;
	int	flag;
}
#endif
int
sys_fchmodat(struct thread *td, struct fchmodat_args *uap)
{
	int flag = uap->flag;
	int fd = uap->fd;
	char *path = uap->path;
	mode_t mode = uap->mode;

	if (flag & ~AT_SYMLINK_NOFOLLOW)
		return (EINVAL);

	return (kern_fchmodat(td, fd, path, UIO_USERSPACE, mode, flag));
}

/*
 * Change mode of a file given path name (don't follow links.)
 */
#ifndef _SYS_SYSPROTO_H_
struct lchmod_args {
	char	*path;
	int	mode;
};
#endif
int
sys_lchmod(td, uap)
	struct thread *td;
	register struct lchmod_args /* {
		char *path;
		int mode;
	} */ *uap;
{

	return (kern_fchmodat(td, AT_FDCWD, uap->path, UIO_USERSPACE,
	    uap->mode, AT_SYMLINK_NOFOLLOW));
}

int
kern_fchmodat(struct thread *td, int fd, char *path, enum uio_seg pathseg,
    mode_t mode, int flag)
{
	struct nameidata nd;
	cap_rights_t rights;
	int error, follow;

	AUDIT_ARG_MODE(mode);
	follow = (flag & AT_SYMLINK_NOFOLLOW) ? NOFOLLOW : FOLLOW;
	NDINIT_ATRIGHTS(&nd, LOOKUP, follow | AUDITVNODE1, pathseg, path, fd,
	    cap_rights_init(&rights, CAP_FCHMOD), td);
	if ((error = namei(&nd)) != 0)
		return (error);
	NDFREE(&nd, NDF_ONLY_PNBUF);
	error = setfmode(td, td->td_ucred, nd.ni_vp, mode);
	vrele(nd.ni_vp);
	return (error);
}

/*
 * Change mode of a file given a file descriptor.
 */
#ifndef _SYS_SYSPROTO_H_
struct fchmod_args {
	int	fd;
	int	mode;
};
#endif
int
sys_fchmod(struct thread *td, struct fchmod_args *uap)
{
	struct file *fp;
	cap_rights_t rights;
	int error;

	AUDIT_ARG_FD(uap->fd);
	AUDIT_ARG_MODE(uap->mode);

	error = fget(td, uap->fd, cap_rights_init(&rights, CAP_FCHMOD), &fp);
	if (error != 0)
		return (error);
	error = fo_chmod(fp, uap->mode, td->td_ucred, td);
	fdrop(fp, td);
	return (error);
}

/*
 * Common implementation for chown(), lchown(), and fchown()
 */
int
setfown(td, cred, vp, uid, gid)
	struct thread *td;
	struct ucred *cred;
	struct vnode *vp;
	uid_t uid;
	gid_t gid;
{
	struct mount *mp;
	struct vattr vattr;
	int error;

	if ((error = vn_start_write(vp, &mp, V_WAIT | PCATCH)) != 0)
		return (error);
	vn_lock(vp, LK_EXCLUSIVE | LK_RETRY);
	VATTR_NULL(&vattr);
	vattr.va_uid = uid;
	vattr.va_gid = gid;
#ifdef MAC
	error = mac_vnode_check_setowner(cred, vp, vattr.va_uid,
	    vattr.va_gid);
	if (error == 0)
#endif
		error = VOP_SETATTR(vp, &vattr, cred);
	VOP_UNLOCK(vp, 0);
	vn_finished_write(mp);
	return (error);
}

/*
 * Set ownership given a path name.
 */
#ifndef _SYS_SYSPROTO_H_
struct chown_args {
	char	*path;
	int	uid;
	int	gid;
};
#endif
int
sys_chown(td, uap)
	struct thread *td;
	register struct chown_args /* {
		char *path;
		int uid;
		int gid;
	} */ *uap;
{

	return (kern_fchownat(td, AT_FDCWD, uap->path, UIO_USERSPACE, uap->uid,
	    uap->gid, 0));
}

#ifndef _SYS_SYSPROTO_H_
struct fchownat_args {
	int fd;
	const char * path;
	uid_t uid;
	gid_t gid;
	int flag;
};
#endif
int
sys_fchownat(struct thread *td, struct fchownat_args *uap)
{
	int flag;

	flag = uap->flag;
	if (flag & ~AT_SYMLINK_NOFOLLOW)
		return (EINVAL);

	return (kern_fchownat(td, uap->fd, uap->path, UIO_USERSPACE, uap->uid,
	    uap->gid, uap->flag));
}

int
kern_fchownat(struct thread *td, int fd, char *path, enum uio_seg pathseg,
    int uid, int gid, int flag)
{
	struct nameidata nd;
	cap_rights_t rights;
	int error, follow;

	AUDIT_ARG_OWNER(uid, gid);
	follow = (flag & AT_SYMLINK_NOFOLLOW) ? NOFOLLOW : FOLLOW;
	NDINIT_ATRIGHTS(&nd, LOOKUP, follow | AUDITVNODE1, pathseg, path, fd,
	    cap_rights_init(&rights, CAP_FCHOWN), td);

	if ((error = namei(&nd)) != 0)
		return (error);
	NDFREE(&nd, NDF_ONLY_PNBUF);
	error = setfown(td, td->td_ucred, nd.ni_vp, uid, gid);
	vrele(nd.ni_vp);
	return (error);
}

/*
 * Set ownership given a path name, do not cross symlinks.
 */
#ifndef _SYS_SYSPROTO_H_
struct lchown_args {
	char	*path;
	int	uid;
	int	gid;
};
#endif
int
sys_lchown(td, uap)
	struct thread *td;
	register struct lchown_args /* {
		char *path;
		int uid;
		int gid;
	} */ *uap;
{

	return (kern_fchownat(td, AT_FDCWD, uap->path, UIO_USERSPACE,
	    uap->uid, uap->gid, AT_SYMLINK_NOFOLLOW));
}

/*
 * Set ownership given a file descriptor.
 */
#ifndef _SYS_SYSPROTO_H_
struct fchown_args {
	int	fd;
	int	uid;
	int	gid;
};
#endif
int
sys_fchown(td, uap)
	struct thread *td;
	register struct fchown_args /* {
		int fd;
		int uid;
		int gid;
	} */ *uap;
{
	struct file *fp;
	cap_rights_t rights;
	int error;

	AUDIT_ARG_FD(uap->fd);
	AUDIT_ARG_OWNER(uap->uid, uap->gid);
	error = fget(td, uap->fd, cap_rights_init(&rights, CAP_FCHOWN), &fp);
	if (error != 0)
		return (error);
	error = fo_chown(fp, uap->uid, uap->gid, td->td_ucred, td);
	fdrop(fp, td);
	return (error);
}

/*
 * Common implementation code for utimes(), lutimes(), and futimes().
 */
static int
getutimes(usrtvp, tvpseg, tsp)
	const struct timeval *usrtvp;
	enum uio_seg tvpseg;
	struct timespec *tsp;
{
	struct timeval tv[2];
	const struct timeval *tvp;
	int error;

	if (usrtvp == NULL) {
		vfs_timestamp(&tsp[0]);
		tsp[1] = tsp[0];
	} else {
		if (tvpseg == UIO_SYSSPACE) {
			tvp = usrtvp;
		} else {
			if ((error = copyin(usrtvp, tv, sizeof(tv))) != 0)
				return (error);
			tvp = tv;
		}

		if (tvp[0].tv_usec < 0 || tvp[0].tv_usec >= 1000000 ||
		    tvp[1].tv_usec < 0 || tvp[1].tv_usec >= 1000000)
			return (EINVAL);
		TIMEVAL_TO_TIMESPEC(&tvp[0], &tsp[0]);
		TIMEVAL_TO_TIMESPEC(&tvp[1], &tsp[1]);
	}
	return (0);
}

/*
 * Common implementation code for futimens(), utimensat().
 */
#define	UTIMENS_NULL	0x1
#define	UTIMENS_EXIT	0x2
static int
getutimens(const struct timespec *usrtsp, enum uio_seg tspseg,
    struct timespec *tsp, int *retflags)
{
	struct timespec tsnow;
	int error;

	vfs_timestamp(&tsnow);
	*retflags = 0;
	if (usrtsp == NULL) {
		tsp[0] = tsnow;
		tsp[1] = tsnow;
		*retflags |= UTIMENS_NULL;
		return (0);
	}
	if (tspseg == UIO_SYSSPACE) {
		tsp[0] = usrtsp[0];
		tsp[1] = usrtsp[1];
	} else if ((error = copyin(usrtsp, tsp, sizeof(*tsp) * 2)) != 0)
		return (error);
	if (tsp[0].tv_nsec == UTIME_OMIT && tsp[1].tv_nsec == UTIME_OMIT)
		*retflags |= UTIMENS_EXIT;
	if (tsp[0].tv_nsec == UTIME_NOW && tsp[1].tv_nsec == UTIME_NOW)
		*retflags |= UTIMENS_NULL;
	if (tsp[0].tv_nsec == UTIME_OMIT)
		tsp[0].tv_sec = VNOVAL;
	else if (tsp[0].tv_nsec == UTIME_NOW)
		tsp[0] = tsnow;
	else if (tsp[0].tv_nsec < 0 || tsp[0].tv_nsec >= 1000000000L)
		return (EINVAL);
	if (tsp[1].tv_nsec == UTIME_OMIT)
		tsp[1].tv_sec = VNOVAL;
	else if (tsp[1].tv_nsec == UTIME_NOW)
		tsp[1] = tsnow;
	else if (tsp[1].tv_nsec < 0 || tsp[1].tv_nsec >= 1000000000L)
		return (EINVAL);

	return (0);
}

/*
 * Common implementation code for utimes(), lutimes(), futimes(), futimens(),
 * and utimensat().
 */
static int
setutimes(td, vp, ts, numtimes, nullflag)
	struct thread *td;
	struct vnode *vp;
	const struct timespec *ts;
	int numtimes;
	int nullflag;
{
	struct mount *mp;
	struct vattr vattr;
	int error, setbirthtime;

	if ((error = vn_start_write(vp, &mp, V_WAIT | PCATCH)) != 0)
		return (error);
	vn_lock(vp, LK_EXCLUSIVE | LK_RETRY);
	setbirthtime = 0;
	if (numtimes < 3 && !VOP_GETATTR(vp, &vattr, td->td_ucred) &&
	    timespeccmp(&ts[1], &vattr.va_birthtime, < ))
		setbirthtime = 1;
	VATTR_NULL(&vattr);
	vattr.va_atime = ts[0];
	vattr.va_mtime = ts[1];
	if (setbirthtime)
		vattr.va_birthtime = ts[1];
	if (numtimes > 2)
		vattr.va_birthtime = ts[2];
	if (nullflag)
		vattr.va_vaflags |= VA_UTIMES_NULL;
#ifdef MAC
	error = mac_vnode_check_setutimes(td->td_ucred, vp, vattr.va_atime,
	    vattr.va_mtime);
#endif
	if (error == 0)
		error = VOP_SETATTR(vp, &vattr, td->td_ucred);
	VOP_UNLOCK(vp, 0);
	vn_finished_write(mp);
	return (error);
}

/*
 * Set the access and modification times of a file.
 */
#ifndef _SYS_SYSPROTO_H_
struct utimes_args {
	char	*path;
	struct	timeval *tptr;
};
#endif
int
sys_utimes(td, uap)
	struct thread *td;
	register struct utimes_args /* {
		char *path;
		struct timeval *tptr;
	} */ *uap;
{

	return (kern_utimesat(td, AT_FDCWD, uap->path, UIO_USERSPACE,
	    uap->tptr, UIO_USERSPACE));
}

#ifndef _SYS_SYSPROTO_H_
struct futimesat_args {
	int fd;
	const char * path;
	const struct timeval * times;
};
#endif
int
sys_futimesat(struct thread *td, struct futimesat_args *uap)
{

	return (kern_utimesat(td, uap->fd, uap->path, UIO_USERSPACE,
	    uap->times, UIO_USERSPACE));
}

int
kern_utimesat(struct thread *td, int fd, char *path, enum uio_seg pathseg,
    struct timeval *tptr, enum uio_seg tptrseg)
{
	struct nameidata nd;
	struct timespec ts[2];
	cap_rights_t rights;
	int error;

	if ((error = getutimes(tptr, tptrseg, ts)) != 0)
		return (error);
	NDINIT_ATRIGHTS(&nd, LOOKUP, FOLLOW | AUDITVNODE1, pathseg, path, fd,
	    cap_rights_init(&rights, CAP_FUTIMES), td);

	if ((error = namei(&nd)) != 0)
		return (error);
	NDFREE(&nd, NDF_ONLY_PNBUF);
	error = setutimes(td, nd.ni_vp, ts, 2, tptr == NULL);
	vrele(nd.ni_vp);
	return (error);
}

/*
 * Set the access and modification times of a file.
 */
#ifndef _SYS_SYSPROTO_H_
struct lutimes_args {
	char	*path;
	struct	timeval *tptr;
};
#endif
int
sys_lutimes(td, uap)
	struct thread *td;
	register struct lutimes_args /* {
		char *path;
		struct timeval *tptr;
	} */ *uap;
{

	return (kern_lutimes(td, uap->path, UIO_USERSPACE, uap->tptr,
	    UIO_USERSPACE));
}

int
kern_lutimes(struct thread *td, char *path, enum uio_seg pathseg,
    struct timeval *tptr, enum uio_seg tptrseg)
{
	struct timespec ts[2];
	struct nameidata nd;
	int error;

	if ((error = getutimes(tptr, tptrseg, ts)) != 0)
		return (error);
	NDINIT(&nd, LOOKUP, NOFOLLOW | AUDITVNODE1, pathseg, path, td);
	if ((error = namei(&nd)) != 0)
		return (error);
	NDFREE(&nd, NDF_ONLY_PNBUF);
	error = setutimes(td, nd.ni_vp, ts, 2, tptr == NULL);
	vrele(nd.ni_vp);
	return (error);
}

/*
 * Set the access and modification times of a file.
 */
#ifndef _SYS_SYSPROTO_H_
struct futimes_args {
	int	fd;
	struct	timeval *tptr;
};
#endif
int
sys_futimes(td, uap)
	struct thread *td;
	register struct futimes_args /* {
		int  fd;
		struct timeval *tptr;
	} */ *uap;
{

	return (kern_futimes(td, uap->fd, uap->tptr, UIO_USERSPACE));
}

int
kern_futimes(struct thread *td, int fd, struct timeval *tptr,
    enum uio_seg tptrseg)
{
	struct timespec ts[2];
	struct file *fp;
	cap_rights_t rights;
	int error;

	AUDIT_ARG_FD(fd);
	error = getutimes(tptr, tptrseg, ts);
	if (error != 0)
		return (error);
	error = getvnode(td, fd, cap_rights_init(&rights, CAP_FUTIMES), &fp);
	if (error != 0)
		return (error);
#ifdef AUDIT
	vn_lock(fp->f_vnode, LK_SHARED | LK_RETRY);
	AUDIT_ARG_VNODE1(fp->f_vnode);
	VOP_UNLOCK(fp->f_vnode, 0);
#endif
	error = setutimes(td, fp->f_vnode, ts, 2, tptr == NULL);
	fdrop(fp, td);
	return (error);
}

int
sys_futimens(struct thread *td, struct futimens_args *uap)
{

	return (kern_futimens(td, uap->fd, uap->times, UIO_USERSPACE));
}

int
kern_futimens(struct thread *td, int fd, struct timespec *tptr,
    enum uio_seg tptrseg)
{
	struct timespec ts[2];
	struct file *fp;
	cap_rights_t rights;
	int error, flags;

	AUDIT_ARG_FD(fd);
	error = getutimens(tptr, tptrseg, ts, &flags);
	if (error != 0)
		return (error);
	if (flags & UTIMENS_EXIT)
		return (0);
	error = getvnode(td, fd, cap_rights_init(&rights, CAP_FUTIMES), &fp);
	if (error != 0)
		return (error);
#ifdef AUDIT
	vn_lock(fp->f_vnode, LK_SHARED | LK_RETRY);
	AUDIT_ARG_VNODE1(fp->f_vnode);
	VOP_UNLOCK(fp->f_vnode, 0);
#endif
	error = setutimes(td, fp->f_vnode, ts, 2, flags & UTIMENS_NULL);
	fdrop(fp, td);
	return (error);
}

int
sys_utimensat(struct thread *td, struct utimensat_args *uap)
{

	return (kern_utimensat(td, uap->fd, uap->path, UIO_USERSPACE,
	    uap->times, UIO_USERSPACE, uap->flag));
}

int
kern_utimensat(struct thread *td, int fd, char *path, enum uio_seg pathseg,
    struct timespec *tptr, enum uio_seg tptrseg, int flag)
{
	struct nameidata nd;
	struct timespec ts[2];
	cap_rights_t rights;
	int error, flags;

	if (flag & ~AT_SYMLINK_NOFOLLOW)
		return (EINVAL);

	if ((error = getutimens(tptr, tptrseg, ts, &flags)) != 0)
		return (error);
	NDINIT_ATRIGHTS(&nd, LOOKUP, ((flag & AT_SYMLINK_NOFOLLOW) ? NOFOLLOW :
	    FOLLOW) | AUDITVNODE1, pathseg, path, fd,
	    cap_rights_init(&rights, CAP_FUTIMES), td);
	if ((error = namei(&nd)) != 0)
		return (error);
	/*
	 * We are allowed to call namei() regardless of 2xUTIME_OMIT.
	 * POSIX states:
	 * "If both tv_nsec fields are UTIME_OMIT... EACCESS may be detected."
	 * "Search permission is denied by a component of the path prefix."
	 */
	NDFREE(&nd, NDF_ONLY_PNBUF);
	if ((flags & UTIMENS_EXIT) == 0)
		error = setutimes(td, nd.ni_vp, ts, 2, flags & UTIMENS_NULL);
	vrele(nd.ni_vp);
	return (error);
}

/*
 * Truncate a file given its path name.
 */
#ifndef _SYS_SYSPROTO_H_
struct truncate_args {
	char	*path;
	int	pad;
	off_t	length;
};
#endif
int
sys_truncate(td, uap)
	struct thread *td;
	register struct truncate_args /* {
		char *path;
		int pad;
		off_t length;
	} */ *uap;
{

	return (kern_truncate(td, uap->path, UIO_USERSPACE, uap->length));
}

int
kern_truncate(struct thread *td, char *path, enum uio_seg pathseg, off_t length)
{
	struct mount *mp;
	struct vnode *vp;
	void *rl_cookie;
	struct vattr vattr;
	struct nameidata nd;
	int error;

	if (length < 0)
		return(EINVAL);
	NDINIT(&nd, LOOKUP, FOLLOW | AUDITVNODE1, pathseg, path, td);
	if ((error = namei(&nd)) != 0)
		return (error);
	vp = nd.ni_vp;
	rl_cookie = vn_rangelock_wlock(vp, 0, OFF_MAX);
	if ((error = vn_start_write(vp, &mp, V_WAIT | PCATCH)) != 0) {
		vn_rangelock_unlock(vp, rl_cookie);
		vrele(vp);
		return (error);
	}
	NDFREE(&nd, NDF_ONLY_PNBUF);
	vn_lock(vp, LK_EXCLUSIVE | LK_RETRY);
	if (vp->v_type == VDIR)
		error = EISDIR;
#ifdef MAC
	else if ((error = mac_vnode_check_write(td->td_ucred, NOCRED, vp))) {
	}
#endif
	else if ((error = vn_writechk(vp)) == 0 &&
	    (error = VOP_ACCESS(vp, VWRITE, td->td_ucred, td)) == 0) {
		VATTR_NULL(&vattr);
		vattr.va_size = length;
		error = VOP_SETATTR(vp, &vattr, td->td_ucred);
	}
	VOP_UNLOCK(vp, 0);
	vn_finished_write(mp);
	vn_rangelock_unlock(vp, rl_cookie);
	vrele(vp);
	return (error);
}

#if defined(COMPAT_43)
/*
 * Truncate a file given its path name.
 */
#ifndef _SYS_SYSPROTO_H_
struct otruncate_args {
	char	*path;
	long	length;
};
#endif
int
otruncate(td, uap)
	struct thread *td;
	register struct otruncate_args /* {
		char *path;
		long length;
	} */ *uap;
{
	struct truncate_args /* {
		char *path;
		int pad;
		off_t length;
	} */ nuap;

	nuap.path = uap->path;
	nuap.length = uap->length;
	return (sys_truncate(td, &nuap));
}
#endif /* COMPAT_43 */

#if defined(COMPAT_FREEBSD6)
/* Versions with the pad argument */
int
freebsd6_truncate(struct thread *td, struct freebsd6_truncate_args *uap)
{
	struct truncate_args ouap;

	ouap.path = uap->path;
	ouap.length = uap->length;
	return (sys_truncate(td, &ouap));
}

int
freebsd6_ftruncate(struct thread *td, struct freebsd6_ftruncate_args *uap)
{
	struct ftruncate_args ouap;

	ouap.fd = uap->fd;
	ouap.length = uap->length;
	return (sys_ftruncate(td, &ouap));
}
#endif

int
kern_fsync(struct thread *td, int fd, bool fullsync)
{
	struct vnode *vp;
	struct mount *mp;
	struct file *fp;
	cap_rights_t rights;
	int error, lock_flags;

	AUDIT_ARG_FD(fd);
	error = getvnode(td, fd, cap_rights_init(&rights, CAP_FSYNC), &fp);
	if (error != 0)
		return (error);
	vp = fp->f_vnode;
#if 0
	if (!fullsync)
		/* XXXKIB: compete outstanding aio writes */;
#endif
	error = vn_start_write(vp, &mp, V_WAIT | PCATCH);
	if (error != 0)
		goto drop;
	if (MNT_SHARED_WRITES(mp) ||
	    ((mp == NULL) && MNT_SHARED_WRITES(vp->v_mount))) {
		lock_flags = LK_SHARED;
	} else {
		lock_flags = LK_EXCLUSIVE;
	}
	vn_lock(vp, lock_flags | LK_RETRY);
	AUDIT_ARG_VNODE1(vp);
	if (vp->v_object != NULL) {
		VM_OBJECT_WLOCK(vp->v_object);
		vm_object_page_clean(vp->v_object, 0, 0, 0);
		VM_OBJECT_WUNLOCK(vp->v_object);
	}
	error = fullsync ? VOP_FSYNC(vp, MNT_WAIT, td) : VOP_FDATASYNC(vp, td);
	VOP_UNLOCK(vp, 0);
	vn_finished_write(mp);
drop:
	fdrop(fp, td);
	return (error);
}

/*
 * Sync an open file.
 */
#ifndef _SYS_SYSPROTO_H_
struct fsync_args {
	int	fd;
};
#endif
int
sys_fsync(struct thread *td, struct fsync_args *uap)
{

	return (kern_fsync(td, uap->fd, true));
}

int
sys_fdatasync(struct thread *td, struct fdatasync_args *uap)
{

	return (kern_fsync(td, uap->fd, false));
}

/*
 * Rename files.  Source and destination must either both be directories, or
 * both not be directories.  If target is a directory, it must be empty.
 */
#ifndef _SYS_SYSPROTO_H_
struct rename_args {
	char	*from;
	char	*to;
};
#endif
int
sys_rename(td, uap)
	struct thread *td;
	register struct rename_args /* {
		char *from;
		char *to;
	} */ *uap;
{

	return (kern_renameat(td, AT_FDCWD, uap->from, AT_FDCWD,
	    uap->to, UIO_USERSPACE));
}

#ifndef _SYS_SYSPROTO_H_
struct renameat_args {
	int	oldfd;
	char	*old;
	int	newfd;
	char	*new;
};
#endif
int
sys_renameat(struct thread *td, struct renameat_args *uap)
{

	return (kern_renameat(td, uap->oldfd, uap->old, uap->newfd, uap->new,
	    UIO_USERSPACE));
}

int
kern_renameat(struct thread *td, int oldfd, char *old, int newfd, char *new,
    enum uio_seg pathseg)
{
	struct mount *mp = NULL;
	struct vnode *tvp, *fvp, *tdvp;
	struct nameidata fromnd, tond;
	cap_rights_t rights;
	int error;

again:
	bwillwrite();
#ifdef MAC
	NDINIT_ATRIGHTS(&fromnd, DELETE, LOCKPARENT | LOCKLEAF | SAVESTART |
	    AUDITVNODE1, pathseg, old, oldfd,
	    cap_rights_init(&rights, CAP_RENAMEAT_SOURCE), td);
#else
	NDINIT_ATRIGHTS(&fromnd, DELETE, WANTPARENT | SAVESTART | AUDITVNODE1,
	    pathseg, old, oldfd,
	    cap_rights_init(&rights, CAP_RENAMEAT_SOURCE), td);
#endif

	if ((error = namei(&fromnd)) != 0)
		return (error);
#ifdef MAC
	error = mac_vnode_check_rename_from(td->td_ucred, fromnd.ni_dvp,
	    fromnd.ni_vp, &fromnd.ni_cnd);
	VOP_UNLOCK(fromnd.ni_dvp, 0);
	if (fromnd.ni_dvp != fromnd.ni_vp)
		VOP_UNLOCK(fromnd.ni_vp, 0);
#endif
	fvp = fromnd.ni_vp;
	NDINIT_ATRIGHTS(&tond, RENAME, LOCKPARENT | LOCKLEAF | NOCACHE |
	    SAVESTART | AUDITVNODE2, pathseg, new, newfd,
	    cap_rights_init(&rights, CAP_RENAMEAT_TARGET), td);
	if (fromnd.ni_vp->v_type == VDIR)
		tond.ni_cnd.cn_flags |= WILLBEDIR;
	if ((error = namei(&tond)) != 0) {
		/* Translate error code for rename("dir1", "dir2/."). */
		if (error == EISDIR && fvp->v_type == VDIR)
			error = EINVAL;
		NDFREE(&fromnd, NDF_ONLY_PNBUF);
		vrele(fromnd.ni_dvp);
		vrele(fvp);
		goto out1;
	}
	tdvp = tond.ni_dvp;
	tvp = tond.ni_vp;
	error = vn_start_write(fvp, &mp, V_NOWAIT);
	if (error != 0) {
		NDFREE(&fromnd, NDF_ONLY_PNBUF);
		NDFREE(&tond, NDF_ONLY_PNBUF);
		if (tvp != NULL)
			vput(tvp);
		if (tdvp == tvp)
			vrele(tdvp);
		else
			vput(tdvp);
		vrele(fromnd.ni_dvp);
		vrele(fvp);
		vrele(tond.ni_startdir);
		if (fromnd.ni_startdir != NULL)
			vrele(fromnd.ni_startdir);
		error = vn_start_write(NULL, &mp, V_XSLEEP | PCATCH);
		if (error != 0)
			return (error);
		goto again;
	}
	if (tvp != NULL) {
		if (fvp->v_type == VDIR && tvp->v_type != VDIR) {
			error = ENOTDIR;
			goto out;
		} else if (fvp->v_type != VDIR && tvp->v_type == VDIR) {
			error = EISDIR;
			goto out;
		}
#ifdef CAPABILITIES
		if (newfd != AT_FDCWD) {
			/*
			 * If the target already exists we require CAP_UNLINKAT
			 * from 'newfd'.
			 */
			error = cap_check(&tond.ni_filecaps.fc_rights,
			    cap_rights_init(&rights, CAP_UNLINKAT));
			if (error != 0)
				goto out;
		}
#endif
	}
	if (fvp == tdvp) {
		error = EINVAL;
		goto out;
	}
	/*
	 * If the source is the same as the destination (that is, if they
	 * are links to the same vnode), then there is nothing to do.
	 */
	if (fvp == tvp)
		error = -1;
#ifdef MAC
	else
		error = mac_vnode_check_rename_to(td->td_ucred, tdvp,
		    tond.ni_vp, fromnd.ni_dvp == tdvp, &tond.ni_cnd);
#endif
out:
	if (error == 0) {
		error = VOP_RENAME(fromnd.ni_dvp, fromnd.ni_vp, &fromnd.ni_cnd,
		    tond.ni_dvp, tond.ni_vp, &tond.ni_cnd);
		NDFREE(&fromnd, NDF_ONLY_PNBUF);
		NDFREE(&tond, NDF_ONLY_PNBUF);
	} else {
		NDFREE(&fromnd, NDF_ONLY_PNBUF);
		NDFREE(&tond, NDF_ONLY_PNBUF);
		if (tvp != NULL)
			vput(tvp);
		if (tdvp == tvp)
			vrele(tdvp);
		else
			vput(tdvp);
		vrele(fromnd.ni_dvp);
		vrele(fvp);
	}
	vrele(tond.ni_startdir);
	vn_finished_write(mp);
out1:
	if (fromnd.ni_startdir)
		vrele(fromnd.ni_startdir);
	if (error == -1)
		return (0);
	return (error);
}

/*
 * Make a directory file.
 */
#ifndef _SYS_SYSPROTO_H_
struct mkdir_args {
	char	*path;
	int	mode;
};
#endif
int
sys_mkdir(td, uap)
	struct thread *td;
	register struct mkdir_args /* {
		char *path;
		int mode;
	} */ *uap;
{

	return (kern_mkdirat(td, AT_FDCWD, uap->path, UIO_USERSPACE,
	    uap->mode));
}

#ifndef _SYS_SYSPROTO_H_
struct mkdirat_args {
	int	fd;
	char	*path;
	mode_t	mode;
};
#endif
int
sys_mkdirat(struct thread *td, struct mkdirat_args *uap)
{

	return (kern_mkdirat(td, uap->fd, uap->path, UIO_USERSPACE, uap->mode));
}

int
kern_mkdirat(struct thread *td, int fd, char *path, enum uio_seg segflg,
    int mode)
{
	struct mount *mp;
	struct vnode *vp;
	struct vattr vattr;
	struct nameidata nd;
	cap_rights_t rights;
	int error;

	AUDIT_ARG_MODE(mode);
restart:
	bwillwrite();
	NDINIT_ATRIGHTS(&nd, CREATE, LOCKPARENT | SAVENAME | AUDITVNODE1 |
	    NOCACHE, segflg, path, fd, cap_rights_init(&rights, CAP_MKDIRAT),
	    td);
	nd.ni_cnd.cn_flags |= WILLBEDIR;
	if ((error = namei(&nd)) != 0)
		return (error);
	vp = nd.ni_vp;
	if (vp != NULL) {
		NDFREE(&nd, NDF_ONLY_PNBUF);
		/*
		 * XXX namei called with LOCKPARENT but not LOCKLEAF has
		 * the strange behaviour of leaving the vnode unlocked
		 * if the target is the same vnode as the parent.
		 */
		if (vp == nd.ni_dvp)
			vrele(nd.ni_dvp);
		else
			vput(nd.ni_dvp);
		vrele(vp);
		return (EEXIST);
	}
	if (vn_start_write(nd.ni_dvp, &mp, V_NOWAIT) != 0) {
		NDFREE(&nd, NDF_ONLY_PNBUF);
		vput(nd.ni_dvp);
		if ((error = vn_start_write(NULL, &mp, V_XSLEEP | PCATCH)) != 0)
			return (error);
		goto restart;
	}
	VATTR_NULL(&vattr);
	vattr.va_type = VDIR;
	vattr.va_mode = (mode & ACCESSPERMS) &~ td->td_proc->p_fd->fd_cmask;
#ifdef MAC
	error = mac_vnode_check_create(td->td_ucred, nd.ni_dvp, &nd.ni_cnd,
	    &vattr);
	if (error != 0)
		goto out;
#endif
	error = VOP_MKDIR(nd.ni_dvp, &nd.ni_vp, &nd.ni_cnd, &vattr);
#ifdef MAC
out:
#endif
	NDFREE(&nd, NDF_ONLY_PNBUF);
	vput(nd.ni_dvp);
	if (error == 0)
		vput(nd.ni_vp);
	vn_finished_write(mp);
	return (error);
}

/*
 * Remove a directory file.
 */
#ifndef _SYS_SYSPROTO_H_
struct rmdir_args {
	char	*path;
};
#endif
int
sys_rmdir(td, uap)
	struct thread *td;
	struct rmdir_args /* {
		char *path;
	} */ *uap;
{

	return (kern_rmdirat(td, AT_FDCWD, uap->path, UIO_USERSPACE));
}

int
kern_rmdirat(struct thread *td, int fd, char *path, enum uio_seg pathseg)
{
	struct mount *mp;
	struct vnode *vp;
	struct nameidata nd;
	cap_rights_t rights;
	int error;

restart:
	bwillwrite();
	NDINIT_ATRIGHTS(&nd, DELETE, LOCKPARENT | LOCKLEAF | AUDITVNODE1,
	    pathseg, path, fd, cap_rights_init(&rights, CAP_UNLINKAT), td);
	if ((error = namei(&nd)) != 0)
		return (error);
	vp = nd.ni_vp;
	if (vp->v_type != VDIR) {
		error = ENOTDIR;
		goto out;
	}
	/*
	 * No rmdir "." please.
	 */
	if (nd.ni_dvp == vp) {
		error = EINVAL;
		goto out;
	}
	/*
	 * The root of a mounted filesystem cannot be deleted.
	 */
	if (vp->v_vflag & VV_ROOT) {
		error = EBUSY;
		goto out;
	}
#ifdef MAC
	error = mac_vnode_check_unlink(td->td_ucred, nd.ni_dvp, vp,
	    &nd.ni_cnd);
	if (error != 0)
		goto out;
#endif
	if (vn_start_write(nd.ni_dvp, &mp, V_NOWAIT) != 0) {
		NDFREE(&nd, NDF_ONLY_PNBUF);
		vput(vp);
		if (nd.ni_dvp == vp)
			vrele(nd.ni_dvp);
		else
			vput(nd.ni_dvp);
		if ((error = vn_start_write(NULL, &mp, V_XSLEEP | PCATCH)) != 0)
			return (error);
		goto restart;
	}
	vfs_notify_upper(vp, VFS_NOTIFY_UPPER_UNLINK);
	error = VOP_RMDIR(nd.ni_dvp, nd.ni_vp, &nd.ni_cnd);
	vn_finished_write(mp);
out:
	NDFREE(&nd, NDF_ONLY_PNBUF);
	vput(vp);
	if (nd.ni_dvp == vp)
		vrele(nd.ni_dvp);
	else
		vput(nd.ni_dvp);
	return (error);
}

#if defined(COMPAT_43) || defined(COMPAT_FREEBSD11)
int
freebsd11_kern_getdirentries(struct thread *td, int fd, char *ubuf, u_int count,
    long *basep, void (*func)(struct freebsd11_dirent *))
{
	struct freebsd11_dirent dstdp;
	struct dirent *dp, *edp;
	char *dirbuf;
	off_t base;
	ssize_t resid, ucount;
	int error;

	/* XXX arbitrary sanity limit on `count'. */
	count = min(count, 64 * 1024);

	dirbuf = malloc(count, M_TEMP, M_WAITOK);

	error = kern_getdirentries(td, fd, dirbuf, count, &base, &resid,
	    UIO_SYSSPACE);
	if (error != 0)
		goto done;
	if (basep != NULL)
		*basep = base;

	ucount = 0;
	for (dp = (struct dirent *)dirbuf,
	    edp = (struct dirent *)&dirbuf[count - resid];
	    ucount < count && dp < edp; ) {
		if (dp->d_reclen == 0)
			break;
		if (dp->d_namlen > sizeof(dstdp.d_name) - 1)
			continue;
		dstdp.d_type = dp->d_type;
		dstdp.d_namlen = dp->d_namlen;
		dstdp.d_fileno = dp->d_fileno;		/* truncate */
		dstdp.d_reclen = sizeof(dstdp) - sizeof(dstdp.d_name) +
		    ((dp->d_namlen + 1 + 3) &~ 3);
		bcopy(dp->d_name, dstdp.d_name, dstdp.d_namlen);
		bzero(dstdp.d_name + dstdp.d_namlen,
		    dstdp.d_reclen - offsetof(struct freebsd11_dirent, d_name) -
		    dstdp.d_namlen);
		MPASS(dstdp.d_reclen <= dp->d_reclen);
		MPASS(ucount + dstdp.d_reclen <= count);
		if (func != NULL)
			func(&dstdp);
		error = copyout(&dstdp, ubuf + ucount, dstdp.d_reclen);
		if (error != 0)
			break;
		dp = (struct dirent *)((char *)dp + dp->d_reclen);
		ucount += dstdp.d_reclen;
	}

done:
	free(dirbuf, M_TEMP);
	if (error == 0)
		td->td_retval[0] = ucount;
	return (error);
}
#endif /* COMPAT */

#ifdef COMPAT_43
static void
ogetdirentries_cvt(struct freebsd11_dirent *dp)
{
#if (BYTE_ORDER == LITTLE_ENDIAN)
	/*
	 * The expected low byte of dp->d_namlen is our dp->d_type.
	 * The high MBZ byte of dp->d_namlen is our dp->d_namlen.
	 */
	dp->d_type = dp->d_namlen;
	dp->d_namlen = 0;
#else
	/*
	 * The dp->d_type is the high byte of the expected dp->d_namlen,
	 * so must be zero'ed.
	 */
	dp->d_type = 0;
#endif
}

/*
 * Read a block of directory entries in a filesystem independent format.
 */
#ifndef _SYS_SYSPROTO_H_
struct ogetdirentries_args {
	int	fd;
	char	*buf;
	u_int	count;
	long	*basep;
};
#endif
int
ogetdirentries(struct thread *td, struct ogetdirentries_args *uap)
{
	long loff;
	int error;

	error = kern_ogetdirentries(td, uap, &loff);
	if (error == 0)
		error = copyout(&loff, uap->basep, sizeof(long));
	return (error);
}

int
kern_ogetdirentries(struct thread *td, struct ogetdirentries_args *uap,
    long *ploff)
{
	long base;
	int error;

	/* XXX arbitrary sanity limit on `count'. */
	if (uap->count > 64 * 1024)
		return (EINVAL);

	error = freebsd11_kern_getdirentries(td, uap->fd, uap->buf, uap->count,
	    &base, ogetdirentries_cvt);

	if (error == 0 && uap->basep != NULL)
		error = copyout(&base, uap->basep, sizeof(long));

	return (error);
}
#endif /* COMPAT_43 */

#if defined(COMPAT_FREEBSD11)
#ifndef _SYS_SYSPROTO_H_
struct freebsd11_getdirentries_args {
	int	fd;
	char	*buf;
	u_int	count;
	long	*basep;
};
#endif
int
freebsd11_getdirentries(struct thread *td,
    struct freebsd11_getdirentries_args *uap)
{
	long base;
	int error;

	error = freebsd11_kern_getdirentries(td, uap->fd, uap->buf, uap->count,
	    &base, NULL);

	if (error == 0 && uap->basep != NULL)
		error = copyout(&base, uap->basep, sizeof(long));
	return (error);
}

int
freebsd11_getdents(struct thread *td, struct freebsd11_getdents_args *uap)
{
	struct freebsd11_getdirentries_args ap;

	ap.fd = uap->fd;
	ap.buf = uap->buf;
	ap.count = uap->count;
	ap.basep = NULL;
	return (freebsd11_getdirentries(td, &ap));
}
#endif /* COMPAT_FREEBSD11 */

/*
 * Read a block of directory entries in a filesystem independent format.
 */
int
sys_getdirentries(struct thread *td, struct getdirentries_args *uap)
{
	off_t base;
	int error;

	error = kern_getdirentries(td, uap->fd, uap->buf, uap->count, &base,
	    NULL, UIO_USERSPACE);
	if (error != 0)
		return (error);
	if (uap->basep != NULL)
		error = copyout(&base, uap->basep, sizeof(off_t));
	return (error);
}

int
kern_getdirentries(struct thread *td, int fd, char *buf, size_t count,
    off_t *basep, ssize_t *residp, enum uio_seg bufseg)
{
	struct vnode *vp;
	struct file *fp;
	struct uio auio;
	struct iovec aiov;
	cap_rights_t rights;
	off_t loff;
	int error, eofflag;
	off_t foffset;

	AUDIT_ARG_FD(fd);
	if (count > IOSIZE_MAX)
		return (EINVAL);
	auio.uio_resid = count;
	error = getvnode(td, fd, cap_rights_init(&rights, CAP_READ), &fp);
	if (error != 0)
		return (error);
	if ((fp->f_flag & FREAD) == 0) {
		fdrop(fp, td);
		return (EBADF);
	}
	vp = fp->f_vnode;
	foffset = foffset_lock(fp, 0);
unionread:
	if (vp->v_type != VDIR) {
		error = EINVAL;
		goto fail;
	}
	aiov.iov_base = buf;
	aiov.iov_len = count;
	auio.uio_iov = &aiov;
	auio.uio_iovcnt = 1;
	auio.uio_rw = UIO_READ;
	auio.uio_segflg = bufseg;
	auio.uio_td = td;
	vn_lock(vp, LK_SHARED | LK_RETRY);
	AUDIT_ARG_VNODE1(vp);
	loff = auio.uio_offset = foffset;
#ifdef MAC
	error = mac_vnode_check_readdir(td->td_ucred, vp);
	if (error == 0)
#endif
		error = VOP_READDIR(vp, &auio, fp->f_cred, &eofflag, NULL,
		    NULL);
	foffset = auio.uio_offset;
	if (error != 0) {
		VOP_UNLOCK(vp, 0);
		goto fail;
	}
	if (count == auio.uio_resid &&
	    (vp->v_vflag & VV_ROOT) &&
	    (vp->v_mount->mnt_flag & MNT_UNION)) {
		struct vnode *tvp = vp;

		vp = vp->v_mount->mnt_vnodecovered;
		VREF(vp);
		fp->f_vnode = vp;
		fp->f_data = vp;
		foffset = 0;
		vput(tvp);
		goto unionread;
	}
	VOP_UNLOCK(vp, 0);
	*basep = loff;
	if (residp != NULL)
		*residp = auio.uio_resid;
	td->td_retval[0] = count - auio.uio_resid;
fail:
	foffset_unlock(fp, foffset, 0);
	fdrop(fp, td);
	return (error);
}

/*
 * Set the mode mask for creation of filesystem nodes.
 */
#ifndef _SYS_SYSPROTO_H_
struct umask_args {
	int	newmask;
};
#endif
int
sys_umask(td, uap)
	struct thread *td;
	struct umask_args /* {
		int newmask;
	} */ *uap;
{
	struct filedesc *fdp;

	fdp = td->td_proc->p_fd;
	FILEDESC_XLOCK(fdp);
	td->td_retval[0] = fdp->fd_cmask;
	fdp->fd_cmask = uap->newmask & ALLPERMS;
	FILEDESC_XUNLOCK(fdp);
	return (0);
}

/*
 * Void all references to file by ripping underlying filesystem away from
 * vnode.
 */
#ifndef _SYS_SYSPROTO_H_
struct revoke_args {
	char	*path;
};
#endif
int
sys_revoke(td, uap)
	struct thread *td;
	register struct revoke_args /* {
		char *path;
	} */ *uap;
{
	struct vnode *vp;
	struct vattr vattr;
	struct nameidata nd;
	int error;

	NDINIT(&nd, LOOKUP, FOLLOW | LOCKLEAF | AUDITVNODE1, UIO_USERSPACE,
	    uap->path, td);
	if ((error = namei(&nd)) != 0)
		return (error);
	vp = nd.ni_vp;
	NDFREE(&nd, NDF_ONLY_PNBUF);
	if (vp->v_type != VCHR || vp->v_rdev == NULL) {
		error = EINVAL;
		goto out;
	}
#ifdef MAC
	error = mac_vnode_check_revoke(td->td_ucred, vp);
	if (error != 0)
		goto out;
#endif
	error = VOP_GETATTR(vp, &vattr, td->td_ucred);
	if (error != 0)
		goto out;
	if (td->td_ucred->cr_uid != vattr.va_uid) {
		error = priv_check(td, PRIV_VFS_ADMIN);
		if (error != 0)
			goto out;
	}
	if (vcount(vp) > 1)
		VOP_REVOKE(vp, REVOKEALL);
out:
	vput(vp);
	return (error);
}

/*
 * Convert a user file descriptor to a kernel file entry and check that, if it
 * is a capability, the correct rights are present. A reference on the file
 * entry is held upon returning.
 */
int
getvnode(struct thread *td, int fd, cap_rights_t *rightsp, struct file **fpp)
{
	struct file *fp;
	int error;

	error = fget_unlocked(td->td_proc->p_fd, fd, rightsp, &fp, NULL);
	if (error != 0)
		return (error);

	/*
	 * The file could be not of the vnode type, or it may be not
	 * yet fully initialized, in which case the f_vnode pointer
	 * may be set, but f_ops is still badfileops.  E.g.,
	 * devfs_open() transiently create such situation to
	 * facilitate csw d_fdopen().
	 *
	 * Dupfdopen() handling in kern_openat() installs the
	 * half-baked file into the process descriptor table, allowing
	 * other thread to dereference it. Guard against the race by
	 * checking f_ops.
	 */
	if (fp->f_vnode == NULL || fp->f_ops == &badfileops) {
		fdrop(fp, td);
		return (EINVAL);
	}
	*fpp = fp;
	return (0);
}


/*
 * Get an (NFS) file handle.
 */
#ifndef _SYS_SYSPROTO_H_
struct lgetfh_args {
	char	*fname;
	fhandle_t *fhp;
};
#endif
int
sys_lgetfh(td, uap)
	struct thread *td;
	register struct lgetfh_args *uap;
{
	struct nameidata nd;
	fhandle_t fh;
	register struct vnode *vp;
	int error;

	error = priv_check(td, PRIV_VFS_GETFH);
	if (error != 0)
		return (error);
	NDINIT(&nd, LOOKUP, NOFOLLOW | LOCKLEAF | AUDITVNODE1, UIO_USERSPACE,
	    uap->fname, td);
	error = namei(&nd);
	if (error != 0)
		return (error);
	NDFREE(&nd, NDF_ONLY_PNBUF);
	vp = nd.ni_vp;
	bzero(&fh, sizeof(fh));
	fh.fh_fsid = vp->v_mount->mnt_stat.f_fsid;
	error = VOP_VPTOFH(vp, &fh.fh_fid);
	vput(vp);
	if (error == 0)
		error = copyout(&fh, uap->fhp, sizeof (fh));
	return (error);
}

#ifndef _SYS_SYSPROTO_H_
struct getfh_args {
	char	*fname;
	fhandle_t *fhp;
};
#endif
int
sys_getfh(td, uap)
	struct thread *td;
	register struct getfh_args *uap;
{
	struct nameidata nd;
	fhandle_t fh;
	register struct vnode *vp;
	int error;

	error = priv_check(td, PRIV_VFS_GETFH);
	if (error != 0)
		return (error);
	NDINIT(&nd, LOOKUP, FOLLOW | LOCKLEAF | AUDITVNODE1, UIO_USERSPACE,
	    uap->fname, td);
	error = namei(&nd);
	if (error != 0)
		return (error);
	NDFREE(&nd, NDF_ONLY_PNBUF);
	vp = nd.ni_vp;
	bzero(&fh, sizeof(fh));
	fh.fh_fsid = vp->v_mount->mnt_stat.f_fsid;
	error = VOP_VPTOFH(vp, &fh.fh_fid);
	vput(vp);
	if (error == 0)
		error = copyout(&fh, uap->fhp, sizeof (fh));
	return (error);
}

/*
 * syscall for the rpc.lockd to use to translate a NFS file handle into an
 * open descriptor.
 *
 * warning: do not remove the priv_check() call or this becomes one giant
 * security hole.
 */
#ifndef _SYS_SYSPROTO_H_
struct fhopen_args {
	const struct fhandle *u_fhp;
	int flags;
};
#endif
int
sys_fhopen(td, uap)
	struct thread *td;
	struct fhopen_args /* {
		const struct fhandle *u_fhp;
		int flags;
	} */ *uap;
{
	struct mount *mp;
	struct vnode *vp;
	struct fhandle fhp;
	struct file *fp;
	int fmode, error;
	int indx;

	error = priv_check(td, PRIV_VFS_FHOPEN);
	if (error != 0)
		return (error);
	indx = -1;
	fmode = FFLAGS(uap->flags);
	/* why not allow a non-read/write open for our lockd? */
	if (((fmode & (FREAD | FWRITE)) == 0) || (fmode & O_CREAT))
		return (EINVAL);
	error = copyin(uap->u_fhp, &fhp, sizeof(fhp));
	if (error != 0)
		return(error);
	/* find the mount point */
	mp = vfs_busyfs(&fhp.fh_fsid);
	if (mp == NULL)
		return (ESTALE);
	/* now give me my vnode, it gets returned to me locked */
	error = VFS_FHTOVP(mp, &fhp.fh_fid, LK_EXCLUSIVE, &vp);
	vfs_unbusy(mp);
	if (error != 0)
		return (error);

	error = falloc_noinstall(td, &fp);
	if (error != 0) {
		vput(vp);
		return (error);
	}
	/*
	 * An extra reference on `fp' has been held for us by
	 * falloc_noinstall().
	 */

#ifdef INVARIANTS
	td->td_dupfd = -1;
#endif
	error = vn_open_vnode(vp, fmode, td->td_ucred, td, fp);
	if (error != 0) {
		KASSERT(fp->f_ops == &badfileops,
		    ("VOP_OPEN in fhopen() set f_ops"));
		KASSERT(td->td_dupfd < 0,
		    ("fhopen() encountered fdopen()"));

		vput(vp);
		goto bad;
	}
#ifdef INVARIANTS
	td->td_dupfd = 0;
#endif
	fp->f_vnode = vp;
	fp->f_seqcount = 1;
	finit(fp, (fmode & FMASK) | (fp->f_flag & FHASLOCK), DTYPE_VNODE, vp,
	    &vnops);
	VOP_UNLOCK(vp, 0);
	if ((fmode & O_TRUNC) != 0) {
		error = fo_truncate(fp, 0, td->td_ucred, td);
		if (error != 0)
			goto bad;
	}

	error = finstall(td, fp, &indx, fmode, NULL);
bad:
	fdrop(fp, td);
	td->td_retval[0] = indx;
	return (error);
}

/*
 * Stat an (NFS) file handle.
 */
#ifndef _SYS_SYSPROTO_H_
struct fhstat_args {
	struct fhandle *u_fhp;
	struct stat *sb;
};
#endif
int
sys_fhstat(td, uap)
	struct thread *td;
	register struct fhstat_args /* {
		struct fhandle *u_fhp;
		struct stat *sb;
	} */ *uap;
{
	struct stat sb;
	struct fhandle fh;
	int error;

	error = copyin(uap->u_fhp, &fh, sizeof(fh));
	if (error != 0)
		return (error);
	error = kern_fhstat(td, fh, &sb);
	if (error == 0)
		error = copyout(&sb, uap->sb, sizeof(sb));
	return (error);
}

int
kern_fhstat(struct thread *td, struct fhandle fh, struct stat *sb)
{
	struct mount *mp;
	struct vnode *vp;
	int error;

	error = priv_check(td, PRIV_VFS_FHSTAT);
	if (error != 0)
		return (error);
	if ((mp = vfs_busyfs(&fh.fh_fsid)) == NULL)
		return (ESTALE);
	error = VFS_FHTOVP(mp, &fh.fh_fid, LK_EXCLUSIVE, &vp);
	vfs_unbusy(mp);
	if (error != 0)
		return (error);
	error = vn_stat(vp, sb, td->td_ucred, NOCRED, td);
	vput(vp);
	return (error);
}

/*
 * Implement fstatfs() for (NFS) file handles.
 */
#ifndef _SYS_SYSPROTO_H_
struct fhstatfs_args {
	struct fhandle *u_fhp;
	struct statfs *buf;
};
#endif
int
sys_fhstatfs(td, uap)
	struct thread *td;
	struct fhstatfs_args /* {
		struct fhandle *u_fhp;
		struct statfs *buf;
	} */ *uap;
{
	struct statfs *sfp;
	fhandle_t fh;
	int error;

	error = copyin(uap->u_fhp, &fh, sizeof(fhandle_t));
	if (error != 0)
		return (error);
	sfp = malloc(sizeof(struct statfs), M_STATFS, M_WAITOK);
	error = kern_fhstatfs(td, fh, sfp);
	if (error == 0)
		error = copyout(sfp, uap->buf, sizeof(*sfp));
	free(sfp, M_STATFS);
	return (error);
}

int
kern_fhstatfs(struct thread *td, fhandle_t fh, struct statfs *buf)
{
	struct statfs *sp;
	struct mount *mp;
	struct vnode *vp;
	int error;

	error = priv_check(td, PRIV_VFS_FHSTATFS);
	if (error != 0)
		return (error);
	if ((mp = vfs_busyfs(&fh.fh_fsid)) == NULL)
		return (ESTALE);
	error = VFS_FHTOVP(mp, &fh.fh_fid, LK_EXCLUSIVE, &vp);
	if (error != 0) {
		vfs_unbusy(mp);
		return (error);
	}
	vput(vp);
	error = prison_canseemount(td->td_ucred, mp);
	if (error != 0)
		goto out;
#ifdef MAC
	error = mac_mount_check_stat(td->td_ucred, mp);
	if (error != 0)
		goto out;
#endif
	/*
	 * Set these in case the underlying filesystem fails to do so.
	 */
	sp = &mp->mnt_stat;
	sp->f_version = STATFS_VERSION;
	sp->f_namemax = NAME_MAX;
	sp->f_flags = mp->mnt_flag & MNT_VISFLAGMASK;
	error = VFS_STATFS(mp, sp);
	if (error == 0)
		*buf = *sp;
out:
	vfs_unbusy(mp);
	return (error);
}

int
kern_posix_fallocate(struct thread *td, int fd, off_t offset, off_t len)
{
	struct file *fp;
	struct mount *mp;
	struct vnode *vp;
	cap_rights_t rights;
	off_t olen, ooffset;
	int error;

	if (offset < 0 || len <= 0)
		return (EINVAL);
	/* Check for wrap. */
	if (offset > OFF_MAX - len)
		return (EFBIG);
	error = fget(td, fd, cap_rights_init(&rights, CAP_WRITE), &fp);
	if (error != 0)
		return (error);
	if ((fp->f_ops->fo_flags & DFLAG_SEEKABLE) == 0) {
		error = ESPIPE;
		goto out;
	}
	if ((fp->f_flag & FWRITE) == 0) {
		error = EBADF;
		goto out;
	}
	if (fp->f_type != DTYPE_VNODE) {
		error = ENODEV;
		goto out;
	}
	vp = fp->f_vnode;
	if (vp->v_type != VREG) {
		error = ENODEV;
		goto out;
	}

	/* Allocating blocks may take a long time, so iterate. */
	for (;;) {
		olen = len;
		ooffset = offset;

		bwillwrite();
		mp = NULL;
		error = vn_start_write(vp, &mp, V_WAIT | PCATCH);
		if (error != 0)
			break;
		error = vn_lock(vp, LK_EXCLUSIVE);
		if (error != 0) {
			vn_finished_write(mp);
			break;
		}
#ifdef MAC
		error = mac_vnode_check_write(td->td_ucred, fp->f_cred, vp);
		if (error == 0)
#endif
			error = VOP_ALLOCATE(vp, &offset, &len);
		VOP_UNLOCK(vp, 0);
		vn_finished_write(mp);

		if (olen + ooffset != offset + len) {
			panic("offset + len changed from %jx/%jx to %jx/%jx",
			    ooffset, olen, offset, len);
		}
		if (error != 0 || len == 0)
			break;
		KASSERT(olen > len, ("Iteration did not make progress?"));
		maybe_yield();
	}
 out:
	fdrop(fp, td);
	return (error);
}

int
sys_posix_fallocate(struct thread *td, struct posix_fallocate_args *uap)
{
	int error;

	error = kern_posix_fallocate(td, uap->fd, uap->offset, uap->len);
	return (kern_posix_error(td, error));
}

/*
 * Unlike madvise(2), we do not make a best effort to remember every
 * possible caching hint.  Instead, we remember the last setting with
 * the exception that we will allow POSIX_FADV_NORMAL to adjust the
 * region of any current setting.
 */
int
kern_posix_fadvise(struct thread *td, int fd, off_t offset, off_t len,
    int advice)
{
	struct fadvise_info *fa, *new;
	struct file *fp;
	struct vnode *vp;
	cap_rights_t rights;
	off_t end;
	int error;

	if (offset < 0 || len < 0 || offset > OFF_MAX - len)
		return (EINVAL);
	switch (advice) {
	case POSIX_FADV_SEQUENTIAL:
	case POSIX_FADV_RANDOM:
	case POSIX_FADV_NOREUSE:
		new = malloc(sizeof(*fa), M_FADVISE, M_WAITOK);
		break;
	case POSIX_FADV_NORMAL:
	case POSIX_FADV_WILLNEED:
	case POSIX_FADV_DONTNEED:
		new = NULL;
		break;
	default:
		return (EINVAL);
	}
	/* XXX: CAP_POSIX_FADVISE? */
	error = fget(td, fd, cap_rights_init(&rights), &fp);
	if (error != 0)
		goto out;
	if ((fp->f_ops->fo_flags & DFLAG_SEEKABLE) == 0) {
		error = ESPIPE;
		goto out;
	}
	if (fp->f_type != DTYPE_VNODE) {
		error = ENODEV;
		goto out;
	}
	vp = fp->f_vnode;
	if (vp->v_type != VREG) {
		error = ENODEV;
		goto out;
	}
	if (len == 0)
		end = OFF_MAX;
	else
		end = offset + len - 1;
	switch (advice) {
	case POSIX_FADV_SEQUENTIAL:
	case POSIX_FADV_RANDOM:
	case POSIX_FADV_NOREUSE:
		/*
		 * Try to merge any existing non-standard region with
		 * this new region if possible, otherwise create a new
		 * non-standard region for this request.
		 */
		mtx_pool_lock(mtxpool_sleep, fp);
		fa = fp->f_advice;
		if (fa != NULL && fa->fa_advice == advice &&
		    ((fa->fa_start <= end && fa->fa_end >= offset) ||
		    (end != OFF_MAX && fa->fa_start == end + 1) ||
		    (fa->fa_end != OFF_MAX && fa->fa_end + 1 == offset))) {
			if (offset < fa->fa_start)
				fa->fa_start = offset;
			if (end > fa->fa_end)
				fa->fa_end = end;
		} else {
			new->fa_advice = advice;
			new->fa_start = offset;
			new->fa_end = end;
			fp->f_advice = new;
			new = fa;
		}
		mtx_pool_unlock(mtxpool_sleep, fp);
		break;
	case POSIX_FADV_NORMAL:
		/*
		 * If a the "normal" region overlaps with an existing
		 * non-standard region, trim or remove the
		 * non-standard region.
		 */
		mtx_pool_lock(mtxpool_sleep, fp);
		fa = fp->f_advice;
		if (fa != NULL) {
			if (offset <= fa->fa_start && end >= fa->fa_end) {
				new = fa;
				fp->f_advice = NULL;
			} else if (offset <= fa->fa_start &&
			    end >= fa->fa_start)
				fa->fa_start = end + 1;
			else if (offset <= fa->fa_end && end >= fa->fa_end)
				fa->fa_end = offset - 1;
			else if (offset >= fa->fa_start && end <= fa->fa_end) {
				/*
				 * If the "normal" region is a middle
				 * portion of the existing
				 * non-standard region, just remove
				 * the whole thing rather than picking
				 * one side or the other to
				 * preserve.
				 */
				new = fa;
				fp->f_advice = NULL;
			}
		}
		mtx_pool_unlock(mtxpool_sleep, fp);
		break;
	case POSIX_FADV_WILLNEED:
	case POSIX_FADV_DONTNEED:
		error = VOP_ADVISE(vp, offset, end, advice);
		break;
	}
out:
	if (fp != NULL)
		fdrop(fp, td);
	free(new, M_FADVISE);
	return (error);
}

int
sys_posix_fadvise(struct thread *td, struct posix_fadvise_args *uap)
{
	int error;

	error = kern_posix_fadvise(td, uap->fd, uap->offset, uap->len,
	    uap->advice);
	return (kern_posix_error(td, error));
}<|MERGE_RESOLUTION|>--- conflicted
+++ resolved
@@ -519,12 +519,8 @@
 				sptmp->f_fsid.val[0] = sptmp->f_fsid.val[1] = 0;
 				prison_enforce_statfs(td->td_ucred, mp, sptmp);
 				sp = sptmp;
-<<<<<<< HEAD
-			}
-=======
 			} else
 				sptmp = NULL;
->>>>>>> 5def9fa2
 			if (bufseg == UIO_SYSSPACE) {
 				bcopy(sp, sfsp, sizeof(*sp));
 				free(sptmp, M_STATFS);
@@ -578,11 +574,7 @@
 	sfp = malloc(sizeof(struct statfs), M_STATFS, M_WAITOK);
 	error = kern_statfs(td, uap->path, UIO_USERSPACE, sfp);
 	if (error == 0) {
-<<<<<<< HEAD
 		freebsd4_cvtstatfs(sfp, &osb);
-=======
-		cvtstatfs(sfp, &osb);
->>>>>>> 5def9fa2
 		error = copyout(&osb, uap->buf, sizeof(osb));
 	}
 	free(sfp, M_STATFS);
@@ -613,11 +605,7 @@
 	sfp = malloc(sizeof(struct statfs), M_STATFS, M_WAITOK);
 	error = kern_fstatfs(td, uap->fd, sfp);
 	if (error == 0) {
-<<<<<<< HEAD
 		freebsd4_cvtstatfs(sfp, &osb);
-=======
-		cvtstatfs(sfp, &osb);
->>>>>>> 5def9fa2
 		error = copyout(&osb, uap->buf, sizeof(osb));
 	}
 	free(sfp, M_STATFS);
@@ -700,11 +688,7 @@
 	sfp = malloc(sizeof(struct statfs), M_STATFS, M_WAITOK);
 	error = kern_fhstatfs(td, fh, sfp);
 	if (error == 0) {
-<<<<<<< HEAD
 		freebsd4_cvtstatfs(sfp, &osb);
-=======
-		cvtstatfs(sfp, &osb);
->>>>>>> 5def9fa2
 		error = copyout(&osb, uap->buf, sizeof(osb));
 	}
 	free(sfp, M_STATFS);
