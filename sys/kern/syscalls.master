--- conflicted
+++ resolved
@@ -709,24 +709,14 @@
 				    off_t *sbytes, int flags); }
 394	AUE_NULL	STD	{ int mac_syscall(const char *policy, \
 				    int call, void *arg); }
-<<<<<<< HEAD
 395	AUE_GETFSSTAT	COMPAT11 { int getfsstat(struct freebsd11_statfs *buf, \
-				    long bufsize, int flags); }
+				    long bufsize, int mode); }
 396	AUE_STATFS	COMPAT11 { int statfs(char *path, \
 				    struct freebsd11_statfs *buf); }
 397	AUE_FSTATFS	COMPAT11 { int fstatfs(int fd, \
 				    struct freebsd11_statfs *buf); }
 398	AUE_FHSTATFS	COMPAT11 { int fhstatfs(const struct fhandle *u_fhp, \
 				    struct freebsd11_statfs *buf); }
-=======
-395	AUE_GETFSSTAT	STD	{ int getfsstat(struct statfs *buf, \
-				    long bufsize, int mode); }
-396	AUE_STATFS	STD	{ int statfs(char *path, \
-				    struct statfs *buf); }
-397	AUE_FSTATFS	STD	{ int fstatfs(int fd, struct statfs *buf); }
-398	AUE_FHSTATFS	STD	{ int fhstatfs(const struct fhandle *u_fhp, \
-				    struct statfs *buf); }
->>>>>>> 35041d39
 399	AUE_NULL	UNIMPL	nosys
 400	AUE_NULL	NOSTD	{ int ksem_close(semid_t id); }
 401	AUE_NULL	NOSTD	{ int ksem_post(semid_t id); }
@@ -1020,7 +1010,7 @@
 555	AUE_STATFS	STD	{ int statfs(char *path, struct statfs *buf); }
 556	AUE_FSTATFS	STD	{ int fstatfs(int fd, struct statfs *buf); }
 557	AUE_GETFSSTAT	STD	{ int getfsstat(struct statfs *buf, \
-				    long bufsize, int flags); }
+				    long bufsize, int mode); }
 558	AUE_FHSTATFS	STD	{ int fhstatfs(const struct fhandle *u_fhp, \
 				    struct statfs *buf); }
 559	AUE_MKNODAT	STD	{ int mknodat(int fd, char *path, mode_t mode, \
