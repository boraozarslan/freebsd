--- conflicted
+++ resolved
@@ -539,10 +539,6 @@
 		return;
 
 	memset(&kev, 0, sizeof(kev));
-<<<<<<< HEAD
-	list->kl_lock(list->kl_lockarg);
-=======
->>>>>>> b2521650
 	SLIST_FOREACH(kn, &list->kl_list, kn_selnext) {
 		kq = kn->kn_kq;
 		KQ_LOCK(kq);
