#	From: @(#)Makefile	8.3 (Berkeley) 1/7/94
# $FreeBSD$

.include <src.opts.mk>

# XXX MISSING:		deroff diction graph learn plot
#			spell spline struct xsend
# XXX Use GNU versions: diff ld patch
# Moved to secure: bdes
#

SUBDIR=	${_addr2line} \
	alias \
	apply \
	asa \
	awk \
	banner \
	basename \
	brandelf \
	bsdiff \
	bzip2 \
	bzip2recover \
	cap_mkdb \
	chat \
	chpass \
	cksum \
	${_clang} \
	cmp \
	col \
	colldef \
	colrm \
	column \
	comm \
	compress \
	cpuset \
	csplit \
	ctlstat \
	cut \
	demandoc \
	dirname \
	dpv \
	du \
	elf2aout \
	${_elfcopy} \
	elfdump \
	enigma \
	env \
	expand \
	false \
	fetch \
	find \
	fmt \
	fold \
	fstat \
	fsync \
	gcore \
	gencat \
	getconf \
	getent \
	getopt \
	grep \
	gzip \
	head \
	hexdump \
	${_iconv} \
	id \
	ipcrm \
	ipcs \
	join \
	jot \
	${_kdump} \
	keylogin \
	keylogout \
	killall \
	ktrace \
	ktrdump \
	lam \
	lastcomm \
	ldd \
	leave \
	less \
	lessecho \
	lesskey \
	limits \
	locale \
	lock \
	lockf \
	logger \
	login \
	logins \
	logname \
	look \
	lorder \
	lsvfs \
	lzmainfo \
	m4 \
	${_makewhatis} \
	${_man} \
	mandoc \
	mesg \
	minigzip \
	ministat \
	${_mkcsmapper} \
	mkdep \
	${_mkesdb} \
	mkfifo \
	mkimg \
	mklocale \
	mktemp \
	mkulzma \
	mkuzip \
	mt \
	ncal \
	netstat \
	newgrp \
	nfsstat \
	nice \
	nl \
	${_nm} \
	nohup \
	opieinfo \
	opiekey \
	opiepasswd \
	pagesize \
	passwd \
	paste \
	patch \
	pathchk \
	perror \
	pr \
	printenv \
	printf \
	procstat \
	protect \
	rctl \
	${_readelf} \
	renice \
	rev \
	revoke \
	rpcinfo \
	rs \
	rup \
	rusers \
	rwall \
	script \
	sed \
	send-pr \
	seq \
	shar \
	showmount \
	${_size} \
	sockstat \
	soeliminate \
	sort \
	split \
	stat \
	stdbuf \
	${_strings} \
	su \
	systat \
	tabs \
	tail \
	tar \
	tcopy \
	tee \
	${_tests} \
	time \
	timeout \
	tip \
	top \
	touch \
	tput \
	tr \
	true \
	truncate \
	${_truss} \
	tset \
	tsort \
	tty \
	uname \
	unexpand \
	uniq \
	unzip \
	units \
	unvis \
	uudecode \
	uuencode \
	vis \
	vmstat \
	w \
	wall \
	wc \
	what \
	whereis \
	which \
	whois \
	write \
	xargs \
	xinstall \
	xo \
	xz \
	xzdec \
	yes \
	${_ypcat} \
	${_ypmatch} \
	${_ypwhich}

# NB: keep these sorted by MK_* knobs

.if ${MK_AT} != "no"
SUBDIR+=	at
.endif

.if ${MK_ATM} != "no"
SUBDIR+=	atm
.endif

.if ${MK_BLUETOOTH} != "no"
SUBDIR+=	bluetooth
.endif

.if ${MK_BSD_CPIO} != "no"
SUBDIR+=	cpio
.endif

.if ${MK_CALENDAR} != "no"
SUBDIR+=	calendar
.endif

.if ${MK_CLANG} != "no"
_clang=		clang
.endif

.if ${MK_EE} != "no"
SUBDIR+=	ee
.endif

.if ${MK_ELFTOOLCHAIN_TOOLS} != "no"
_addr2line=	addr2line
_elfcopy=	elfcopy
_nm=		nm
_readelf=	readelf
_size=		size
_strings=	strings
.endif

.if ${MK_FILE} != "no"
SUBDIR+=	file
.endif

.if ${MK_FINGER} != "no"
SUBDIR+=	finger
.endif

.if ${MK_FMAKE} != "no"
SUBDIR+=	make
.endif

.if ${MK_FTP} != "no"
SUBDIR+=	ftp
.endif

.if ${MK_GPL_DTC} != "yes"
SUBDIR+=	dtc
.endif

.if ${MK_GROFF} != "no"
SUBDIR+=	vgrind
.endif

.if ${MK_HESIOD} != "no"
SUBDIR+=	hesinfo
.endif

.if ${MK_ICONV} != "no"
_iconv=		iconv
_mkcsmapper=	mkcsmapper
_mkesdb=	mkesdb
.endif

.if ${MK_ISCSI} != "no"
SUBDIR+=	iscsictl
.endif

.if ${MK_KDUMP} != "no"
SUBDIR+=        kdump
<<<<<<< HEAD
# ARM64TODO: Port to arm64
.if ${TARGET_ARCH} != "aarch64"
=======
.if ${MACHINE_ARCH} != "aarch64" # ARM64TODO truss does not build
>>>>>>> b821126b
SUBDIR+=        truss
.endif
.endif

.if ${MK_KERBEROS_SUPPORT} != "no"
SUBDIR+=	compile_et
.endif

.if ${MK_LDNS_UTILS} != "no"
SUBDIR+=	drill
SUBDIR+=	host
.endif

.if ${MK_LOCATE} != "no"
SUBDIR+=	locate
.endif

# XXX msgs?
.if ${MK_MAIL} != "no"
SUBDIR+=	biff
SUBDIR+=	from
SUBDIR+=	mail
SUBDIR+=	msgs
.endif

.if ${MK_MAKE} != "no"
SUBDIR+=	bmake
.endif

.if ${MK_MAN_UTILS} != "no"
SUBDIR+=	catman
_makewhatis=	makewhatis
_man=		man
.endif

.if ${MK_NETCAT} != "no"
SUBDIR+=	nc
.endif

.if ${MK_NIS} != "no"
SUBDIR+=	ypcat
SUBDIR+=	ypmatch
SUBDIR+=	ypwhich
.endif

.if ${MK_OPENSSH} != "no"
SUBDIR+=	ssh-copy-id
.endif

.if ${MK_OPENSSL} != "no"
SUBDIR+=	bc
SUBDIR+=	chkey
SUBDIR+=	dc
SUBDIR+=	newkey
.endif

.if ${MK_QUOTAS} != "no"
SUBDIR+=	quota
.endif

.if ${MK_RCMDS} != "no"
SUBDIR+=	rlogin
SUBDIR+=	rsh
SUBDIR+=	ruptime
SUBDIR+=	rwho
.endif

.if ${MK_SENDMAIL} != "no"
SUBDIR+=	vacation
.endif

.if ${MK_TALK} != "no"
SUBDIR+=	talk
.endif

.if ${MK_TELNET} != "no"
SUBDIR+=	telnet
.endif

.if ${MK_TESTS} != "no"
_tests=		tests
.endif

.if ${MK_TEXTPROC} != "no"
SUBDIR+=	checknr
SUBDIR+=	colcrt
SUBDIR+=	ul
.endif

.if ${MK_TFTP} != "no"
SUBDIR+=	tftp
.endif

.if ${MK_TOOLCHAIN} != "no"
SUBDIR+=	ar
SUBDIR+=	c89
SUBDIR+=	c99
SUBDIR+=	ctags
SUBDIR+=	file2c
<<<<<<< HEAD
.if ${TARGET_ARCH} != "aarch64" # ARM64TODO gprof does not build
=======
.if ${MACHINE_ARCH} != "aarch64" # ARM64TODO gprof does not build
>>>>>>> b821126b
SUBDIR+=	gprof
.endif
SUBDIR+=	indent
SUBDIR+=	lex
SUBDIR+=	mkstr
SUBDIR+=	rpcgen
SUBDIR+=	unifdef
<<<<<<< HEAD
.if ${TARGET_ARCH} != "aarch64" # ARM64TODO xlint does not build
=======
.if ${MACHINE_ARCH} != "aarch64" # ARM64TODO xlint does not build
>>>>>>> b821126b
SUBDIR+=	xlint
.endif
SUBDIR+=	xstr
SUBDIR+=	yacc
.endif

.if ${MK_VI} != "no"
SUBDIR+=	vi
.endif

.if ${MK_VT} != "no"
SUBDIR+=	vtfontcvt
.endif

.if ${MK_USB} != "no"
SUBDIR+=	usbhidaction
SUBDIR+=	usbhidctl
.endif

.if ${MK_UTMPX} != "no"
SUBDIR+=	last
SUBDIR+=	users
SUBDIR+=	who
.endif

.if ${MK_SVN} == "yes" || ${MK_SVNLITE} == "yes"
SUBDIR+=	svn
.endif

.include <bsd.arch.inc.mk>

SUBDIR:=	${SUBDIR:O}

SUBDIR_PARALLEL=

.include <bsd.subdir.mk><|MERGE_RESOLUTION|>--- conflicted
+++ resolved
@@ -284,12 +284,7 @@
 
 .if ${MK_KDUMP} != "no"
 SUBDIR+=        kdump
-<<<<<<< HEAD
-# ARM64TODO: Port to arm64
-.if ${TARGET_ARCH} != "aarch64"
-=======
 .if ${MACHINE_ARCH} != "aarch64" # ARM64TODO truss does not build
->>>>>>> b821126b
 SUBDIR+=        truss
 .endif
 .endif
@@ -389,11 +384,7 @@
 SUBDIR+=	c99
 SUBDIR+=	ctags
 SUBDIR+=	file2c
-<<<<<<< HEAD
-.if ${TARGET_ARCH} != "aarch64" # ARM64TODO gprof does not build
-=======
 .if ${MACHINE_ARCH} != "aarch64" # ARM64TODO gprof does not build
->>>>>>> b821126b
 SUBDIR+=	gprof
 .endif
 SUBDIR+=	indent
@@ -401,11 +392,7 @@
 SUBDIR+=	mkstr
 SUBDIR+=	rpcgen
 SUBDIR+=	unifdef
-<<<<<<< HEAD
-.if ${TARGET_ARCH} != "aarch64" # ARM64TODO xlint does not build
-=======
 .if ${MACHINE_ARCH} != "aarch64" # ARM64TODO xlint does not build
->>>>>>> b821126b
 SUBDIR+=	xlint
 .endif
 SUBDIR+=	xstr
