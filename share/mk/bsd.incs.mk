# $FreeBSD$

.if !target(__<bsd.init.mk>__)
.error bsd.incs.mk cannot be included directly.
.endif

.if ${MK_INCLUDES} != "no"

INCSGROUPS?=	INCS

.if defined(NO_ROOT)
.if !defined(TAGS) || ! ${TAGS:Mpackage=*}
TAGS+=		package=${PACKAGE:Uruntime}
.endif
TAG_ARGS=	-T ${TAGS:[*]:S/ /,/g}
.endif

.if !target(buildincludes)
.for group in ${INCSGROUPS}
buildincludes: ${${group}}
.endfor
.endif

all: buildincludes

.if !target(installincludes)
.for group in ${INCSGROUPS}
.if defined(${group}) && !empty(${group})

${group}OWN?=	${BINOWN}
${group}GRP?=	${BINGRP}
${group}MODE?=	${NOBINMODE}
${group}DIR?=	${INCLUDEDIR}${PRIVATELIB:D/private/${LIB}}
STAGE_SETS+=	${group}
STAGE_DIR.${group}= ${STAGE_OBJTOP}${${group}DIR}
STAGE_SYMLINKS_DIR.${group}= ${STAGE_OBJTOP}

_${group}INCS=
.for header in ${${group}}
.if defined(${group}OWN_${header:T}) || defined(${group}GRP_${header:T}) || \
    defined(${group}MODE_${header:T}) || defined(${group}DIR_${header:T}) || \
    defined(${group}NAME_${header:T}) || defined(${group}NAME)
${group}OWN_${header:T}?=	${${group}OWN}
${group}GRP_${header:T}?=	${${group}GRP}
${group}MODE_${header:T}?=	${${group}MODE}
${group}DIR_${header:T}?=	${${group}DIR}
.if defined(${group}NAME)
${group}NAME_${header:T}?=	${${group}NAME}
.else
${group}NAME_${header:T}?=	${header:T}
.endif
STAGE_AS_SETS+= ${header:T}
STAGE_AS_${header:T}= ${${group}NAME_${header:T}}
# XXX {group}OWN,GRP,MODE
STAGE_DIR.${header:T}= ${STAGE_OBJTOP}${${group}DIR_${header:T}}
stage_as.${header:T}: ${header}
stage_includes: stage_as.${header:T}

installincludes: _${group}INS_${header:T}
_${group}INS_${header:T}: ${header}
	${INSTALL} -C -o ${${group}OWN_${.ALLSRC:T}} \
	    -g ${${group}GRP_${.ALLSRC:T}} -m ${${group}MODE_${.ALLSRC:T}} \
	    ${.ALLSRC} \
	    ${DESTDIR}${${group}DIR_${.ALLSRC:T}}/${${group}NAME_${.ALLSRC:T}}
.else
_${group}INCS+= ${header}
.endif
.endfor
.if !empty(_${group}INCS)
stage_files.${group}: ${_${group}INCS}
stage_includes: stage_files.${group}

installincludes: _${group}INS
_${group}INS: ${_${group}INCS}
.if defined(${group}NAME)
	${INSTALL} ${TAG_ARGS:D${TAG_ARGS},development} -C -o ${${group}OWN} -g ${${group}GRP} -m ${${group}MODE} \
	    ${.ALLSRC} ${DESTDIR}${${group}DIR}/${${group}NAME}
.else
	${INSTALL} ${TAG_ARGS:D${TAG_ARGS},development} -C -o ${${group}OWN} -g ${${group}GRP} -m ${${group}MODE} \
	    ${.ALLSRC} ${DESTDIR}${${group}DIR}/
.endif
.endif

.endif # defined(${group}) && !empty(${group})
.endfor

.if defined(INCSLINKS) && !empty(INCSLINKS)
installincludes:
.for s t in ${INCSLINKS}
<<<<<<< HEAD
	@${ECHO} "$t -> $s" ; \
	${INSTALL_SYMLINK} ${TAG_ARGS:D${TAG_ARGS},development} $s ${DESTDIR}$t
=======
	${INSTALL_SYMLINK} ${s} ${DESTDIR}${t}
>>>>>>> 2ed1e299
.endfor
.endif
.endif # !target(installincludes)

realinstall: installincludes
.ORDER: beforeinstall installincludes

.if ${MK_STAGING} != "no" && !defined(_SKIP_BUILD)
.if !defined(NO_STAGE_INCLUDES)
STAGE_TARGETS+= stage_includes
.if !empty(INCSLINKS)
STAGE_TARGETS+= stage_symlinks
STAGE_SYMLINKS.INCS= ${INCSLINKS}
.endif
.endif
.endif

.endif # ${MK_INCLUDES} != "no"<|MERGE_RESOLUTION|>--- conflicted
+++ resolved
@@ -87,12 +87,8 @@
 .if defined(INCSLINKS) && !empty(INCSLINKS)
 installincludes:
 .for s t in ${INCSLINKS}
-<<<<<<< HEAD
-	@${ECHO} "$t -> $s" ; \
-	${INSTALL_SYMLINK} ${TAG_ARGS:D${TAG_ARGS},development} $s ${DESTDIR}$t
-=======
-	${INSTALL_SYMLINK} ${s} ${DESTDIR}${t}
->>>>>>> 2ed1e299
+	@${ECHO} "${DESTDIR}${t} -> ${s}" ; \
+	${INSTALL_SYMLINK} ${TAG_ARGS:D${TAG_ARGS},development} ${s} ${DESTDIR}${t}
 .endfor
 .endif
 .endif # !target(installincludes)
