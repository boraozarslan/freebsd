--- conflicted
+++ resolved
@@ -216,11 +216,7 @@
 __DEFAULT_YES_OPTIONS+=GCC GCC_BOOTSTRAP GNUCXX
 __DEFAULT_NO_OPTIONS+=CLANG CLANG_BOOTSTRAP CLANG_FULL CLANG_IS_CC
 .elif ${__T} == "aarch64" || ${__T} == "amd64" || ${__T} == "i386"
-<<<<<<< HEAD
-# On x86, clang is enabled, and will be installed as the default cc.
-=======
-# On x86 and arm64, clang is enabled, and will be installed as the default cc.
->>>>>>> 3e25dd80
+# On arm64 and x86, clang is enabled, and will be installed as the default cc.
 __DEFAULT_YES_OPTIONS+=CLANG CLANG_BOOTSTRAP CLANG_FULL CLANG_IS_CC
 __DEFAULT_NO_OPTIONS+=GCC GCC_BOOTSTRAP GNUCXX
 .elif ${__TT} == "arm" && ${__T:Marm*eb*} == ""
