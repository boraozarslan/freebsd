# $FreeBSD$
#
# Option file for FreeBSD /usr/src builds.
#
# Users define WITH_FOO and WITHOUT_FOO on the command line or in /etc/src.conf
# and /etc/make.conf files. These translate in the build system to MK_FOO={yes,no}
# with sensible (usually) defaults.
#
# Makefiles must include bsd.opts.mk after defining specific MK_FOO options that
# are applicable for that Makefile (typically there are none, but sometimes there
# are exceptions). Recursive makes usually add MK_FOO=no for options that they wish
# to omit from that make.
#
# Makefiles must include bsd.mkopt.mk before they test the value of any MK_FOO
# variable.
#
# Makefiles may also assume that this file is included by src.opts.mk should it
# need variables defined there prior to the end of the Makefile where
# bsd.{subdir,lib.bin}.mk is traditionally included.
#
# The old-style YES_FOO and NO_FOO are being phased out. No new instances of them
# should be added. Old instances should be removed since they were just to
# bridge the gap between FreeBSD 4 and FreeBSD 5.
#
# Makefiles should never test WITH_FOO or WITHOUT_FOO directly (although an
# exception is made for _WITHOUT_SRCONF which turns off this mechanism
# completely inside bsd.*.mk files).
#

.if !target(__<src.opts.mk>__)
__<src.opts.mk>__:

.include <bsd.own.mk>

#
# Define MK_* variables (which are either "yes" or "no") for users
# to set via WITH_*/WITHOUT_* in /etc/src.conf and override in the
# make(1) environment.
# These should be tested with `== "no"' or `!= "no"' in makefiles.
# The NO_* variables should only be set by makefiles for variables
# that haven't been converted over.
#

# These options are used by src the builds

__DEFAULT_YES_OPTIONS = \
    ACCT \
    ACPI \
    AMD \
    APM \
    AT \
    ATM \
    AUDIT \
    AUTHPF \
<<<<<<< HEAD
=======
    AUTOFS \
    BHYVE \
    BINUTILS \
    BINUTILS_BOOTSTRAP \
>>>>>>> aa04ebca
    BLUETOOTH \
    BOOT \
    BSD_CPIO \
    BSDINSTALL \
    BSNMP \
    BZIP2 \
    CALENDAR \
    CAPSICUM \
    CASPER \
    CCD \
    CDDL \
    CPP \
    CROSS_COMPILER \
    CRYPT \
    CTM \
    CUSE \
    CXX \
    DICT \
    DMAGENT \
    DYNAMICROOT \
    ED_CRYPTO \
    EE \
    ELFTOOLCHAIN_TOOLS \
    EXAMPLES \
    FDT \
    FLOPPY \
    FMTREE \
    FORTH \
    FP_LIBC \
    FREEBSD_UPDATE \
    GAMES \
    GCOV \
    GNU \
    GNU_GREP_COMPAT \
    GPIO \
    GPL_DTC \
    GROFF \
    HAST \
    HTML \
    HYPERV \
    ICONV \
    INET \
    INET6 \
    IPFILTER \
    IPFW \
    ISCSI \
    JAIL \
    KDUMP \
    KVM \
    LDNS \
    LDNS_UTILS \
    LEGACY_CONSOLE \
    LIB32 \
    LIBPTHREAD \
    LIBTHR \
    LOCALES \
    LOCATE \
    LPR \
    LS_COLORS \
    LZMA_SUPPORT \
    MAIL \
    MAILWRAPPER \
    MAKE \
    NDIS \
    NETCAT \
    NETGRAPH \
    NLS_CATALOGS \
    NS_CACHING \
    NTP \
    OPENSSL \
    PAM \
    PC_SYSINSTALL \
    PF \
    PKGBOOTSTRAP \
    PMC \
    PORTSNAP \
    PPP \
    QUOTAS \
    RCMDS \
    RCS \
    RESCUE \
    ROUTED \
    SENDMAIL \
    SETUID_LOGIN \
    SHAREDOCS \
    SOURCELESS \
    SOURCELESS_HOST \
    SOURCELESS_UCODE \
    SVNLITE \
    SYSCALL_COMPAT \
    SYSCONS \
    SYSINSTALL \
    TALK \
    TCSH \
    TELNET \
    TESTS \
    TEXTPROC \
    UNBOUND \
    USB \
    UTMPX \
    VI \
    VT \
    WIRELESS \
    WPA_SUPPLICANT_EAPOL \
    ZFS \
    ZONEINFO

__DEFAULT_NO_OPTIONS = \
    BSD_GREP \
    CLANG_EXTRAS \
    EISA \
    FMAKE \
    HESIOD \
    LLDB \
    NAND \
    OFED \
    OPENLDAP \
    OPENSSH_NONE_CIPHER \
    SHARED_TOOLCHAIN \
    SORT_THREADS \
    SVN

#
# Default behaviour of some options depends on the architecture.  Unfortunately
# this means that we have to test TARGET_ARCH (the buildworld case) as well
# as MACHINE_ARCH (the non-buildworld case).  Normally TARGET_ARCH is not
# used at all in bsd.*.mk, but we have to make an exception here if we want
# to allow defaults for some things like clang to vary by target architecture.
# Additional, per-target behavior should be rarely added only after much
# gnashing of teeth and grinding of gears.
#
.if defined(TARGET_ARCH)
__T=${TARGET_ARCH}
.else
__T=${MACHINE_ARCH}
.endif
.if defined(TARGET)
__TT=${TARGET}
.else
__TT=${MACHINE}
.endif

.include <bsd.compiler.mk>
.if !${COMPILER_FEATURES:Mc++11}
# If the compiler is not C++11 capable, disable clang and use gcc instead.
__DEFAULT_YES_OPTIONS+=GCC GCC_BOOTSTRAP GNUCXX
__DEFAULT_NO_OPTIONS+=CLANG CLANG_BOOTSTRAP CLANG_FULL CLANG_IS_CC
.elif ${__T} == "amd64" || ${__T} == "arm64" || ${__T} == "i386"
# On x86, clang is enabled, and will be installed as the default cc.
__DEFAULT_YES_OPTIONS+=CLANG CLANG_BOOTSTRAP CLANG_FULL CLANG_IS_CC
__DEFAULT_NO_OPTIONS+=GCC GCC_BOOTSTRAP GNUCXX
.elif ${__TT} == "arm" && ${__T:Marm*eb*} == ""
# On little-endian arm, clang is enabled, and it is installed as the default
# cc, but since gcc is unable to build the full clang, disable it by default.
__DEFAULT_YES_OPTIONS+=CLANG CLANG_BOOTSTRAP CLANG_IS_CC
__DEFAULT_NO_OPTIONS+=CLANG_FULL GCC GCC_BOOTSTRAP GNUCXX
.elif ${__T:Mpowerpc*}
# On powerpc, clang is enabled, but gcc is installed as the default cc.
__DEFAULT_YES_OPTIONS+=CLANG CLANG_FULL GCC GCC_BOOTSTRAP GNUCXX
__DEFAULT_NO_OPTIONS+=CLANG_BOOTSTRAP CLANG_IS_CC
.else
# Everything else disables clang, and uses gcc instead.
__DEFAULT_YES_OPTIONS+=GCC GCC_BOOTSTRAP GNUCXX
__DEFAULT_NO_OPTIONS+=CLANG CLANG_BOOTSTRAP CLANG_FULL CLANG_IS_CC
.endif
.if ${__T} == "arm64"
__DEFAULT_NO_OPTIONS+=BINUTILS BINUTILS_BOOTSTRAP GDB
.else
__DEFAULT_YES_OPTIONS+=BINUTILS BINUTILS_BOOTSTRAP GDB
.endif

.include <bsd.mkopt.mk>

#
# MK_* options that default to "yes" if the compiler is a C++11 compiler.
#
.for var in \
    LIBCPLUSPLUS
.if !defined(MK_${var})
.if ${COMPILER_FEATURES:Mc++11}
.if defined(WITHOUT_${var})
MK_${var}:=	no
.else
MK_${var}:=	yes
.endif
.else
.if defined(WITH_${var})
MK_${var}:=	yes
.else
MK_${var}:=	no
.endif
.endif
.endif
.endfor

#
# Force some options off if their dependencies are off.
# Order is somewhat important.
#
.if ${MK_LIBPTHREAD} == "no"
MK_LIBTHR:=	no
.endif

.if ${MK_LDNS} == "no"
MK_LDNS_UTILS:=	no
MK_UNBOUND:= no
.endif

.if ${MK_SOURCELESS} == "no"
MK_SOURCELESS_HOST:=	no
MK_SOURCELESS_UCODE:= no
.endif

.if ${MK_CDDL} == "no"
MK_ZFS:=	no
MK_CTF:=	no
.endif

.if ${MK_CRYPT} == "no"
MK_OPENSSL:=	no
MK_OPENSSH:=	no
MK_KERBEROS:=	no
.endif

.if ${MK_CXX} == "no"
MK_CLANG:=	no
MK_GROFF:=	no
MK_GNUCXX:=	no
.endif

.if ${MK_MAIL} == "no"
MK_MAILWRAPPER:= no
MK_SENDMAIL:=	no
MK_DMAGENT:=	no
.endif

.if ${MK_NETGRAPH} == "no"
MK_ATM:=	no
MK_BLUETOOTH:=	no
.endif

.if ${MK_OPENSSL} == "no"
MK_OPENSSH:=	no
MK_KERBEROS:=	no
.endif

.if ${MK_PF} == "no"
MK_AUTHPF:=	no
.endif

.if ${MK_TEXTPROC} == "no"
MK_GROFF:=	no
.endif

.if ${MK_CROSS_COMPILER} == "no"
MK_BINUTILS_BOOTSTRAP:= no
MK_CLANG_BOOTSTRAP:= no
MK_GCC_BOOTSTRAP:= no
.endif

.if ${MK_TOOLCHAIN} == "no"
MK_BINUTILS:=	no
MK_CLANG:=	no
MK_GCC:=	no
MK_GDB:=	no
MK_INCLUDES:=	no
.endif

.if ${MK_CLANG} == "no"
MK_CLANG_EXTRAS:= no
MK_CLANG_FULL:= no
.endif

#
# Set defaults for the MK_*_SUPPORT variables.
#

#
# MK_*_SUPPORT options which default to "yes" unless their corresponding
# MK_* variable is set to "no".
#
.for var in \
    BZIP2 \
    GNU \
    INET \
    INET6 \
    KERBEROS \
    KVM \
    NETGRAPH \
    PAM \
    TESTS \
    WIRELESS
.if defined(WITHOUT_${var}_SUPPORT) || ${MK_${var}} == "no"
MK_${var}_SUPPORT:= no
.else
MK_${var}_SUPPORT:= yes
.endif
.endfor

#
# MK_* options whose default value depends on another option.
#
.for vv in \
    GSSAPI/KERBEROS \
    MAN_UTILS/MAN
.if defined(WITH_${vv:H})
MK_${vv:H}:=	yes
.elif defined(WITHOUT_${vv:H})
MK_${vv:H}:=	no
.else
MK_${vv:H}:=	${MK_${vv:T}}
.endif
.endfor

.if !${COMPILER_FEATURES:Mc++11}
MK_LLDB:=	no
.endif

# gcc 4.8 and newer supports libc++, so suppress gnuc++ in that case.
# while in theory we could build it with that, we don't want to do
# that since it creates too much confusion for too little gain.
.if ${COMPILER_TYPE} == "gcc" && ${COMPILER_VERSION} >= 40800
MK_GNUCXX:=no
MK_GCC:=no
.endif

.endif #  !target(__<src.opts.mk>__)<|MERGE_RESOLUTION|>--- conflicted
+++ resolved
@@ -52,13 +52,8 @@
     ATM \
     AUDIT \
     AUTHPF \
-<<<<<<< HEAD
-=======
     AUTOFS \
     BHYVE \
-    BINUTILS \
-    BINUTILS_BOOTSTRAP \
->>>>>>> aa04ebca
     BLUETOOTH \
     BOOT \
     BSD_CPIO \
