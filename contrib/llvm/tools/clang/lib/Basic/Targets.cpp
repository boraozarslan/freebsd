//===--- Targets.cpp - Implement -arch option and targets -----------------===//
//
//                     The LLVM Compiler Infrastructure
//
// This file is distributed under the University of Illinois Open Source
// License. See LICENSE.TXT for details.
//
//===----------------------------------------------------------------------===//
//
// This file implements construction of a TargetInfo object from a
// target triple.
//
//===----------------------------------------------------------------------===//

#include "clang/Basic/TargetInfo.h"
#include "clang/Basic/Builtins.h"
#include "clang/Basic/Diagnostic.h"
#include "clang/Basic/LangOptions.h"
#include "clang/Basic/MacroBuilder.h"
#include "clang/Basic/TargetBuiltins.h"
#include "clang/Basic/TargetOptions.h"
#include "llvm/ADT/APFloat.h"
#include "llvm/ADT/OwningPtr.h"
#include "llvm/ADT/STLExtras.h"
#include "llvm/ADT/StringRef.h"
#include "llvm/ADT/StringSwitch.h"
#include "llvm/ADT/Triple.h"
#include "llvm/IR/Type.h"
#include "llvm/MC/MCSectionMachO.h"
#include "llvm/Support/ErrorHandling.h"
#include <algorithm>
using namespace clang;

//===----------------------------------------------------------------------===//
//  Common code shared among targets.
//===----------------------------------------------------------------------===//

/// DefineStd - Define a macro name and standard variants.  For example if
/// MacroName is "unix", then this will define "__unix", "__unix__", and "unix"
/// when in GNU mode.
static void DefineStd(MacroBuilder &Builder, StringRef MacroName,
                      const LangOptions &Opts) {
  assert(MacroName[0] != '_' && "Identifier should be in the user's namespace");

  // If in GNU mode (e.g. -std=gnu99 but not -std=c99) define the raw identifier
  // in the user's namespace.
  if (Opts.GNUMode)
    Builder.defineMacro(MacroName);

  // Define __unix.
  Builder.defineMacro("__" + MacroName);

  // Define __unix__.
  Builder.defineMacro("__" + MacroName + "__");
}

static void defineCPUMacros(MacroBuilder &Builder, StringRef CPUName,
                            bool Tuning = true) {
  Builder.defineMacro("__" + CPUName);
  Builder.defineMacro("__" + CPUName + "__");
  if (Tuning)
    Builder.defineMacro("__tune_" + CPUName + "__");
}

//===----------------------------------------------------------------------===//
// Defines specific to certain operating systems.
//===----------------------------------------------------------------------===//

namespace {
template<typename TgtInfo>
class OSTargetInfo : public TgtInfo {
protected:
  virtual void getOSDefines(const LangOptions &Opts, const llvm::Triple &Triple,
                            MacroBuilder &Builder) const=0;
public:
  OSTargetInfo(const llvm::Triple &Triple) : TgtInfo(Triple) {}
  virtual void getTargetDefines(const LangOptions &Opts,
                                MacroBuilder &Builder) const {
    TgtInfo::getTargetDefines(Opts, Builder);
    getOSDefines(Opts, TgtInfo::getTriple(), Builder);
  }

};
} // end anonymous namespace


static void getDarwinDefines(MacroBuilder &Builder, const LangOptions &Opts,
                             const llvm::Triple &Triple,
                             StringRef &PlatformName,
                             VersionTuple &PlatformMinVersion) {
  Builder.defineMacro("__APPLE_CC__", "6000");
  Builder.defineMacro("__APPLE__");
  Builder.defineMacro("__MACH__");
  Builder.defineMacro("OBJC_NEW_PROPERTIES");
  // AddressSanitizer doesn't play well with source fortification, which is on
  // by default on Darwin.
  if (Opts.Sanitize.Address) Builder.defineMacro("_FORTIFY_SOURCE", "0");

  if (!Opts.ObjCAutoRefCount) {
    // __weak is always defined, for use in blocks and with objc pointers.
    Builder.defineMacro("__weak", "__attribute__((objc_gc(weak)))");

    // Darwin defines __strong even in C mode (just to nothing).
    if (Opts.getGC() != LangOptions::NonGC)
      Builder.defineMacro("__strong", "__attribute__((objc_gc(strong)))");
    else
      Builder.defineMacro("__strong", "");

    // __unsafe_unretained is defined to nothing in non-ARC mode. We even
    // allow this in C, since one might have block pointers in structs that
    // are used in pure C code and in Objective-C ARC.
    Builder.defineMacro("__unsafe_unretained", "");
  }

  if (Opts.Static)
    Builder.defineMacro("__STATIC__");
  else
    Builder.defineMacro("__DYNAMIC__");

  if (Opts.POSIXThreads)
    Builder.defineMacro("_REENTRANT");

  // Get the platform type and version number from the triple.
  unsigned Maj, Min, Rev;
  if (Triple.isMacOSX()) {
    Triple.getMacOSXVersion(Maj, Min, Rev);
    PlatformName = "macosx";
  } else {
    Triple.getOSVersion(Maj, Min, Rev);
    PlatformName = llvm::Triple::getOSTypeName(Triple.getOS());
  }

  // If -target arch-pc-win32-macho option specified, we're
  // generating code for Win32 ABI. No need to emit
  // __ENVIRONMENT_XX_OS_VERSION_MIN_REQUIRED__.
  if (PlatformName == "win32") {
    PlatformMinVersion = VersionTuple(Maj, Min, Rev);
    return;
  }

  // If there's an environment specified in the triple, that means we're dealing
  // with an embedded variant of some sort and don't want the platform
  // version-min defines, so only add them if there's not one.
  if (Triple.getEnvironmentName().empty()) {
    // Set the appropriate OS version define.
    if (Triple.isiOS()) {
      assert(Maj < 10 && Min < 100 && Rev < 100 && "Invalid version!");
      char Str[6];
      Str[0] = '0' + Maj;
      Str[1] = '0' + (Min / 10);
      Str[2] = '0' + (Min % 10);
      Str[3] = '0' + (Rev / 10);
      Str[4] = '0' + (Rev % 10);
      Str[5] = '\0';
      Builder.defineMacro("__ENVIRONMENT_IPHONE_OS_VERSION_MIN_REQUIRED__",
                          Str);
    } else {
      // Note that the Driver allows versions which aren't representable in the
      // define (because we only get a single digit for the minor and micro
      // revision numbers). So, we limit them to the maximum representable
      // version.
      assert(Triple.getEnvironmentName().empty() && "Invalid environment!");
      assert(Maj < 100 && Min < 100 && Rev < 100 && "Invalid version!");
      char Str[5];
      Str[0] = '0' + (Maj / 10);
      Str[1] = '0' + (Maj % 10);
      Str[2] = '0' + std::min(Min, 9U);
      Str[3] = '0' + std::min(Rev, 9U);
      Str[4] = '\0';
      Builder.defineMacro("__ENVIRONMENT_MAC_OS_X_VERSION_MIN_REQUIRED__", Str);
    }
  }

  PlatformMinVersion = VersionTuple(Maj, Min, Rev);
}

namespace {
template<typename Target>
class DarwinTargetInfo : public OSTargetInfo<Target> {
protected:
  virtual void getOSDefines(const LangOptions &Opts, const llvm::Triple &Triple,
                            MacroBuilder &Builder) const {
    getDarwinDefines(Builder, Opts, Triple, this->PlatformName,
                     this->PlatformMinVersion);
  }

public:
  DarwinTargetInfo(const llvm::Triple &Triple) : OSTargetInfo<Target>(Triple) {
    this->TLSSupported = Triple.isMacOSX() && !Triple.isMacOSXVersionLT(10, 7);
    this->MCountName = "\01mcount";
  }

  virtual std::string isValidSectionSpecifier(StringRef SR) const {
    // Let MCSectionMachO validate this.
    StringRef Segment, Section;
    unsigned TAA, StubSize;
    bool HasTAA;
    return llvm::MCSectionMachO::ParseSectionSpecifier(SR, Segment, Section,
                                                       TAA, HasTAA, StubSize);
  }

  virtual const char *getStaticInitSectionSpecifier() const {
    // FIXME: We should return 0 when building kexts.
    return "__TEXT,__StaticInit,regular,pure_instructions";
  }

  /// Darwin does not support protected visibility.  Darwin's "default"
  /// is very similar to ELF's "protected";  Darwin requires a "weak"
  /// attribute on declarations that can be dynamically replaced.
  virtual bool hasProtectedVisibility() const {
    return false;
  }
};


// DragonFlyBSD Target
template<typename Target>
class DragonFlyBSDTargetInfo : public OSTargetInfo<Target> {
protected:
  virtual void getOSDefines(const LangOptions &Opts, const llvm::Triple &Triple,
                            MacroBuilder &Builder) const {
    // DragonFly defines; list based off of gcc output
    Builder.defineMacro("__DragonFly__");
    Builder.defineMacro("__DragonFly_cc_version", "100001");
    Builder.defineMacro("__ELF__");
    Builder.defineMacro("__KPRINTF_ATTRIBUTE__");
    Builder.defineMacro("__tune_i386__");
    DefineStd(Builder, "unix", Opts);
  }
public:
  DragonFlyBSDTargetInfo(const llvm::Triple &Triple)
      : OSTargetInfo<Target>(Triple) {
    this->UserLabelPrefix = "";

    switch (Triple.getArch()) {
    default:
    case llvm::Triple::x86:
    case llvm::Triple::x86_64:
      this->MCountName = ".mcount";
      break;
    }
  }
};

// FreeBSD Target
template<typename Target>
class FreeBSDTargetInfo : public OSTargetInfo<Target> {
protected:
  virtual void getOSDefines(const LangOptions &Opts, const llvm::Triple &Triple,
                            MacroBuilder &Builder) const {
    // FreeBSD defines; list based off of gcc output

    unsigned Release = Triple.getOSMajorVersion();
    if (Release == 0U)
      Release = 8;

    Builder.defineMacro("__FreeBSD__", Twine(Release));
    Builder.defineMacro("__FreeBSD_cc_version", Twine(Release * 100000U + 1U));
    Builder.defineMacro("__KPRINTF_ATTRIBUTE__");
    DefineStd(Builder, "unix", Opts);
    Builder.defineMacro("__ELF__");

    // On FreeBSD, wchar_t contains the number of the code point as
    // used by the character set of the locale. These character sets are
    // not necessarily a superset of ASCII.
    Builder.defineMacro("__STDC_MB_MIGHT_NEQ_WC__", "1");
  }
public:
  FreeBSDTargetInfo(const llvm::Triple &Triple) : OSTargetInfo<Target>(Triple) {
    this->UserLabelPrefix = "";

    switch (Triple.getArch()) {
    default:
    case llvm::Triple::x86:
    case llvm::Triple::x86_64:
      this->MCountName = ".mcount";
      break;
    case llvm::Triple::mips:
    case llvm::Triple::mipsel:
    case llvm::Triple::ppc:
    case llvm::Triple::ppc64:
    case llvm::Triple::ppc64le:
      this->MCountName = "_mcount";
      break;
    case llvm::Triple::arm:
      this->MCountName = "__mcount";
      break;
    }
  }
};

// GNU/kFreeBSD Target
template<typename Target>
class KFreeBSDTargetInfo : public OSTargetInfo<Target> {
protected:
  virtual void getOSDefines(const LangOptions &Opts, const llvm::Triple &Triple,
                            MacroBuilder &Builder) const {
    // GNU/kFreeBSD defines; list based off of gcc output

    DefineStd(Builder, "unix", Opts);
    Builder.defineMacro("__FreeBSD_kernel__");
    Builder.defineMacro("__GLIBC__");
    Builder.defineMacro("__ELF__");
    if (Opts.POSIXThreads)
      Builder.defineMacro("_REENTRANT");
    if (Opts.CPlusPlus)
      Builder.defineMacro("_GNU_SOURCE");
  }
public:
  KFreeBSDTargetInfo(const llvm::Triple &Triple) : OSTargetInfo<Target>(Triple) {
    this->UserLabelPrefix = "";
  }
};

// Minix Target
template<typename Target>
class MinixTargetInfo : public OSTargetInfo<Target> {
protected:
  virtual void getOSDefines(const LangOptions &Opts, const llvm::Triple &Triple,
                            MacroBuilder &Builder) const {
    // Minix defines

    Builder.defineMacro("__minix", "3");
    Builder.defineMacro("_EM_WSIZE", "4");
    Builder.defineMacro("_EM_PSIZE", "4");
    Builder.defineMacro("_EM_SSIZE", "2");
    Builder.defineMacro("_EM_LSIZE", "4");
    Builder.defineMacro("_EM_FSIZE", "4");
    Builder.defineMacro("_EM_DSIZE", "8");
    Builder.defineMacro("__ELF__");
    DefineStd(Builder, "unix", Opts);
  }
public:
  MinixTargetInfo(const llvm::Triple &Triple) : OSTargetInfo<Target>(Triple) {
    this->UserLabelPrefix = "";
  }
};

// Linux target
template<typename Target>
class LinuxTargetInfo : public OSTargetInfo<Target> {
protected:
  virtual void getOSDefines(const LangOptions &Opts, const llvm::Triple &Triple,
                            MacroBuilder &Builder) const {
    // Linux defines; list based off of gcc output
    DefineStd(Builder, "unix", Opts);
    DefineStd(Builder, "linux", Opts);
    Builder.defineMacro("__gnu_linux__");
    Builder.defineMacro("__ELF__");
    if (Triple.getEnvironment() == llvm::Triple::Android)
      Builder.defineMacro("__ANDROID__", "1");
    if (Opts.POSIXThreads)
      Builder.defineMacro("_REENTRANT");
    if (Opts.CPlusPlus)
      Builder.defineMacro("_GNU_SOURCE");
  }
public:
  LinuxTargetInfo(const llvm::Triple &Triple) : OSTargetInfo<Target>(Triple) {
    this->UserLabelPrefix = "";
    this->WIntType = TargetInfo::UnsignedInt;
  }

  virtual const char *getStaticInitSectionSpecifier() const {
    return ".text.startup";
  }
};

// NetBSD Target
template<typename Target>
class NetBSDTargetInfo : public OSTargetInfo<Target> {
protected:
  virtual void getOSDefines(const LangOptions &Opts, const llvm::Triple &Triple,
                            MacroBuilder &Builder) const {
    // NetBSD defines; list based off of gcc output
    Builder.defineMacro("__NetBSD__");
    Builder.defineMacro("__unix__");
    Builder.defineMacro("__ELF__");
    if (Opts.POSIXThreads)
      Builder.defineMacro("_POSIX_THREADS");
  }
public:
  NetBSDTargetInfo(const llvm::Triple &Triple) : OSTargetInfo<Target>(Triple) {
    this->UserLabelPrefix = "";
  }
};

// OpenBSD Target
template<typename Target>
class OpenBSDTargetInfo : public OSTargetInfo<Target> {
protected:
  virtual void getOSDefines(const LangOptions &Opts, const llvm::Triple &Triple,
                            MacroBuilder &Builder) const {
    // OpenBSD defines; list based off of gcc output

    Builder.defineMacro("__OpenBSD__");
    DefineStd(Builder, "unix", Opts);
    Builder.defineMacro("__ELF__");
    if (Opts.POSIXThreads)
      Builder.defineMacro("_REENTRANT");
  }
public:
  OpenBSDTargetInfo(const llvm::Triple &Triple) : OSTargetInfo<Target>(Triple) {
    this->UserLabelPrefix = "";
    this->TLSSupported = false;

      switch (Triple.getArch()) {
        default:
        case llvm::Triple::x86:
        case llvm::Triple::x86_64:
        case llvm::Triple::arm:
        case llvm::Triple::sparc:
          this->MCountName = "__mcount";
          break;
        case llvm::Triple::mips64:
        case llvm::Triple::mips64el:
        case llvm::Triple::ppc:
        case llvm::Triple::sparcv9:
          this->MCountName = "_mcount";
          break;
      }
  }
};

// Bitrig Target
template<typename Target>
class BitrigTargetInfo : public OSTargetInfo<Target> {
protected:
  virtual void getOSDefines(const LangOptions &Opts, const llvm::Triple &Triple,
                            MacroBuilder &Builder) const {
    // Bitrig defines; list based off of gcc output

    Builder.defineMacro("__Bitrig__");
    DefineStd(Builder, "unix", Opts);
    Builder.defineMacro("__ELF__");
    if (Opts.POSIXThreads)
      Builder.defineMacro("_REENTRANT");
  }
public:
  BitrigTargetInfo(const llvm::Triple &Triple) : OSTargetInfo<Target>(Triple) {
    this->UserLabelPrefix = "";
    this->TLSSupported = false;
    this->MCountName = "__mcount";
  }
};

// PSP Target
template<typename Target>
class PSPTargetInfo : public OSTargetInfo<Target> {
protected:
  virtual void getOSDefines(const LangOptions &Opts, const llvm::Triple &Triple,
                            MacroBuilder &Builder) const {
    // PSP defines; list based on the output of the pspdev gcc toolchain.
    Builder.defineMacro("PSP");
    Builder.defineMacro("_PSP");
    Builder.defineMacro("__psp__");
    Builder.defineMacro("__ELF__");
  }
public:
  PSPTargetInfo(const llvm::Triple &Triple) : OSTargetInfo<Target>(Triple) {
    this->UserLabelPrefix = "";
  }
};

// PS3 PPU Target
template<typename Target>
class PS3PPUTargetInfo : public OSTargetInfo<Target> {
protected:
  virtual void getOSDefines(const LangOptions &Opts, const llvm::Triple &Triple,
                            MacroBuilder &Builder) const {
    // PS3 PPU defines.
    Builder.defineMacro("__PPC__");
    Builder.defineMacro("__PPU__");
    Builder.defineMacro("__CELLOS_LV2__");
    Builder.defineMacro("__ELF__");
    Builder.defineMacro("__LP32__");
    Builder.defineMacro("_ARCH_PPC64");
    Builder.defineMacro("__powerpc64__");
  }
public:
  PS3PPUTargetInfo(const llvm::Triple &Triple) : OSTargetInfo<Target>(Triple) {
    this->UserLabelPrefix = "";
    this->LongWidth = this->LongAlign = 32;
    this->PointerWidth = this->PointerAlign = 32;
    this->IntMaxType = TargetInfo::SignedLongLong;
    this->UIntMaxType = TargetInfo::UnsignedLongLong;
    this->Int64Type = TargetInfo::SignedLongLong;
    this->SizeType = TargetInfo::UnsignedInt;
    this->DescriptionString = "E-p:32:32:32-i1:8:8-i8:8:8-i16:16:16-i32:32:32-"
                              "i64:64:64-f32:32:32-f64:64:64-v128:128:128-n32";
  }
};

// FIXME: Need a real SPU target.
// PS3 SPU Target
template<typename Target>
class PS3SPUTargetInfo : public OSTargetInfo<Target> {
protected:
  virtual void getOSDefines(const LangOptions &Opts, const llvm::Triple &Triple,
                            MacroBuilder &Builder) const {
    // PS3 PPU defines.
    Builder.defineMacro("__SPU__");
    Builder.defineMacro("__ELF__");
  }
public:
  PS3SPUTargetInfo(const llvm::Triple &Triple) : OSTargetInfo<Target>(Triple) {
    this->UserLabelPrefix = "";
  }
};

// AuroraUX target
template<typename Target>
class AuroraUXTargetInfo : public OSTargetInfo<Target> {
protected:
  virtual void getOSDefines(const LangOptions &Opts, const llvm::Triple &Triple,
                            MacroBuilder &Builder) const {
    DefineStd(Builder, "sun", Opts);
    DefineStd(Builder, "unix", Opts);
    Builder.defineMacro("__ELF__");
    Builder.defineMacro("__svr4__");
    Builder.defineMacro("__SVR4");
  }
public:
  AuroraUXTargetInfo(const llvm::Triple &Triple)
      : OSTargetInfo<Target>(Triple) {
    this->UserLabelPrefix = "";
    this->WCharType = this->SignedLong;
    // FIXME: WIntType should be SignedLong
  }
};

// Solaris target
template<typename Target>
class SolarisTargetInfo : public OSTargetInfo<Target> {
protected:
  virtual void getOSDefines(const LangOptions &Opts, const llvm::Triple &Triple,
                            MacroBuilder &Builder) const {
    DefineStd(Builder, "sun", Opts);
    DefineStd(Builder, "unix", Opts);
    Builder.defineMacro("__ELF__");
    Builder.defineMacro("__svr4__");
    Builder.defineMacro("__SVR4");
    // Solaris headers require _XOPEN_SOURCE to be set to 600 for C99 and
    // newer, but to 500 for everything else.  feature_test.h has a check to
    // ensure that you are not using C99 with an old version of X/Open or C89
    // with a new version.  
    if (Opts.C99 || Opts.C11)
      Builder.defineMacro("_XOPEN_SOURCE", "600");
    else
      Builder.defineMacro("_XOPEN_SOURCE", "500");
    if (Opts.CPlusPlus)
      Builder.defineMacro("__C99FEATURES__");
    Builder.defineMacro("_LARGEFILE_SOURCE");
    Builder.defineMacro("_LARGEFILE64_SOURCE");
    Builder.defineMacro("__EXTENSIONS__");
    Builder.defineMacro("_REENTRANT");
  }
public:
  SolarisTargetInfo(const llvm::Triple &Triple) : OSTargetInfo<Target>(Triple) {
    this->UserLabelPrefix = "";
    this->WCharType = this->SignedInt;
    // FIXME: WIntType should be SignedLong
  }
};

// Windows target
template<typename Target>
class WindowsTargetInfo : public OSTargetInfo<Target> {
protected:
  virtual void getOSDefines(const LangOptions &Opts, const llvm::Triple &Triple,
                            MacroBuilder &Builder) const {
    Builder.defineMacro("_WIN32");
  }
  void getVisualStudioDefines(const LangOptions &Opts,
                              MacroBuilder &Builder) const {
    if (Opts.CPlusPlus) {
      if (Opts.RTTI)
        Builder.defineMacro("_CPPRTTI");

      if (Opts.Exceptions)
        Builder.defineMacro("_CPPUNWIND");
    }

    if (!Opts.CharIsSigned)
      Builder.defineMacro("_CHAR_UNSIGNED");

    // FIXME: POSIXThreads isn't exactly the option this should be defined for,
    //        but it works for now.
    if (Opts.POSIXThreads)
      Builder.defineMacro("_MT");

    if (Opts.MSCVersion != 0)
      Builder.defineMacro("_MSC_VER", Twine(Opts.MSCVersion));

    if (Opts.MicrosoftExt) {
      Builder.defineMacro("_MSC_EXTENSIONS");

      if (Opts.CPlusPlus11) {
        Builder.defineMacro("_RVALUE_REFERENCES_V2_SUPPORTED");
        Builder.defineMacro("_RVALUE_REFERENCES_SUPPORTED");
        Builder.defineMacro("_NATIVE_NULLPTR_SUPPORTED");
      }
    }

    Builder.defineMacro("_INTEGRAL_MAX_BITS", "64");
  }

public:
  WindowsTargetInfo(const llvm::Triple &Triple)
      : OSTargetInfo<Target>(Triple) {}
};

template <typename Target>
class NaClTargetInfo : public OSTargetInfo<Target> {
protected:
  virtual void getOSDefines(const LangOptions &Opts, const llvm::Triple &Triple,
                            MacroBuilder &Builder) const {
    if (Opts.POSIXThreads)
      Builder.defineMacro("_REENTRANT");
    if (Opts.CPlusPlus)
      Builder.defineMacro("_GNU_SOURCE");

    DefineStd(Builder, "unix", Opts);
    Builder.defineMacro("__ELF__");
    Builder.defineMacro("__native_client__");
  }

public:
  NaClTargetInfo(const llvm::Triple &Triple) : OSTargetInfo<Target>(Triple) {
    this->UserLabelPrefix = "";
    this->LongAlign = 32;
    this->LongWidth = 32;
    this->PointerAlign = 32;
    this->PointerWidth = 32;
    this->IntMaxType = TargetInfo::SignedLongLong;
    this->UIntMaxType = TargetInfo::UnsignedLongLong;
    this->Int64Type = TargetInfo::SignedLongLong;
    this->DoubleAlign = 64;
    this->LongDoubleWidth = 64;
    this->LongDoubleAlign = 64;
    this->SizeType = TargetInfo::UnsignedInt;
    this->PtrDiffType = TargetInfo::SignedInt;
    this->IntPtrType = TargetInfo::SignedInt;
    // RegParmMax is inherited from the underlying architecture
    this->LongDoubleFormat = &llvm::APFloat::IEEEdouble;
    this->DescriptionString = "e-i1:8:8-i8:8:8-i16:16:16-i32:32:32-i64:64:64-"
                              "f32:32:32-f64:64:64-p:32:32:32-v128:32:32";
  }
  virtual typename Target::CallingConvCheckResult checkCallingConvention(
      CallingConv CC) const {
    return CC == CC_PnaclCall ? Target::CCCR_OK :
        Target::checkCallingConvention(CC);
  }
};
} // end anonymous namespace.

//===----------------------------------------------------------------------===//
// Specific target implementations.
//===----------------------------------------------------------------------===//

namespace {
// PPC abstract base class
class PPCTargetInfo : public TargetInfo {
  static const Builtin::Info BuiltinInfo[];
  static const char * const GCCRegNames[];
  static const TargetInfo::GCCRegAlias GCCRegAliases[];
  std::string CPU;

  // Target cpu features.
  bool HasVSX;

public:
  PPCTargetInfo(const llvm::Triple &Triple)
      : TargetInfo(Triple), HasVSX(false) {
    BigEndian = (Triple.getArch() != llvm::Triple::ppc64le);
    LongDoubleWidth = LongDoubleAlign = 128;
    LongDoubleFormat = &llvm::APFloat::PPCDoubleDouble;
  }

  /// \brief Flags for architecture specific defines.
  typedef enum {
    ArchDefineNone  = 0,
    ArchDefineName  = 1 << 0, // <name> is substituted for arch name.
    ArchDefinePpcgr = 1 << 1,
    ArchDefinePpcsq = 1 << 2,
    ArchDefine440   = 1 << 3,
    ArchDefine603   = 1 << 4,
    ArchDefine604   = 1 << 5,
    ArchDefinePwr4  = 1 << 6,
    ArchDefinePwr5  = 1 << 7,
    ArchDefinePwr5x = 1 << 8,
    ArchDefinePwr6  = 1 << 9,
    ArchDefinePwr6x = 1 << 10,
    ArchDefinePwr7  = 1 << 11,
    ArchDefineA2    = 1 << 12,
    ArchDefineA2q   = 1 << 13
  } ArchDefineTypes;

  // Note: GCC recognizes the following additional cpus:
  //  401, 403, 405, 405fp, 440fp, 464, 464fp, 476, 476fp, 505, 740, 801,
  //  821, 823, 8540, 8548, e300c2, e300c3, e500mc64, e6500, 860, cell,
  //  titan, rs64.
  virtual bool setCPU(const std::string &Name) {
    bool CPUKnown = llvm::StringSwitch<bool>(Name)
      .Case("generic", true)
      .Case("440", true)
      .Case("450", true)
      .Case("601", true)
      .Case("602", true)
      .Case("603", true)
      .Case("603e", true)
      .Case("603ev", true)
      .Case("604", true)
      .Case("604e", true)
      .Case("620", true)
      .Case("630", true)
      .Case("g3", true)
      .Case("7400", true)
      .Case("g4", true)
      .Case("7450", true)
      .Case("g4+", true)
      .Case("750", true)
      .Case("970", true)
      .Case("g5", true)
      .Case("a2", true)
      .Case("a2q", true)
      .Case("e500mc", true)
      .Case("e5500", true)
      .Case("power3", true)
      .Case("pwr3", true)
      .Case("power4", true)
      .Case("pwr4", true)
      .Case("power5", true)
      .Case("pwr5", true)
      .Case("power5x", true)
      .Case("pwr5x", true)
      .Case("power6", true)
      .Case("pwr6", true)
      .Case("power6x", true)
      .Case("pwr6x", true)
      .Case("power7", true)
      .Case("pwr7", true)
      .Case("powerpc", true)
      .Case("ppc", true)
      .Case("powerpc64", true)
      .Case("ppc64", true)
      .Case("powerpc64le", true)
      .Case("ppc64le", true)
      .Default(false);

    if (CPUKnown)
      CPU = Name;

    return CPUKnown;
  }

  virtual void getTargetBuiltins(const Builtin::Info *&Records,
                                 unsigned &NumRecords) const {
    Records = BuiltinInfo;
    NumRecords = clang::PPC::LastTSBuiltin-Builtin::FirstTSBuiltin;
  }

  virtual bool isCLZForZeroUndef() const { return false; }

  virtual void getTargetDefines(const LangOptions &Opts,
                                MacroBuilder &Builder) const;

  virtual void getDefaultFeatures(llvm::StringMap<bool> &Features) const;

  virtual bool handleTargetFeatures(std::vector<std::string> &Features,
                                    DiagnosticsEngine &Diags);
  virtual bool hasFeature(StringRef Feature) const;
  
  virtual void getGCCRegNames(const char * const *&Names,
                              unsigned &NumNames) const;
  virtual void getGCCRegAliases(const GCCRegAlias *&Aliases,
                                unsigned &NumAliases) const;
  virtual bool validateAsmConstraint(const char *&Name,
                                     TargetInfo::ConstraintInfo &Info) const {
    switch (*Name) {
    default: return false;
    case 'O': // Zero
      break;
    case 'b': // Base register
    case 'f': // Floating point register
      Info.setAllowsRegister();
      break;
    // FIXME: The following are added to allow parsing.
    // I just took a guess at what the actions should be.
    // Also, is more specific checking needed?  I.e. specific registers?
    case 'd': // Floating point register (containing 64-bit value)
    case 'v': // Altivec vector register
      Info.setAllowsRegister();
      break;
    case 'w':
      switch (Name[1]) {
        case 'd':// VSX vector register to hold vector double data
        case 'f':// VSX vector register to hold vector float data
        case 's':// VSX vector register to hold scalar float data
        case 'a':// Any VSX register
          break;
        default:
          return false;
      }
      Info.setAllowsRegister();
      Name++; // Skip over 'w'.
      break;
    case 'h': // `MQ', `CTR', or `LINK' register
    case 'q': // `MQ' register
    case 'c': // `CTR' register
    case 'l': // `LINK' register
    case 'x': // `CR' register (condition register) number 0
    case 'y': // `CR' register (condition register)
    case 'z': // `XER[CA]' carry bit (part of the XER register)
      Info.setAllowsRegister();
      break;
    case 'I': // Signed 16-bit constant
    case 'J': // Unsigned 16-bit constant shifted left 16 bits
              //  (use `L' instead for SImode constants)
    case 'K': // Unsigned 16-bit constant
    case 'L': // Signed 16-bit constant shifted left 16 bits
    case 'M': // Constant larger than 31
    case 'N': // Exact power of 2
    case 'P': // Constant whose negation is a signed 16-bit constant
    case 'G': // Floating point constant that can be loaded into a
              // register with one instruction per word
    case 'H': // Integer/Floating point constant that can be loaded
              // into a register using three instructions
      break;
    case 'm': // Memory operand. Note that on PowerPC targets, m can
              // include addresses that update the base register. It
              // is therefore only safe to use `m' in an asm statement
              // if that asm statement accesses the operand exactly once.
              // The asm statement must also use `%U<opno>' as a
              // placeholder for the "update" flag in the corresponding
              // load or store instruction. For example:
              // asm ("st%U0 %1,%0" : "=m" (mem) : "r" (val));
              // is correct but:
              // asm ("st %1,%0" : "=m" (mem) : "r" (val));
              // is not. Use es rather than m if you don't want the base
              // register to be updated.
    case 'e':
      if (Name[1] != 's')
          return false;
              // es: A "stable" memory operand; that is, one which does not
              // include any automodification of the base register. Unlike
              // `m', this constraint can be used in asm statements that
              // might access the operand several times, or that might not
              // access it at all.
      Info.setAllowsMemory();
      Name++; // Skip over 'e'.
      break;
    case 'Q': // Memory operand that is an offset from a register (it is
              // usually better to use `m' or `es' in asm statements)
    case 'Z': // Memory operand that is an indexed or indirect from a
              // register (it is usually better to use `m' or `es' in
              // asm statements)
      Info.setAllowsMemory();
      Info.setAllowsRegister();
      break;
    case 'R': // AIX TOC entry
    case 'a': // Address operand that is an indexed or indirect from a
              // register (`p' is preferable for asm statements)
    case 'S': // Constant suitable as a 64-bit mask operand
    case 'T': // Constant suitable as a 32-bit mask operand
    case 'U': // System V Release 4 small data area reference
    case 't': // AND masks that can be performed by two rldic{l, r}
              // instructions
    case 'W': // Vector constant that does not require memory
    case 'j': // Vector constant that is all zeros.
      break;
    // End FIXME.
    }
    return true;
  }
  virtual const char *getClobbers() const {
    return "";
  }
  int getEHDataRegisterNumber(unsigned RegNo) const {
    if (RegNo == 0) return 3;
    if (RegNo == 1) return 4;
    return -1;
  }
};

const Builtin::Info PPCTargetInfo::BuiltinInfo[] = {
#define BUILTIN(ID, TYPE, ATTRS) { #ID, TYPE, ATTRS, 0, ALL_LANGUAGES },
#define LIBBUILTIN(ID, TYPE, ATTRS, HEADER) { #ID, TYPE, ATTRS, HEADER,\
                                              ALL_LANGUAGES },
#include "clang/Basic/BuiltinsPPC.def"
};

  /// handleTargetFeatures - Perform initialization based on the user
/// configured set of features.
bool PPCTargetInfo::handleTargetFeatures(std::vector<std::string> &Features,
                                         DiagnosticsEngine &Diags) {
  // Remember the maximum enabled sselevel.
  for (unsigned i = 0, e = Features.size(); i !=e; ++i) {
    // Ignore disabled features.
    if (Features[i][0] == '-')
      continue;

    StringRef Feature = StringRef(Features[i]).substr(1);

    if (Feature == "vsx") {
      HasVSX = true;
      continue;
    }

    // TODO: Finish this list and add an assert that we've handled them
    // all.
  }

  return true;
}

/// PPCTargetInfo::getTargetDefines - Return a set of the PowerPC-specific
/// #defines that are not tied to a specific subtarget.
void PPCTargetInfo::getTargetDefines(const LangOptions &Opts,
                                     MacroBuilder &Builder) const {
  // Target identification.
  Builder.defineMacro("__ppc__");
  Builder.defineMacro("__PPC__");
  Builder.defineMacro("_ARCH_PPC");
  Builder.defineMacro("__powerpc__");
  Builder.defineMacro("__POWERPC__");
  if (PointerWidth == 64) {
    Builder.defineMacro("_ARCH_PPC64");
    Builder.defineMacro("__powerpc64__");
    Builder.defineMacro("__ppc64__");
    Builder.defineMacro("__PPC64__");
  }

  // Target properties.
  if (getTriple().getArch() == llvm::Triple::ppc64le) {
    Builder.defineMacro("_LITTLE_ENDIAN");
    Builder.defineMacro("__LITTLE_ENDIAN__");
  } else {
    if (getTriple().getOS() != llvm::Triple::NetBSD &&
        getTriple().getOS() != llvm::Triple::OpenBSD)
      Builder.defineMacro("_BIG_ENDIAN");
    Builder.defineMacro("__BIG_ENDIAN__");
  }

  // Subtarget options.
  Builder.defineMacro("__NATURAL_ALIGNMENT__");
  Builder.defineMacro("__REGISTER_PREFIX__", "");

  // FIXME: Should be controlled by command line option.
  if (LongDoubleWidth == 128)
    Builder.defineMacro("__LONG_DOUBLE_128__");

  if (Opts.AltiVec) {
    Builder.defineMacro("__VEC__", "10206");
    Builder.defineMacro("__ALTIVEC__");
  }

  // CPU identification.
  ArchDefineTypes defs = (ArchDefineTypes)llvm::StringSwitch<int>(CPU)
    .Case("440",   ArchDefineName)
    .Case("450",   ArchDefineName | ArchDefine440)
    .Case("601",   ArchDefineName)
    .Case("602",   ArchDefineName | ArchDefinePpcgr)
    .Case("603",   ArchDefineName | ArchDefinePpcgr)
    .Case("603e",  ArchDefineName | ArchDefine603 | ArchDefinePpcgr)
    .Case("603ev", ArchDefineName | ArchDefine603 | ArchDefinePpcgr)
    .Case("604",   ArchDefineName | ArchDefinePpcgr)
    .Case("604e",  ArchDefineName | ArchDefine604 | ArchDefinePpcgr)
    .Case("620",   ArchDefineName | ArchDefinePpcgr)
    .Case("630",   ArchDefineName | ArchDefinePpcgr)
    .Case("7400",  ArchDefineName | ArchDefinePpcgr)
    .Case("7450",  ArchDefineName | ArchDefinePpcgr)
    .Case("750",   ArchDefineName | ArchDefinePpcgr)
    .Case("970",   ArchDefineName | ArchDefinePwr4 | ArchDefinePpcgr
                     | ArchDefinePpcsq)
    .Case("a2",    ArchDefineA2)
    .Case("a2q",   ArchDefineName | ArchDefineA2 | ArchDefineA2q)
    .Case("pwr3",  ArchDefinePpcgr)
    .Case("pwr4",  ArchDefineName | ArchDefinePpcgr | ArchDefinePpcsq)
    .Case("pwr5",  ArchDefineName | ArchDefinePwr4 | ArchDefinePpcgr
                     | ArchDefinePpcsq)
    .Case("pwr5x", ArchDefineName | ArchDefinePwr5 | ArchDefinePwr4
                     | ArchDefinePpcgr | ArchDefinePpcsq)
    .Case("pwr6",  ArchDefineName | ArchDefinePwr5x | ArchDefinePwr5
                     | ArchDefinePwr4 | ArchDefinePpcgr | ArchDefinePpcsq)
    .Case("pwr6x", ArchDefineName | ArchDefinePwr6 | ArchDefinePwr5x
                     | ArchDefinePwr5 | ArchDefinePwr4 | ArchDefinePpcgr
                     | ArchDefinePpcsq)
    .Case("pwr7",  ArchDefineName | ArchDefinePwr6x | ArchDefinePwr6
                     | ArchDefinePwr5x | ArchDefinePwr5 | ArchDefinePwr4
                     | ArchDefinePwr6 | ArchDefinePpcgr | ArchDefinePpcsq)
    .Case("power3",  ArchDefinePpcgr)
    .Case("power4",  ArchDefinePwr4 | ArchDefinePpcgr | ArchDefinePpcsq)
    .Case("power5",  ArchDefinePwr5 | ArchDefinePwr4 | ArchDefinePpcgr
                       | ArchDefinePpcsq)
    .Case("power5x", ArchDefinePwr5x | ArchDefinePwr5 | ArchDefinePwr4
                       | ArchDefinePpcgr | ArchDefinePpcsq)
    .Case("power6",  ArchDefinePwr6 | ArchDefinePwr5x | ArchDefinePwr5
                       | ArchDefinePwr4 | ArchDefinePpcgr | ArchDefinePpcsq)
    .Case("power6x", ArchDefinePwr6x | ArchDefinePwr6 | ArchDefinePwr5x
                       | ArchDefinePwr5 | ArchDefinePwr4 | ArchDefinePpcgr
                       | ArchDefinePpcsq)
    .Case("power7",  ArchDefinePwr7 | ArchDefinePwr6x | ArchDefinePwr6
                       | ArchDefinePwr5x | ArchDefinePwr5 | ArchDefinePwr4
                       | ArchDefinePwr6 | ArchDefinePpcgr | ArchDefinePpcsq)
    .Default(ArchDefineNone);

  if (defs & ArchDefineName)
    Builder.defineMacro(Twine("_ARCH_", StringRef(CPU).upper()));
  if (defs & ArchDefinePpcgr)
    Builder.defineMacro("_ARCH_PPCGR");
  if (defs & ArchDefinePpcsq)
    Builder.defineMacro("_ARCH_PPCSQ");
  if (defs & ArchDefine440)
    Builder.defineMacro("_ARCH_440");
  if (defs & ArchDefine603)
    Builder.defineMacro("_ARCH_603");
  if (defs & ArchDefine604)
    Builder.defineMacro("_ARCH_604");
  if (defs & ArchDefinePwr4)
    Builder.defineMacro("_ARCH_PWR4");
  if (defs & ArchDefinePwr5)
    Builder.defineMacro("_ARCH_PWR5");
  if (defs & ArchDefinePwr5x)
    Builder.defineMacro("_ARCH_PWR5X");
  if (defs & ArchDefinePwr6)
    Builder.defineMacro("_ARCH_PWR6");
  if (defs & ArchDefinePwr6x)
    Builder.defineMacro("_ARCH_PWR6X");
  if (defs & ArchDefinePwr7)
    Builder.defineMacro("_ARCH_PWR7");
  if (defs & ArchDefineA2)
    Builder.defineMacro("_ARCH_A2");
  if (defs & ArchDefineA2q) {
    Builder.defineMacro("_ARCH_A2Q");
    Builder.defineMacro("_ARCH_QP");
  }

  if (getTriple().getVendor() == llvm::Triple::BGQ) {
    Builder.defineMacro("__bg__");
    Builder.defineMacro("__THW_BLUEGENE__");
    Builder.defineMacro("__bgq__");
    Builder.defineMacro("__TOS_BGQ__");
  }

  if (HasVSX)
    Builder.defineMacro("__VSX__");

  // FIXME: The following are not yet generated here by Clang, but are
  //        generated by GCC:
  //
  //   _SOFT_FLOAT_
  //   __RECIP_PRECISION__
  //   __APPLE_ALTIVEC__
  //   __RECIP__
  //   __RECIPF__
  //   __RSQRTE__
  //   __RSQRTEF__
  //   _SOFT_DOUBLE_
  //   __NO_LWSYNC__
  //   __HAVE_BSWAP__
  //   __LONGDOUBLE128
  //   __CMODEL_MEDIUM__
  //   __CMODEL_LARGE__
  //   _CALL_SYSV
  //   _CALL_DARWIN
  //   __NO_FPRS__
}

void PPCTargetInfo::getDefaultFeatures(llvm::StringMap<bool> &Features) const {
  Features["altivec"] = llvm::StringSwitch<bool>(CPU)
    .Case("7400", true)
    .Case("g4", true)
    .Case("7450", true)
    .Case("g4+", true)
    .Case("970", true)
    .Case("g5", true)
    .Case("pwr6", true)
    .Case("pwr7", true)
    .Case("ppc64", true)
    .Case("ppc64le", true)
    .Default(false);

  Features["qpx"] = (CPU == "a2q");
}

bool PPCTargetInfo::hasFeature(StringRef Feature) const {
  return Feature == "powerpc";
}

  
const char * const PPCTargetInfo::GCCRegNames[] = {
  "r0", "r1", "r2", "r3", "r4", "r5", "r6", "r7",
  "r8", "r9", "r10", "r11", "r12", "r13", "r14", "r15",
  "r16", "r17", "r18", "r19", "r20", "r21", "r22", "r23",
  "r24", "r25", "r26", "r27", "r28", "r29", "r30", "r31",
  "f0", "f1", "f2", "f3", "f4", "f5", "f6", "f7",
  "f8", "f9", "f10", "f11", "f12", "f13", "f14", "f15",
  "f16", "f17", "f18", "f19", "f20", "f21", "f22", "f23",
  "f24", "f25", "f26", "f27", "f28", "f29", "f30", "f31",
  "mq", "lr", "ctr", "ap",
  "cr0", "cr1", "cr2", "cr3", "cr4", "cr5", "cr6", "cr7",
  "xer",
  "v0", "v1", "v2", "v3", "v4", "v5", "v6", "v7",
  "v8", "v9", "v10", "v11", "v12", "v13", "v14", "v15",
  "v16", "v17", "v18", "v19", "v20", "v21", "v22", "v23",
  "v24", "v25", "v26", "v27", "v28", "v29", "v30", "v31",
  "vrsave", "vscr",
  "spe_acc", "spefscr",
  "sfp"
};

void PPCTargetInfo::getGCCRegNames(const char * const *&Names,
                                   unsigned &NumNames) const {
  Names = GCCRegNames;
  NumNames = llvm::array_lengthof(GCCRegNames);
}

const TargetInfo::GCCRegAlias PPCTargetInfo::GCCRegAliases[] = {
  // While some of these aliases do map to different registers
  // they still share the same register name.
  { { "0" }, "r0" },
  { { "1"}, "r1" },
  { { "2" }, "r2" },
  { { "3" }, "r3" },
  { { "4" }, "r4" },
  { { "5" }, "r5" },
  { { "6" }, "r6" },
  { { "7" }, "r7" },
  { { "8" }, "r8" },
  { { "9" }, "r9" },
  { { "10" }, "r10" },
  { { "11" }, "r11" },
  { { "12" }, "r12" },
  { { "13" }, "r13" },
  { { "14" }, "r14" },
  { { "15" }, "r15" },
  { { "16" }, "r16" },
  { { "17" }, "r17" },
  { { "18" }, "r18" },
  { { "19" }, "r19" },
  { { "20" }, "r20" },
  { { "21" }, "r21" },
  { { "22" }, "r22" },
  { { "23" }, "r23" },
  { { "24" }, "r24" },
  { { "25" }, "r25" },
  { { "26" }, "r26" },
  { { "27" }, "r27" },
  { { "28" }, "r28" },
  { { "29" }, "r29" },
  { { "30" }, "r30" },
  { { "31" }, "r31" },
  { { "fr0" }, "f0" },
  { { "fr1" }, "f1" },
  { { "fr2" }, "f2" },
  { { "fr3" }, "f3" },
  { { "fr4" }, "f4" },
  { { "fr5" }, "f5" },
  { { "fr6" }, "f6" },
  { { "fr7" }, "f7" },
  { { "fr8" }, "f8" },
  { { "fr9" }, "f9" },
  { { "fr10" }, "f10" },
  { { "fr11" }, "f11" },
  { { "fr12" }, "f12" },
  { { "fr13" }, "f13" },
  { { "fr14" }, "f14" },
  { { "fr15" }, "f15" },
  { { "fr16" }, "f16" },
  { { "fr17" }, "f17" },
  { { "fr18" }, "f18" },
  { { "fr19" }, "f19" },
  { { "fr20" }, "f20" },
  { { "fr21" }, "f21" },
  { { "fr22" }, "f22" },
  { { "fr23" }, "f23" },
  { { "fr24" }, "f24" },
  { { "fr25" }, "f25" },
  { { "fr26" }, "f26" },
  { { "fr27" }, "f27" },
  { { "fr28" }, "f28" },
  { { "fr29" }, "f29" },
  { { "fr30" }, "f30" },
  { { "fr31" }, "f31" },
  { { "cc" }, "cr0" },
};

void PPCTargetInfo::getGCCRegAliases(const GCCRegAlias *&Aliases,
                                     unsigned &NumAliases) const {
  Aliases = GCCRegAliases;
  NumAliases = llvm::array_lengthof(GCCRegAliases);
}
} // end anonymous namespace.

namespace {
class PPC32TargetInfo : public PPCTargetInfo {
public:
  PPC32TargetInfo(const llvm::Triple &Triple) : PPCTargetInfo(Triple) {
    DescriptionString = "E-p:32:32:32-i1:8:8-i8:8:8-i16:16:16-i32:32:32-"
                        "i64:64:64-f32:32:32-f64:64:64-v128:128:128-n32";

    switch (getTriple().getOS()) {
    case llvm::Triple::Linux:
    case llvm::Triple::FreeBSD:
    case llvm::Triple::NetBSD:
      SizeType = UnsignedInt;
      PtrDiffType = SignedInt;
      IntPtrType = SignedInt;
      break;
    default:
      break;
    }

    if (getTriple().getOS() == llvm::Triple::FreeBSD) {
      LongDoubleWidth = LongDoubleAlign = 64;
      LongDoubleFormat = &llvm::APFloat::IEEEdouble;
    }

    // PPC32 supports atomics up to 4 bytes.
    MaxAtomicPromoteWidth = MaxAtomicInlineWidth = 32;
  }

  virtual BuiltinVaListKind getBuiltinVaListKind() const {
    // This is the ELF definition, and is overridden by the Darwin sub-target
    return TargetInfo::PowerABIBuiltinVaList;
  }
};
} // end anonymous namespace.

// Note: ABI differences may eventually require us to have a separate
// TargetInfo for little endian.
namespace {
class PPC64TargetInfo : public PPCTargetInfo {
public:
  PPC64TargetInfo(const llvm::Triple &Triple) : PPCTargetInfo(Triple) {
    LongWidth = LongAlign = PointerWidth = PointerAlign = 64;
    IntMaxType = SignedLong;
    UIntMaxType = UnsignedLong;
    Int64Type = SignedLong;

    if (getTriple().getOS() == llvm::Triple::FreeBSD) {
      LongDoubleWidth = LongDoubleAlign = 64;
      LongDoubleFormat = &llvm::APFloat::IEEEdouble;
      DescriptionString = "E-p:64:64:64-i1:8:8-i8:8:8-i16:16:16-i32:32:32-"
                          "i64:64:64-f32:32:32-f64:64:64-"
                          "v128:128:128-n32:64";
    } else
      DescriptionString = "E-p:64:64:64-i1:8:8-i8:8:8-i16:16:16-i32:32:32-"
                          "i64:64:64-f32:32:32-f64:64:64-f128:128:128-"
                          "v128:128:128-n32:64";

    // PPC64 supports atomics up to 8 bytes.
    MaxAtomicPromoteWidth = MaxAtomicInlineWidth = 64;
  }
  virtual BuiltinVaListKind getBuiltinVaListKind() const {
    return TargetInfo::CharPtrBuiltinVaList;
  }
};
} // end anonymous namespace.


namespace {
class DarwinPPC32TargetInfo :
  public DarwinTargetInfo<PPC32TargetInfo> {
public:
  DarwinPPC32TargetInfo(const llvm::Triple &Triple)
      : DarwinTargetInfo<PPC32TargetInfo>(Triple) {
    HasAlignMac68kSupport = true;
    BoolWidth = BoolAlign = 32; //XXX support -mone-byte-bool?
    PtrDiffType = SignedInt;    // for http://llvm.org/bugs/show_bug.cgi?id=15726
    LongLongAlign = 32;
    SuitableAlign = 128;
    DescriptionString = "E-p:32:32:32-i1:8:8-i8:8:8-i16:16:16-i32:32:32-"
                        "i64:32:64-f32:32:32-f64:64:64-v128:128:128-n32";
  }
  virtual BuiltinVaListKind getBuiltinVaListKind() const {
    return TargetInfo::CharPtrBuiltinVaList;
  }
};

class DarwinPPC64TargetInfo :
  public DarwinTargetInfo<PPC64TargetInfo> {
public:
  DarwinPPC64TargetInfo(const llvm::Triple &Triple)
      : DarwinTargetInfo<PPC64TargetInfo>(Triple) {
    HasAlignMac68kSupport = true;
    SuitableAlign = 128;
    DescriptionString = "E-p:64:64:64-i1:8:8-i8:8:8-i16:16:16-i32:32:32-"
                        "i64:64:64-f32:32:32-f64:64:64-v128:128:128-n32:64";
  }
};
} // end anonymous namespace.

namespace {
  static const unsigned NVPTXAddrSpaceMap[] = {
    1,    // opencl_global
    3,    // opencl_local
    4,    // opencl_constant
    1,    // cuda_device
    4,    // cuda_constant
    3,    // cuda_shared
  };
  class NVPTXTargetInfo : public TargetInfo {
    static const char * const GCCRegNames[];
    static const Builtin::Info BuiltinInfo[];
  public:
    NVPTXTargetInfo(const llvm::Triple &Triple) : TargetInfo(Triple) {
      BigEndian = false;
      TLSSupported = false;
      LongWidth = LongAlign = 64;
      AddrSpaceMap = &NVPTXAddrSpaceMap;
      UseAddrSpaceMapMangling = true;
      // Define available target features
      // These must be defined in sorted order!
      NoAsmVariants = true;
    }
    virtual void getTargetDefines(const LangOptions &Opts,
                                  MacroBuilder &Builder) const {
      Builder.defineMacro("__PTX__");
      Builder.defineMacro("__NVPTX__");
    }
    virtual void getTargetBuiltins(const Builtin::Info *&Records,
                                   unsigned &NumRecords) const {
      Records = BuiltinInfo;
      NumRecords = clang::NVPTX::LastTSBuiltin-Builtin::FirstTSBuiltin;
    }
    virtual bool hasFeature(StringRef Feature) const {
      return Feature == "ptx" || Feature == "nvptx";
    }
    
    virtual void getGCCRegNames(const char * const *&Names,
                                unsigned &NumNames) const;
    virtual void getGCCRegAliases(const GCCRegAlias *&Aliases,
                                  unsigned &NumAliases) const {
      // No aliases.
      Aliases = 0;
      NumAliases = 0;
    }
    virtual bool validateAsmConstraint(const char *&Name,
                                       TargetInfo::ConstraintInfo &Info) const {
      switch (*Name) {
      default: return false;
      case 'c':
      case 'h':
      case 'r':
      case 'l':
      case 'f':
      case 'd':
        Info.setAllowsRegister();
        return true;
      }
    }
    virtual const char *getClobbers() const {
      // FIXME: Is this really right?
      return "";
    }
    virtual BuiltinVaListKind getBuiltinVaListKind() const {
      // FIXME: implement
      return TargetInfo::CharPtrBuiltinVaList;
    }
    virtual bool setCPU(const std::string &Name) {
      bool Valid = llvm::StringSwitch<bool>(Name)
        .Case("sm_20", true)
        .Case("sm_21", true)
        .Case("sm_30", true)
        .Case("sm_35", true)
        .Default(false);

      return Valid;
    }
  };

  const Builtin::Info NVPTXTargetInfo::BuiltinInfo[] = {
#define BUILTIN(ID, TYPE, ATTRS) { #ID, TYPE, ATTRS, 0, ALL_LANGUAGES },
#define LIBBUILTIN(ID, TYPE, ATTRS, HEADER) { #ID, TYPE, ATTRS, HEADER,\
                                              ALL_LANGUAGES },
#include "clang/Basic/BuiltinsNVPTX.def"
  };

  const char * const NVPTXTargetInfo::GCCRegNames[] = {
    "r0"
  };

  void NVPTXTargetInfo::getGCCRegNames(const char * const *&Names,
                                     unsigned &NumNames) const {
    Names = GCCRegNames;
    NumNames = llvm::array_lengthof(GCCRegNames);
  }

  class NVPTX32TargetInfo : public NVPTXTargetInfo {
  public:
    NVPTX32TargetInfo(const llvm::Triple &Triple) : NVPTXTargetInfo(Triple) {
      PointerWidth = PointerAlign = 32;
      SizeType     = PtrDiffType = IntPtrType = TargetInfo::UnsignedInt;
      DescriptionString
        = "e-p:32:32:32-i1:8:8-i8:8:8-i16:16:16-i32:32:32-i64:64:64-"
          "f32:32:32-f64:64:64-v16:16:16-v32:32:32-v64:64:64-v128:128:128-"
          "n16:32:64";
  }
  };

  class NVPTX64TargetInfo : public NVPTXTargetInfo {
  public:
    NVPTX64TargetInfo(const llvm::Triple &Triple) : NVPTXTargetInfo(Triple) {
      PointerWidth = PointerAlign = 64;
      SizeType     = PtrDiffType = IntPtrType = TargetInfo::UnsignedLongLong;
      DescriptionString
        = "e-p:64:64:64-i1:8:8-i8:8:8-i16:16:16-i32:32:32-i64:64:64-"
          "f32:32:32-f64:64:64-v16:16:16-v32:32:32-v64:64:64-v128:128:128-"
          "n16:32:64";
  }
  };
}

namespace {

static const unsigned R600AddrSpaceMap[] = {
  1,    // opencl_global
  3,    // opencl_local
  2,    // opencl_constant
  1,    // cuda_device
  2,    // cuda_constant
  3     // cuda_shared
};

static const char *DescriptionStringR600 =
  "e"
  "-p:32:32:32"
  "-i1:8:8-i8:8:8-i16:16:16-i32:32:32-i64:64:64-f32:32:32"
  "-v16:16:16-v24:32:32-v32:32:32-v48:64:64-v64:64:64-v96:128:128-v128:128:128"
  "-v192:256:256-v256:256:256-v512:512:512-v1024:1024:1024-v2048:2048:2048"
  "-n32:64";

static const char *DescriptionStringR600DoubleOps =
  "e"
  "-p:32:32:32"
  "-i1:8:8-i8:8:8-i16:16:16-i32:32:32-i64:64:64-f32:32:32-f64:64:64"
  "-v16:16:16-v24:32:32-v32:32:32-v48:64:64-v64:64:64-v96:128:128-v128:128:128"
  "-v192:256:256-v256:256:256-v512:512:512-v1024:1024:1024-v2048:2048:2048"
  "-n32:64";

static const char *DescriptionStringSI =
  "e"
  "-p:64:64:64"
  "-p3:32:32:32"
  "-i1:8:8-i8:8:8-i16:16:16-i32:32:32-i64:64:64-f32:32:32-f64:64:64"
  "-v16:16:16-v24:32:32-v32:32:32-v48:64:64-v64:64:64-v96:128:128-v128:128:128"
  "-v192:256:256-v256:256:256-v512:512:512-v1024:1024:1024-v2048:2048:2048"
  "-n32:64";

class R600TargetInfo : public TargetInfo {
  /// \brief The GPU profiles supported by the R600 target.
  enum GPUKind {
    GK_NONE,
    GK_R600,
    GK_R600_DOUBLE_OPS,
    GK_R700,
    GK_R700_DOUBLE_OPS,
    GK_EVERGREEN,
    GK_EVERGREEN_DOUBLE_OPS,
    GK_NORTHERN_ISLANDS,
    GK_CAYMAN,
    GK_SOUTHERN_ISLANDS,
    GK_SEA_ISLANDS
  } GPU;

public:
  R600TargetInfo(const llvm::Triple &Triple)
      : TargetInfo(Triple), GPU(GK_R600) {
    DescriptionString = DescriptionStringR600;
    AddrSpaceMap = &R600AddrSpaceMap;
    UseAddrSpaceMapMangling = true;
  }

  virtual const char * getClobbers() const {
    return "";
  }

  virtual void getGCCRegNames(const char * const *&Names,
                              unsigned &numNames) const  {
    Names = NULL;
    numNames = 0;
  }

  virtual void getGCCRegAliases(const GCCRegAlias *&Aliases,
                                unsigned &NumAliases) const {
    Aliases = NULL;
    NumAliases = 0;
  }

  virtual bool validateAsmConstraint(const char *&Name,
                                     TargetInfo::ConstraintInfo &info) const {
    return true;
  }

  virtual void getTargetBuiltins(const Builtin::Info *&Records,
                                 unsigned &NumRecords) const {
    Records = NULL;
    NumRecords = 0;
  }


  virtual void getTargetDefines(const LangOptions &Opts,
                                MacroBuilder &Builder) const {
    Builder.defineMacro("__R600__");
  }

  virtual BuiltinVaListKind getBuiltinVaListKind() const {
    return TargetInfo::CharPtrBuiltinVaList;
  }

  virtual bool setCPU(const std::string &Name) {
    GPU = llvm::StringSwitch<GPUKind>(Name)
      .Case("r600" ,    GK_R600)
      .Case("rv610",    GK_R600)
      .Case("rv620",    GK_R600)
      .Case("rv630",    GK_R600)
      .Case("rv635",    GK_R600)
      .Case("rs780",    GK_R600)
      .Case("rs880",    GK_R600)
      .Case("rv670",    GK_R600_DOUBLE_OPS)
      .Case("rv710",    GK_R700)
      .Case("rv730",    GK_R700)
      .Case("rv740",    GK_R700_DOUBLE_OPS)
      .Case("rv770",    GK_R700_DOUBLE_OPS)
      .Case("palm",     GK_EVERGREEN)
      .Case("cedar",    GK_EVERGREEN)
      .Case("sumo",     GK_EVERGREEN)
      .Case("sumo2",    GK_EVERGREEN)
      .Case("redwood",  GK_EVERGREEN)
      .Case("juniper",  GK_EVERGREEN)
      .Case("hemlock",  GK_EVERGREEN_DOUBLE_OPS)
      .Case("cypress",  GK_EVERGREEN_DOUBLE_OPS)
      .Case("barts",    GK_NORTHERN_ISLANDS)
      .Case("turks",    GK_NORTHERN_ISLANDS)
      .Case("caicos",   GK_NORTHERN_ISLANDS)
      .Case("cayman",   GK_CAYMAN)
      .Case("aruba",    GK_CAYMAN)
      .Case("tahiti",   GK_SOUTHERN_ISLANDS)
      .Case("pitcairn", GK_SOUTHERN_ISLANDS)
      .Case("verde",    GK_SOUTHERN_ISLANDS)
      .Case("oland",    GK_SOUTHERN_ISLANDS)
      .Case("bonaire",  GK_SEA_ISLANDS)
      .Case("kabini",   GK_SEA_ISLANDS)
      .Case("kaveri",   GK_SEA_ISLANDS)
      .Case("hawaii",   GK_SEA_ISLANDS)
      .Default(GK_NONE);

    if (GPU == GK_NONE) {
      return false;
    }

    // Set the correct data layout
    switch (GPU) {
    case GK_NONE:
    case GK_R600:
    case GK_R700:
    case GK_EVERGREEN:
    case GK_NORTHERN_ISLANDS:
      DescriptionString = DescriptionStringR600;
      break;
    case GK_R600_DOUBLE_OPS:
    case GK_R700_DOUBLE_OPS:
    case GK_EVERGREEN_DOUBLE_OPS:
    case GK_CAYMAN:
      DescriptionString = DescriptionStringR600DoubleOps;
      break;
    case GK_SOUTHERN_ISLANDS:
    case GK_SEA_ISLANDS:
      DescriptionString = DescriptionStringSI;
      break;
    }

    return true;
  }
};

} // end anonymous namespace

namespace {
// Namespace for x86 abstract base class
const Builtin::Info BuiltinInfo[] = {
#define BUILTIN(ID, TYPE, ATTRS) { #ID, TYPE, ATTRS, 0, ALL_LANGUAGES },
#define LIBBUILTIN(ID, TYPE, ATTRS, HEADER) { #ID, TYPE, ATTRS, HEADER,\
                                              ALL_LANGUAGES },
#include "clang/Basic/BuiltinsX86.def"
};

static const char* const GCCRegNames[] = {
  "ax", "dx", "cx", "bx", "si", "di", "bp", "sp",
  "st", "st(1)", "st(2)", "st(3)", "st(4)", "st(5)", "st(6)", "st(7)",
  "argp", "flags", "fpcr", "fpsr", "dirflag", "frame",
  "xmm0", "xmm1", "xmm2", "xmm3", "xmm4", "xmm5", "xmm6", "xmm7",
  "mm0", "mm1", "mm2", "mm3", "mm4", "mm5", "mm6", "mm7",
  "r8", "r9", "r10", "r11", "r12", "r13", "r14", "r15",
  "xmm8", "xmm9", "xmm10", "xmm11", "xmm12", "xmm13", "xmm14", "xmm15",
  "ymm0", "ymm1", "ymm2", "ymm3", "ymm4", "ymm5", "ymm6", "ymm7",
  "ymm8", "ymm9", "ymm10", "ymm11", "ymm12", "ymm13", "ymm14", "ymm15",
};

const TargetInfo::AddlRegName AddlRegNames[] = {
  { { "al", "ah", "eax", "rax" }, 0 },
  { { "bl", "bh", "ebx", "rbx" }, 3 },
  { { "cl", "ch", "ecx", "rcx" }, 2 },
  { { "dl", "dh", "edx", "rdx" }, 1 },
  { { "esi", "rsi" }, 4 },
  { { "edi", "rdi" }, 5 },
  { { "esp", "rsp" }, 7 },
  { { "ebp", "rbp" }, 6 },
};

// X86 target abstract base class; x86-32 and x86-64 are very close, so
// most of the implementation can be shared.
class X86TargetInfo : public TargetInfo {
  enum X86SSEEnum {
    NoSSE, SSE1, SSE2, SSE3, SSSE3, SSE41, SSE42, AVX, AVX2, AVX512F
  } SSELevel;
  enum MMX3DNowEnum {
    NoMMX3DNow, MMX, AMD3DNow, AMD3DNowAthlon
  } MMX3DNowLevel;
  enum XOPEnum {
    NoXOP,
    SSE4A,
    FMA4,
    XOP
  } XOPLevel;

  bool HasAES;
  bool HasPCLMUL;
  bool HasLZCNT;
  bool HasRDRND;
  bool HasBMI;
  bool HasBMI2;
  bool HasPOPCNT;
  bool HasRTM;
  bool HasPRFCHW;
  bool HasRDSEED;
  bool HasTBM;
  bool HasFMA;
  bool HasF16C;
  bool HasAVX512CD, HasAVX512ER, HasAVX512PF;
  bool HasSHA;
  bool HasCX16;

  /// \brief Enumeration of all of the X86 CPUs supported by Clang.
  ///
  /// Each enumeration represents a particular CPU supported by Clang. These
  /// loosely correspond to the options passed to '-march' or '-mtune' flags.
  enum CPUKind {
    CK_Generic,

    /// \name i386
    /// i386-generation processors.
    //@{
    CK_i386,
    //@}

    /// \name i486
    /// i486-generation processors.
    //@{
    CK_i486,
    CK_WinChipC6,
    CK_WinChip2,
    CK_C3,
    //@}

    /// \name i586
    /// i586-generation processors, P5 microarchitecture based.
    //@{
    CK_i586,
    CK_Pentium,
    CK_PentiumMMX,
    //@}

    /// \name i686
    /// i686-generation processors, P6 / Pentium M microarchitecture based.
    //@{
    CK_i686,
    CK_PentiumPro,
    CK_Pentium2,
    CK_Pentium3,
    CK_Pentium3M,
    CK_PentiumM,
    CK_C3_2,

    /// This enumerator is a bit odd, as GCC no longer accepts -march=yonah.
    /// Clang however has some logic to suport this.
    // FIXME: Warn, deprecate, and potentially remove this.
    CK_Yonah,
    //@}

    /// \name Netburst
    /// Netburst microarchitecture based processors.
    //@{
    CK_Pentium4,
    CK_Pentium4M,
    CK_Prescott,
    CK_Nocona,
    //@}

    /// \name Core
    /// Core microarchitecture based processors.
    //@{
    CK_Core2,

    /// This enumerator, like \see CK_Yonah, is a bit odd. It is another
    /// codename which GCC no longer accepts as an option to -march, but Clang
    /// has some logic for recognizing it.
    // FIXME: Warn, deprecate, and potentially remove this.
    CK_Penryn,
    //@}

    /// \name Atom
    /// Atom processors
    //@{
    CK_Atom,
    CK_Silvermont,
    //@}

    /// \name Nehalem
    /// Nehalem microarchitecture based processors.
    //@{
    CK_Corei7,
    CK_Corei7AVX,
    CK_CoreAVXi,
    CK_CoreAVX2,
    //@}

    /// \name Knights Landing
    /// Knights Landing processor.
    CK_KNL,

    /// \name K6
    /// K6 architecture processors.
    //@{
    CK_K6,
    CK_K6_2,
    CK_K6_3,
    //@}

    /// \name K7
    /// K7 architecture processors.
    //@{
    CK_Athlon,
    CK_AthlonThunderbird,
    CK_Athlon4,
    CK_AthlonXP,
    CK_AthlonMP,
    //@}

    /// \name K8
    /// K8 architecture processors.
    //@{
    CK_Athlon64,
    CK_Athlon64SSE3,
    CK_AthlonFX,
    CK_K8,
    CK_K8SSE3,
    CK_Opteron,
    CK_OpteronSSE3,
    CK_AMDFAM10,
    //@}

    /// \name Bobcat
    /// Bobcat architecture processors.
    //@{
    CK_BTVER1,
    CK_BTVER2,
    //@}

    /// \name Bulldozer
    /// Bulldozer architecture processors.
    //@{
    CK_BDVER1,
    CK_BDVER2,
    CK_BDVER3,
    //@}

    /// This specification is deprecated and will be removed in the future.
    /// Users should prefer \see CK_K8.
    // FIXME: Warn on this when the CPU is set to it.
    CK_x86_64,
    //@}

    /// \name Geode
    /// Geode processors.
    //@{
    CK_Geode
    //@}
  } CPU;

  enum FPMathKind {
    FP_Default,
    FP_SSE,
    FP_387
  } FPMath;

public:
  X86TargetInfo(const llvm::Triple &Triple)
      : TargetInfo(Triple), SSELevel(NoSSE), MMX3DNowLevel(NoMMX3DNow),
        XOPLevel(NoXOP), HasAES(false), HasPCLMUL(false), HasLZCNT(false),
        HasRDRND(false), HasBMI(false), HasBMI2(false), HasPOPCNT(false),
        HasRTM(false), HasPRFCHW(false), HasRDSEED(false), HasTBM(false),
        HasFMA(false), HasF16C(false), HasAVX512CD(false), HasAVX512ER(false),
        HasAVX512PF(false), HasSHA(false), HasCX16(false), CPU(CK_Generic),
        FPMath(FP_Default) {
    BigEndian = false;
    LongDoubleFormat = &llvm::APFloat::x87DoubleExtended;
  }
  virtual unsigned getFloatEvalMethod() const {
    // X87 evaluates with 80 bits "long double" precision.
    return SSELevel == NoSSE ? 2 : 0;
  }
  virtual void getTargetBuiltins(const Builtin::Info *&Records,
                                 unsigned &NumRecords) const {
    Records = BuiltinInfo;
    NumRecords = clang::X86::LastTSBuiltin-Builtin::FirstTSBuiltin;
  }
  virtual void getGCCRegNames(const char * const *&Names,
                              unsigned &NumNames) const {
    Names = GCCRegNames;
    NumNames = llvm::array_lengthof(GCCRegNames);
  }
  virtual void getGCCRegAliases(const GCCRegAlias *&Aliases,
                                unsigned &NumAliases) const {
    Aliases = 0;
    NumAliases = 0;
  }
  virtual void getGCCAddlRegNames(const AddlRegName *&Names,
                                  unsigned &NumNames) const {
    Names = AddlRegNames;
    NumNames = llvm::array_lengthof(AddlRegNames);
  }
  virtual bool validateAsmConstraint(const char *&Name,
                                     TargetInfo::ConstraintInfo &info) const;
  virtual std::string convertConstraint(const char *&Constraint) const;
  virtual const char *getClobbers() const {
    return "~{dirflag},~{fpsr},~{flags}";
  }
  virtual void getTargetDefines(const LangOptions &Opts,
                                MacroBuilder &Builder) const;
  static void setSSELevel(llvm::StringMap<bool> &Features, X86SSEEnum Level,
                          bool Enabled);
  static void setMMXLevel(llvm::StringMap<bool> &Features, MMX3DNowEnum Level,
                          bool Enabled);
  static void setXOPLevel(llvm::StringMap<bool> &Features, XOPEnum Level,
                          bool Enabled);
  virtual void setFeatureEnabled(llvm::StringMap<bool> &Features,
                                 StringRef Name, bool Enabled) const {
    setFeatureEnabledImpl(Features, Name, Enabled);
  }
  // This exists purely to cut down on the number of virtual calls in
  // getDefaultFeatures which calls this repeatedly.
  static void setFeatureEnabledImpl(llvm::StringMap<bool> &Features,
                                    StringRef Name, bool Enabled);
  virtual void getDefaultFeatures(llvm::StringMap<bool> &Features) const;
  virtual bool hasFeature(StringRef Feature) const;
  virtual bool handleTargetFeatures(std::vector<std::string> &Features,
                                    DiagnosticsEngine &Diags);
  virtual const char* getABI() const {
    if (getTriple().getArch() == llvm::Triple::x86_64 && SSELevel >= AVX)
      return "avx";
    else if (getTriple().getArch() == llvm::Triple::x86 &&
             MMX3DNowLevel == NoMMX3DNow)
      return "no-mmx";
    return "";
  }
  virtual bool setCPU(const std::string &Name) {
    CPU = llvm::StringSwitch<CPUKind>(Name)
      .Case("i386", CK_i386)
      .Case("i486", CK_i486)
      .Case("winchip-c6", CK_WinChipC6)
      .Case("winchip2", CK_WinChip2)
      .Case("c3", CK_C3)
      .Case("i586", CK_i586)
      .Case("pentium", CK_Pentium)
      .Case("pentium-mmx", CK_PentiumMMX)
      .Case("i686", CK_i686)
      .Case("pentiumpro", CK_PentiumPro)
      .Case("pentium2", CK_Pentium2)
      .Case("pentium3", CK_Pentium3)
      .Case("pentium3m", CK_Pentium3M)
      .Case("pentium-m", CK_PentiumM)
      .Case("c3-2", CK_C3_2)
      .Case("yonah", CK_Yonah)
      .Case("pentium4", CK_Pentium4)
      .Case("pentium4m", CK_Pentium4M)
      .Case("prescott", CK_Prescott)
      .Case("nocona", CK_Nocona)
      .Case("core2", CK_Core2)
      .Case("penryn", CK_Penryn)
      .Case("atom", CK_Atom)
      .Case("slm", CK_Silvermont)
      .Case("corei7", CK_Corei7)
      .Case("corei7-avx", CK_Corei7AVX)
      .Case("core-avx-i", CK_CoreAVXi)
      .Case("core-avx2", CK_CoreAVX2)
      .Case("knl", CK_KNL)
      .Case("k6", CK_K6)
      .Case("k6-2", CK_K6_2)
      .Case("k6-3", CK_K6_3)
      .Case("athlon", CK_Athlon)
      .Case("athlon-tbird", CK_AthlonThunderbird)
      .Case("athlon-4", CK_Athlon4)
      .Case("athlon-xp", CK_AthlonXP)
      .Case("athlon-mp", CK_AthlonMP)
      .Case("athlon64", CK_Athlon64)
      .Case("athlon64-sse3", CK_Athlon64SSE3)
      .Case("athlon-fx", CK_AthlonFX)
      .Case("k8", CK_K8)
      .Case("k8-sse3", CK_K8SSE3)
      .Case("opteron", CK_Opteron)
      .Case("opteron-sse3", CK_OpteronSSE3)
      .Case("amdfam10", CK_AMDFAM10)
      .Case("btver1", CK_BTVER1)
      .Case("btver2", CK_BTVER2)
      .Case("bdver1", CK_BDVER1)
      .Case("bdver2", CK_BDVER2)
      .Case("bdver3", CK_BDVER3)
      .Case("x86-64", CK_x86_64)
      .Case("geode", CK_Geode)
      .Default(CK_Generic);

    // Perform any per-CPU checks necessary to determine if this CPU is
    // acceptable.
    // FIXME: This results in terrible diagnostics. Clang just says the CPU is
    // invalid without explaining *why*.
    switch (CPU) {
    case CK_Generic:
      // No processor selected!
      return false;

    case CK_i386:
    case CK_i486:
    case CK_WinChipC6:
    case CK_WinChip2:
    case CK_C3:
    case CK_i586:
    case CK_Pentium:
    case CK_PentiumMMX:
    case CK_i686:
    case CK_PentiumPro:
    case CK_Pentium2:
    case CK_Pentium3:
    case CK_Pentium3M:
    case CK_PentiumM:
    case CK_Yonah:
    case CK_C3_2:
    case CK_Pentium4:
    case CK_Pentium4M:
    case CK_Prescott:
    case CK_K6:
    case CK_K6_2:
    case CK_K6_3:
    case CK_Athlon:
    case CK_AthlonThunderbird:
    case CK_Athlon4:
    case CK_AthlonXP:
    case CK_AthlonMP:
    case CK_Geode:
      // Only accept certain architectures when compiling in 32-bit mode.
      if (getTriple().getArch() != llvm::Triple::x86)
        return false;

      // Fallthrough
    case CK_Nocona:
    case CK_Core2:
    case CK_Penryn:
    case CK_Atom:
    case CK_Silvermont:
    case CK_Corei7:
    case CK_Corei7AVX:
    case CK_CoreAVXi:
    case CK_CoreAVX2:
    case CK_KNL:
    case CK_Athlon64:
    case CK_Athlon64SSE3:
    case CK_AthlonFX:
    case CK_K8:
    case CK_K8SSE3:
    case CK_Opteron:
    case CK_OpteronSSE3:
    case CK_AMDFAM10:
    case CK_BTVER1:
    case CK_BTVER2:
    case CK_BDVER1:
    case CK_BDVER2:
    case CK_BDVER3:
    case CK_x86_64:
      return true;
    }
    llvm_unreachable("Unhandled CPU kind");
  }

  virtual bool setFPMath(StringRef Name);

  virtual CallingConvCheckResult checkCallingConvention(CallingConv CC) const {
    // We accept all non-ARM calling conventions
    return (CC == CC_X86ThisCall ||
            CC == CC_X86FastCall ||
            CC == CC_X86StdCall || 
            CC == CC_C || 
            CC == CC_X86Pascal ||
            CC == CC_IntelOclBicc) ? CCCR_OK : CCCR_Warning;
  }

  virtual CallingConv getDefaultCallingConv(CallingConvMethodType MT) const {
    return MT == CCMT_Member ? CC_X86ThisCall : CC_C;
  }
};

bool X86TargetInfo::setFPMath(StringRef Name) {
  if (Name == "387") {
    FPMath = FP_387;
    return true;
  }
  if (Name == "sse") {
    FPMath = FP_SSE;
    return true;
  }
  return false;
}

void X86TargetInfo::getDefaultFeatures(llvm::StringMap<bool> &Features) const {
  // FIXME: This *really* should not be here.

  // X86_64 always has SSE2.
  if (getTriple().getArch() == llvm::Triple::x86_64)
    setFeatureEnabledImpl(Features, "sse2", true);

  switch (CPU) {
  case CK_Generic:
  case CK_i386:
  case CK_i486:
  case CK_i586:
  case CK_Pentium:
  case CK_i686:
  case CK_PentiumPro:
    break;
  case CK_PentiumMMX:
  case CK_Pentium2:
    setFeatureEnabledImpl(Features, "mmx", true);
    break;
  case CK_Pentium3:
  case CK_Pentium3M:
    setFeatureEnabledImpl(Features, "sse", true);
    break;
  case CK_PentiumM:
  case CK_Pentium4:
  case CK_Pentium4M:
  case CK_x86_64:
    setFeatureEnabledImpl(Features, "sse2", true);
    break;
  case CK_Yonah:
  case CK_Prescott:
  case CK_Nocona:
    setFeatureEnabledImpl(Features, "sse3", true);
    setFeatureEnabledImpl(Features, "cx16", true);
    break;
  case CK_Core2:
    setFeatureEnabledImpl(Features, "ssse3", true);
    setFeatureEnabledImpl(Features, "cx16", true);
    break;
  case CK_Penryn:
    setFeatureEnabledImpl(Features, "sse4.1", true);
    setFeatureEnabledImpl(Features, "cx16", true);
    break;
  case CK_Atom:
    setFeatureEnabledImpl(Features, "ssse3", true);
    setFeatureEnabledImpl(Features, "cx16", true);
    break;
  case CK_Silvermont:
    setFeatureEnabledImpl(Features, "sse4.2", true);
    setFeatureEnabledImpl(Features, "aes", true);
    setFeatureEnabledImpl(Features, "cx16", true);
    setFeatureEnabledImpl(Features, "pclmul", true);
    break;
  case CK_Corei7:
    setFeatureEnabledImpl(Features, "sse4.2", true);
    setFeatureEnabledImpl(Features, "cx16", true);
    break;
  case CK_Corei7AVX:
    setFeatureEnabledImpl(Features, "avx", true);
    setFeatureEnabledImpl(Features, "aes", true);
    setFeatureEnabledImpl(Features, "cx16", true);
    setFeatureEnabledImpl(Features, "pclmul", true);
    break;
  case CK_CoreAVXi:
    setFeatureEnabledImpl(Features, "avx", true);
    setFeatureEnabledImpl(Features, "aes", true);
    setFeatureEnabledImpl(Features, "pclmul", true);
    setFeatureEnabledImpl(Features, "rdrnd", true);
    setFeatureEnabledImpl(Features, "f16c", true);
    break;
  case CK_CoreAVX2:
    setFeatureEnabledImpl(Features, "avx2", true);
    setFeatureEnabledImpl(Features, "aes", true);
    setFeatureEnabledImpl(Features, "pclmul", true);
    setFeatureEnabledImpl(Features, "lzcnt", true);
    setFeatureEnabledImpl(Features, "rdrnd", true);
    setFeatureEnabledImpl(Features, "f16c", true);
    setFeatureEnabledImpl(Features, "bmi", true);
    setFeatureEnabledImpl(Features, "bmi2", true);
    setFeatureEnabledImpl(Features, "rtm", true);
    setFeatureEnabledImpl(Features, "fma", true);
    setFeatureEnabledImpl(Features, "cx16", true);
    break;
  case CK_KNL:
    setFeatureEnabledImpl(Features, "avx512f", true);
    setFeatureEnabledImpl(Features, "avx512cd", true);
    setFeatureEnabledImpl(Features, "avx512er", true);
    setFeatureEnabledImpl(Features, "avx512pf", true);
    setFeatureEnabledImpl(Features, "aes", true);
    setFeatureEnabledImpl(Features, "pclmul", true);
    setFeatureEnabledImpl(Features, "lzcnt", true);
    setFeatureEnabledImpl(Features, "rdrnd", true);
    setFeatureEnabledImpl(Features, "f16c", true);
    setFeatureEnabledImpl(Features, "bmi", true);
    setFeatureEnabledImpl(Features, "bmi2", true);
    setFeatureEnabledImpl(Features, "rtm", true);
    setFeatureEnabledImpl(Features, "fma", true);
    break;
  case CK_K6:
  case CK_WinChipC6:
    setFeatureEnabledImpl(Features, "mmx", true);
    break;
  case CK_K6_2:
  case CK_K6_3:
  case CK_WinChip2:
  case CK_C3:
    setFeatureEnabledImpl(Features, "3dnow", true);
    break;
  case CK_Athlon:
  case CK_AthlonThunderbird:
  case CK_Geode:
    setFeatureEnabledImpl(Features, "3dnowa", true);
    break;
  case CK_Athlon4:
  case CK_AthlonXP:
  case CK_AthlonMP:
    setFeatureEnabledImpl(Features, "sse", true);
    setFeatureEnabledImpl(Features, "3dnowa", true);
    break;
  case CK_K8:
  case CK_Opteron:
  case CK_Athlon64:
  case CK_AthlonFX:
    setFeatureEnabledImpl(Features, "sse2", true);
    setFeatureEnabledImpl(Features, "3dnowa", true);
    break;
  case CK_K8SSE3:
  case CK_OpteronSSE3:
  case CK_Athlon64SSE3:
    setFeatureEnabledImpl(Features, "sse3", true);
    setFeatureEnabledImpl(Features, "3dnowa", true);
    break;
  case CK_AMDFAM10:
    setFeatureEnabledImpl(Features, "sse3", true);
    setFeatureEnabledImpl(Features, "sse4a", true);
    setFeatureEnabledImpl(Features, "3dnowa", true);
    setFeatureEnabledImpl(Features, "lzcnt", true);
    setFeatureEnabledImpl(Features, "popcnt", true);
    break;
  case CK_BTVER1:
    setFeatureEnabledImpl(Features, "ssse3", true);
    setFeatureEnabledImpl(Features, "sse4a", true);
    setFeatureEnabledImpl(Features, "cx16", true);
    setFeatureEnabledImpl(Features, "lzcnt", true);
    setFeatureEnabledImpl(Features, "popcnt", true);
    setFeatureEnabledImpl(Features, "prfchw", true);
    break;
  case CK_BTVER2:
    setFeatureEnabledImpl(Features, "avx", true);
    setFeatureEnabledImpl(Features, "sse4a", true);
    setFeatureEnabledImpl(Features, "lzcnt", true);
    setFeatureEnabledImpl(Features, "aes", true);
    setFeatureEnabledImpl(Features, "pclmul", true);
    setFeatureEnabledImpl(Features, "prfchw", true);
    setFeatureEnabledImpl(Features, "bmi", true);
    setFeatureEnabledImpl(Features, "f16c", true);
    setFeatureEnabledImpl(Features, "cx16", true);
    break;
  case CK_BDVER1:
    setFeatureEnabledImpl(Features, "xop", true);
    setFeatureEnabledImpl(Features, "lzcnt", true);
    setFeatureEnabledImpl(Features, "aes", true);
    setFeatureEnabledImpl(Features, "pclmul", true);
    setFeatureEnabledImpl(Features, "prfchw", true);
    setFeatureEnabledImpl(Features, "cx16", true);
    break;
  case CK_BDVER2:
  case CK_BDVER3:
    setFeatureEnabledImpl(Features, "xop", true);
    setFeatureEnabledImpl(Features, "lzcnt", true);
    setFeatureEnabledImpl(Features, "aes", true);
    setFeatureEnabledImpl(Features, "pclmul", true);
    setFeatureEnabledImpl(Features, "prfchw", true);
    setFeatureEnabledImpl(Features, "bmi", true);
    setFeatureEnabledImpl(Features, "fma", true);
    setFeatureEnabledImpl(Features, "f16c", true);
    setFeatureEnabledImpl(Features, "tbm", true);
    setFeatureEnabledImpl(Features, "cx16", true);
    break;
  case CK_C3_2:
    setFeatureEnabledImpl(Features, "sse", true);
    break;
  }
}

void X86TargetInfo::setSSELevel(llvm::StringMap<bool> &Features,
                                X86SSEEnum Level, bool Enabled) {
  if (Enabled) {
    switch (Level) {
    case AVX512F:
      Features["avx512f"] = true;
    case AVX2:
      Features["avx2"] = true;
    case AVX:
      Features["avx"] = true;
    case SSE42:
      Features["sse4.2"] = true;
    case SSE41:
      Features["sse4.1"] = true;
    case SSSE3:
      Features["ssse3"] = true;
    case SSE3:
      Features["sse3"] = true;
    case SSE2:
      Features["sse2"] = true;
    case SSE1:
      Features["sse"] = true;
    case NoSSE:
      break;
    }
    return;
  }

  switch (Level) {
  case NoSSE:
  case SSE1:
    Features["sse"] = false;
  case SSE2:
    Features["sse2"] = Features["pclmul"] = Features["aes"] =
      Features["sha"] = false;
  case SSE3:
    Features["sse3"] = false;
    setXOPLevel(Features, NoXOP, false);
  case SSSE3:
    Features["ssse3"] = false;
  case SSE41:
    Features["sse4.1"] = false;
  case SSE42:
    Features["sse4.2"] = false;
  case AVX:
    Features["fma"] = Features["avx"] = Features["f16c"] = false;
    setXOPLevel(Features, FMA4, false);
  case AVX2:
    Features["avx2"] = false;
  case AVX512F:
    Features["avx512f"] = Features["avx512cd"] = Features["avx512er"] =
      Features["avx512pf"] = false;
  }
}

void X86TargetInfo::setMMXLevel(llvm::StringMap<bool> &Features,
                                MMX3DNowEnum Level, bool Enabled) {
  if (Enabled) {
    switch (Level) {
    case AMD3DNowAthlon:
      Features["3dnowa"] = true;
    case AMD3DNow:
      Features["3dnow"] = true;
    case MMX:
      Features["mmx"] = true;
    case NoMMX3DNow:
      break;
    }
    return;
  }

  switch (Level) {
  case NoMMX3DNow:
  case MMX:
    Features["mmx"] = false;
  case AMD3DNow:
    Features["3dnow"] = false;
  case AMD3DNowAthlon:
    Features["3dnowa"] = false;
  }
}

void X86TargetInfo::setXOPLevel(llvm::StringMap<bool> &Features, XOPEnum Level,
                                bool Enabled) {
  if (Enabled) {
    switch (Level) {
    case XOP:
      Features["xop"] = true;
    case FMA4:
      Features["fma4"] = true;
      setSSELevel(Features, AVX, true);
    case SSE4A:
      Features["sse4a"] = true;
      setSSELevel(Features, SSE3, true);
    case NoXOP:
      break;
    }
    return;
  }

  switch (Level) {
  case NoXOP:
  case SSE4A:
    Features["sse4a"] = false;
  case FMA4:
    Features["fma4"] = false;
  case XOP:
    Features["xop"] = false;
  }
}

void X86TargetInfo::setFeatureEnabledImpl(llvm::StringMap<bool> &Features,
                                          StringRef Name, bool Enabled) {
  // FIXME: This *really* should not be here.  We need some way of translating
  // options into llvm subtarget features.
  if (Name == "sse4")
    Name = "sse4.2";

  Features[Name] = Enabled;

  if (Name == "mmx") {
    setMMXLevel(Features, MMX, Enabled);
  } else if (Name == "sse") {
    setSSELevel(Features, SSE1, Enabled);
  } else if (Name == "sse2") {
    setSSELevel(Features, SSE2, Enabled);
  } else if (Name == "sse3") {
    setSSELevel(Features, SSE3, Enabled);
  } else if (Name == "ssse3") {
    setSSELevel(Features, SSSE3, Enabled);
  } else if (Name == "sse4.2") {
    setSSELevel(Features, SSE42, Enabled);
  } else if (Name == "sse4.1") {
    setSSELevel(Features, SSE41, Enabled);
  } else if (Name == "3dnow") {
    setMMXLevel(Features, AMD3DNow, Enabled);
  } else if (Name == "3dnowa") {
    setMMXLevel(Features, AMD3DNowAthlon, Enabled);
  } else if (Name == "aes") {
    if (Enabled)
      setSSELevel(Features, SSE2, Enabled);
  } else if (Name == "pclmul") {
    if (Enabled)
      setSSELevel(Features, SSE2, Enabled);
  } else if (Name == "avx") {
    setSSELevel(Features, AVX, Enabled);
  } else if (Name == "avx2") {
    setSSELevel(Features, AVX2, Enabled);
  } else if (Name == "avx512f") {
    setSSELevel(Features, AVX512F, Enabled);
  } else if (Name == "avx512cd" || Name == "avx512er" || Name == "avx512pf") {
    if (Enabled)
      setSSELevel(Features, AVX512F, Enabled);
  } else if (Name == "fma") {
    if (Enabled)
      setSSELevel(Features, AVX, Enabled);
  } else if (Name == "fma4") {
    setXOPLevel(Features, FMA4, Enabled);
  } else if (Name == "xop") {
    setXOPLevel(Features, XOP, Enabled);
  } else if (Name == "sse4a") {
    setXOPLevel(Features, SSE4A, Enabled);
  } else if (Name == "f16c") {
    if (Enabled)
      setSSELevel(Features, AVX, Enabled);
  } else if (Name == "sha") {
    if (Enabled)
      setSSELevel(Features, SSE2, Enabled);
  }
}

/// handleTargetFeatures - Perform initialization based on the user
/// configured set of features.
bool X86TargetInfo::handleTargetFeatures(std::vector<std::string> &Features,
                                         DiagnosticsEngine &Diags) {
  // Remember the maximum enabled sselevel.
  for (unsigned i = 0, e = Features.size(); i !=e; ++i) {
    // Ignore disabled features.
    if (Features[i][0] == '-')
      continue;

    StringRef Feature = StringRef(Features[i]).substr(1);

    if (Feature == "aes") {
      HasAES = true;
      continue;
    }

    if (Feature == "pclmul") {
      HasPCLMUL = true;
      continue;
    }

    if (Feature == "lzcnt") {
      HasLZCNT = true;
      continue;
    }

    if (Feature == "rdrnd") {
      HasRDRND = true;
      continue;
    }

    if (Feature == "bmi") {
      HasBMI = true;
      continue;
    }

    if (Feature == "bmi2") {
      HasBMI2 = true;
      continue;
    }

    if (Feature == "popcnt") {
      HasPOPCNT = true;
      continue;
    }

    if (Feature == "rtm") {
      HasRTM = true;
      continue;
    }

    if (Feature == "prfchw") {
      HasPRFCHW = true;
      continue;
    }

    if (Feature == "rdseed") {
      HasRDSEED = true;
      continue;
    }

    if (Feature == "tbm") {
      HasTBM = true;
      continue;
    }

    if (Feature == "fma") {
      HasFMA = true;
      continue;
    }

    if (Feature == "f16c") {
      HasF16C = true;
      continue;
    }

    if (Feature == "avx512cd") {
      HasAVX512CD = true;
      continue;
    }

    if (Feature == "avx512er") {
      HasAVX512ER = true;
      continue;
    }

    if (Feature == "avx512pf") {
      HasAVX512PF = true;
      continue;
    }

    if (Feature == "sha") {
      HasSHA = true;
      continue;
    }

    if (Feature == "cx16") {
      HasCX16 = true;
      continue;
    }

    assert(Features[i][0] == '+' && "Invalid target feature!");
    X86SSEEnum Level = llvm::StringSwitch<X86SSEEnum>(Feature)
      .Case("avx512f", AVX512F)
      .Case("avx2", AVX2)
      .Case("avx", AVX)
      .Case("sse4.2", SSE42)
      .Case("sse4.1", SSE41)
      .Case("ssse3", SSSE3)
      .Case("sse3", SSE3)
      .Case("sse2", SSE2)
      .Case("sse", SSE1)
      .Default(NoSSE);
    SSELevel = std::max(SSELevel, Level);

    MMX3DNowEnum ThreeDNowLevel =
      llvm::StringSwitch<MMX3DNowEnum>(Feature)
        .Case("3dnowa", AMD3DNowAthlon)
        .Case("3dnow", AMD3DNow)
        .Case("mmx", MMX)
        .Default(NoMMX3DNow);
    MMX3DNowLevel = std::max(MMX3DNowLevel, ThreeDNowLevel);

    XOPEnum XLevel = llvm::StringSwitch<XOPEnum>(Feature)
        .Case("xop", XOP)
        .Case("fma4", FMA4)
        .Case("sse4a", SSE4A)
        .Default(NoXOP);
    XOPLevel = std::max(XOPLevel, XLevel);
  }

  // Enable popcnt if sse4.2 is enabled and popcnt is not explicitly disabled.
  // Can't do this earlier because we need to be able to explicitly enable
  // popcnt and still disable sse4.2.
  if (!HasPOPCNT && SSELevel >= SSE42 &&
      std::find(Features.begin(), Features.end(), "-popcnt") == Features.end()){
    HasPOPCNT = true;
    Features.push_back("+popcnt");
  }

  // Enable prfchw if 3DNow! is enabled and prfchw is not explicitly disabled.
  if (!HasPRFCHW && MMX3DNowLevel >= AMD3DNow &&
      std::find(Features.begin(), Features.end(), "-prfchw") == Features.end()){
    HasPRFCHW = true;
    Features.push_back("+prfchw");
  }

  // LLVM doesn't have a separate switch for fpmath, so only accept it if it
  // matches the selected sse level.
  if (FPMath == FP_SSE && SSELevel < SSE1) {
    Diags.Report(diag::err_target_unsupported_fpmath) << "sse";
    return false;
  } else if (FPMath == FP_387 && SSELevel >= SSE1) {
    Diags.Report(diag::err_target_unsupported_fpmath) << "387";
    return false;
  }

  // Don't tell the backend if we're turning off mmx; it will end up disabling
  // SSE, which we don't want.
  // Additionally, if SSE is enabled and mmx is not explicitly disabled,
  // then enable MMX.
  std::vector<std::string>::iterator it;
  it = std::find(Features.begin(), Features.end(), "-mmx");
  if (it != Features.end())
    Features.erase(it);
  else if (SSELevel > NoSSE)
    MMX3DNowLevel = std::max(MMX3DNowLevel, MMX);
  return true;
}

/// X86TargetInfo::getTargetDefines - Return the set of the X86-specific macro
/// definitions for this particular subtarget.
void X86TargetInfo::getTargetDefines(const LangOptions &Opts,
                                     MacroBuilder &Builder) const {
  // Target identification.
  if (getTriple().getArch() == llvm::Triple::x86_64) {
    Builder.defineMacro("__amd64__");
    Builder.defineMacro("__amd64");
    Builder.defineMacro("__x86_64");
    Builder.defineMacro("__x86_64__");
  } else {
    DefineStd(Builder, "i386", Opts);
  }

  // Subtarget options.
  // FIXME: We are hard-coding the tune parameters based on the CPU, but they
  // truly should be based on -mtune options.
  switch (CPU) {
  case CK_Generic:
    break;
  case CK_i386:
    // The rest are coming from the i386 define above.
    Builder.defineMacro("__tune_i386__");
    break;
  case CK_i486:
  case CK_WinChipC6:
  case CK_WinChip2:
  case CK_C3:
    defineCPUMacros(Builder, "i486");
    break;
  case CK_PentiumMMX:
    Builder.defineMacro("__pentium_mmx__");
    Builder.defineMacro("__tune_pentium_mmx__");
    // Fallthrough
  case CK_i586:
  case CK_Pentium:
    defineCPUMacros(Builder, "i586");
    defineCPUMacros(Builder, "pentium");
    break;
  case CK_Pentium3:
  case CK_Pentium3M:
  case CK_PentiumM:
    Builder.defineMacro("__tune_pentium3__");
    // Fallthrough
  case CK_Pentium2:
  case CK_C3_2:
    Builder.defineMacro("__tune_pentium2__");
    // Fallthrough
  case CK_PentiumPro:
    Builder.defineMacro("__tune_i686__");
    Builder.defineMacro("__tune_pentiumpro__");
    // Fallthrough
  case CK_i686:
    Builder.defineMacro("__i686");
    Builder.defineMacro("__i686__");
    // Strangely, __tune_i686__ isn't defined by GCC when CPU == i686.
    Builder.defineMacro("__pentiumpro");
    Builder.defineMacro("__pentiumpro__");
    break;
  case CK_Pentium4:
  case CK_Pentium4M:
    defineCPUMacros(Builder, "pentium4");
    break;
  case CK_Yonah:
  case CK_Prescott:
  case CK_Nocona:
    defineCPUMacros(Builder, "nocona");
    break;
  case CK_Core2:
  case CK_Penryn:
    defineCPUMacros(Builder, "core2");
    break;
  case CK_Atom:
    defineCPUMacros(Builder, "atom");
    break;
  case CK_Silvermont:
    defineCPUMacros(Builder, "slm");
    break;
  case CK_Corei7:
  case CK_Corei7AVX:
  case CK_CoreAVXi:
  case CK_CoreAVX2:
    defineCPUMacros(Builder, "corei7");
    break;
  case CK_KNL:
    defineCPUMacros(Builder, "knl");
    break;
  case CK_K6_2:
    Builder.defineMacro("__k6_2__");
    Builder.defineMacro("__tune_k6_2__");
    // Fallthrough
  case CK_K6_3:
    if (CPU != CK_K6_2) {  // In case of fallthrough
      // FIXME: GCC may be enabling these in cases where some other k6
      // architecture is specified but -m3dnow is explicitly provided. The
      // exact semantics need to be determined and emulated here.
      Builder.defineMacro("__k6_3__");
      Builder.defineMacro("__tune_k6_3__");
    }
    // Fallthrough
  case CK_K6:
    defineCPUMacros(Builder, "k6");
    break;
  case CK_Athlon:
  case CK_AthlonThunderbird:
  case CK_Athlon4:
  case CK_AthlonXP:
  case CK_AthlonMP:
    defineCPUMacros(Builder, "athlon");
    if (SSELevel != NoSSE) {
      Builder.defineMacro("__athlon_sse__");
      Builder.defineMacro("__tune_athlon_sse__");
    }
    break;
  case CK_K8:
  case CK_K8SSE3:
  case CK_x86_64:
  case CK_Opteron:
  case CK_OpteronSSE3:
  case CK_Athlon64:
  case CK_Athlon64SSE3:
  case CK_AthlonFX:
    defineCPUMacros(Builder, "k8");
    break;
  case CK_AMDFAM10:
    defineCPUMacros(Builder, "amdfam10");
    break;
  case CK_BTVER1:
    defineCPUMacros(Builder, "btver1");
    break;
  case CK_BTVER2:
    defineCPUMacros(Builder, "btver2");
    break;
  case CK_BDVER1:
    defineCPUMacros(Builder, "bdver1");
    break;
  case CK_BDVER2:
    defineCPUMacros(Builder, "bdver2");
    break;
  case CK_BDVER3:
    defineCPUMacros(Builder, "bdver3");
    break;
  case CK_Geode:
    defineCPUMacros(Builder, "geode");
    break;
  }

  // Target properties.
  Builder.defineMacro("__LITTLE_ENDIAN__");
  Builder.defineMacro("__REGISTER_PREFIX__", "");

  // Define __NO_MATH_INLINES on linux/x86 so that we don't get inline
  // functions in glibc header files that use FP Stack inline asm which the
  // backend can't deal with (PR879).
  Builder.defineMacro("__NO_MATH_INLINES");

  if (HasAES)
    Builder.defineMacro("__AES__");

  if (HasPCLMUL)
    Builder.defineMacro("__PCLMUL__");

  if (HasLZCNT)
    Builder.defineMacro("__LZCNT__");

  if (HasRDRND)
    Builder.defineMacro("__RDRND__");

  if (HasBMI)
    Builder.defineMacro("__BMI__");

  if (HasBMI2)
    Builder.defineMacro("__BMI2__");

  if (HasPOPCNT)
    Builder.defineMacro("__POPCNT__");

  if (HasRTM)
    Builder.defineMacro("__RTM__");

  if (HasPRFCHW)
    Builder.defineMacro("__PRFCHW__");

  if (HasRDSEED)
    Builder.defineMacro("__RDSEED__");

  if (HasTBM)
    Builder.defineMacro("__TBM__");

  switch (XOPLevel) {
  case XOP:
    Builder.defineMacro("__XOP__");
  case FMA4:
    Builder.defineMacro("__FMA4__");
  case SSE4A:
    Builder.defineMacro("__SSE4A__");
  case NoXOP:
    break;
  }

  if (HasFMA)
    Builder.defineMacro("__FMA__");

  if (HasF16C)
    Builder.defineMacro("__F16C__");

  if (HasAVX512CD)
    Builder.defineMacro("__AVX512CD__");
  if (HasAVX512ER)
    Builder.defineMacro("__AVX512ER__");
  if (HasAVX512PF)
    Builder.defineMacro("__AVX512PF__");

  if (HasSHA)
    Builder.defineMacro("__SHA__");

  if (HasCX16)
    Builder.defineMacro("__GCC_HAVE_SYNC_COMPARE_AND_SWAP_16");

  // Each case falls through to the previous one here.
  switch (SSELevel) {
  case AVX512F:
    Builder.defineMacro("__AVX512F__");
  case AVX2:
    Builder.defineMacro("__AVX2__");
  case AVX:
    Builder.defineMacro("__AVX__");
  case SSE42:
    Builder.defineMacro("__SSE4_2__");
  case SSE41:
    Builder.defineMacro("__SSE4_1__");
  case SSSE3:
    Builder.defineMacro("__SSSE3__");
  case SSE3:
    Builder.defineMacro("__SSE3__");
  case SSE2:
    Builder.defineMacro("__SSE2__");
    Builder.defineMacro("__SSE2_MATH__");  // -mfp-math=sse always implied.
  case SSE1:
    Builder.defineMacro("__SSE__");
    Builder.defineMacro("__SSE_MATH__");   // -mfp-math=sse always implied.
  case NoSSE:
    break;
  }

  if (Opts.MicrosoftExt && getTriple().getArch() == llvm::Triple::x86) {
    switch (SSELevel) {
    case AVX512F:
    case AVX2:
    case AVX:
    case SSE42:
    case SSE41:
    case SSSE3:
    case SSE3:
    case SSE2:
      Builder.defineMacro("_M_IX86_FP", Twine(2));
      break;
    case SSE1:
      Builder.defineMacro("_M_IX86_FP", Twine(1));
      break;
    default:
      Builder.defineMacro("_M_IX86_FP", Twine(0));
    }
  }

  // Each case falls through to the previous one here.
  switch (MMX3DNowLevel) {
  case AMD3DNowAthlon:
    Builder.defineMacro("__3dNOW_A__");
  case AMD3DNow:
    Builder.defineMacro("__3dNOW__");
  case MMX:
    Builder.defineMacro("__MMX__");
  case NoMMX3DNow:
    break;
  }

  if (CPU >= CK_i486) {
    Builder.defineMacro("__GCC_HAVE_SYNC_COMPARE_AND_SWAP_1");
    Builder.defineMacro("__GCC_HAVE_SYNC_COMPARE_AND_SWAP_2");
    Builder.defineMacro("__GCC_HAVE_SYNC_COMPARE_AND_SWAP_4");
  }
  if (CPU >= CK_i586)
    Builder.defineMacro("__GCC_HAVE_SYNC_COMPARE_AND_SWAP_8");
}

bool X86TargetInfo::hasFeature(StringRef Feature) const {
  return llvm::StringSwitch<bool>(Feature)
      .Case("aes", HasAES)
      .Case("avx", SSELevel >= AVX)
      .Case("avx2", SSELevel >= AVX2)
      .Case("avx512f", SSELevel >= AVX512F)
      .Case("avx512cd", HasAVX512CD)
      .Case("avx512er", HasAVX512ER)
      .Case("avx512pf", HasAVX512PF)
      .Case("bmi", HasBMI)
      .Case("bmi2", HasBMI2)
      .Case("cx16", HasCX16)
      .Case("f16c", HasF16C)
      .Case("fma", HasFMA)
      .Case("fma4", XOPLevel >= FMA4)
      .Case("tbm", HasTBM)
      .Case("lzcnt", HasLZCNT)
      .Case("rdrnd", HasRDRND)
      .Case("mm3dnow", MMX3DNowLevel >= AMD3DNow)
      .Case("mm3dnowa", MMX3DNowLevel >= AMD3DNowAthlon)
      .Case("mmx", MMX3DNowLevel >= MMX)
      .Case("pclmul", HasPCLMUL)
      .Case("popcnt", HasPOPCNT)
      .Case("rtm", HasRTM)
      .Case("prfchw", HasPRFCHW)
      .Case("rdseed", HasRDSEED)
      .Case("sha", HasSHA)
      .Case("sse", SSELevel >= SSE1)
      .Case("sse2", SSELevel >= SSE2)
      .Case("sse3", SSELevel >= SSE3)
      .Case("ssse3", SSELevel >= SSSE3)
      .Case("sse4.1", SSELevel >= SSE41)
      .Case("sse4.2", SSELevel >= SSE42)
      .Case("sse4a", XOPLevel >= SSE4A)
      .Case("x86", true)
      .Case("x86_32", getTriple().getArch() == llvm::Triple::x86)
      .Case("x86_64", getTriple().getArch() == llvm::Triple::x86_64)
      .Case("xop", XOPLevel >= XOP)
      .Default(false);
}

bool
X86TargetInfo::validateAsmConstraint(const char *&Name,
                                     TargetInfo::ConstraintInfo &Info) const {
  switch (*Name) {
  default: return false;
  case 'Y': // first letter of a pair:
    switch (*(Name+1)) {
    default: return false;
    case '0':  // First SSE register.
    case 't':  // Any SSE register, when SSE2 is enabled.
    case 'i':  // Any SSE register, when SSE2 and inter-unit moves enabled.
    case 'm':  // any MMX register, when inter-unit moves enabled.
      break;   // falls through to setAllowsRegister.
  }
  case 'a': // eax.
  case 'b': // ebx.
  case 'c': // ecx.
  case 'd': // edx.
  case 'S': // esi.
  case 'D': // edi.
  case 'A': // edx:eax.
  case 'f': // any x87 floating point stack register.
  case 't': // top of floating point stack.
  case 'u': // second from top of floating point stack.
  case 'q': // Any register accessible as [r]l: a, b, c, and d.
  case 'y': // Any MMX register.
  case 'x': // Any SSE register.
  case 'Q': // Any register accessible as [r]h: a, b, c, and d.
  case 'R': // "Legacy" registers: ax, bx, cx, dx, di, si, sp, bp.
  case 'l': // "Index" registers: any general register that can be used as an
            // index in a base+index memory access.
    Info.setAllowsRegister();
    return true;
  case 'C': // SSE floating point constant.
  case 'G': // x87 floating point constant.
  case 'e': // 32-bit signed integer constant for use with zero-extending
            // x86_64 instructions.
  case 'Z': // 32-bit unsigned integer constant for use with zero-extending
            // x86_64 instructions.
    return true;
  }
}


std::string
X86TargetInfo::convertConstraint(const char *&Constraint) const {
  switch (*Constraint) {
  case 'a': return std::string("{ax}");
  case 'b': return std::string("{bx}");
  case 'c': return std::string("{cx}");
  case 'd': return std::string("{dx}");
  case 'S': return std::string("{si}");
  case 'D': return std::string("{di}");
  case 'p': // address
    return std::string("im");
  case 't': // top of floating point stack.
    return std::string("{st}");
  case 'u': // second from top of floating point stack.
    return std::string("{st(1)}"); // second from top of floating point stack.
  default:
    return std::string(1, *Constraint);
  }
}
} // end anonymous namespace

namespace {
// X86-32 generic target
class X86_32TargetInfo : public X86TargetInfo {
public:
  X86_32TargetInfo(const llvm::Triple &Triple) : X86TargetInfo(Triple) {
    DoubleAlign = LongLongAlign = 32;
    LongDoubleWidth = 96;
    LongDoubleAlign = 32;
    SuitableAlign = 128;
    DescriptionString = "e-p:32:32:32-i1:8:8-i8:8:8-i16:16:16-i32:32:32-"
                        "i64:32:64-f32:32:32-f64:32:64-v64:64:64-v128:128:128-"
                        "a0:0:64-f80:32:32-n8:16:32-S128";
    SizeType = UnsignedInt;
    PtrDiffType = SignedInt;
    IntPtrType = SignedInt;
    RegParmMax = 3;

    // Use fpret for all types.
    RealTypeUsesObjCFPRet = ((1 << TargetInfo::Float) |
                             (1 << TargetInfo::Double) |
                             (1 << TargetInfo::LongDouble));

    // x86-32 has atomics up to 8 bytes
    // FIXME: Check that we actually have cmpxchg8b before setting
    // MaxAtomicInlineWidth. (cmpxchg8b is an i586 instruction.)
    MaxAtomicPromoteWidth = MaxAtomicInlineWidth = 64;
  }
  virtual BuiltinVaListKind getBuiltinVaListKind() const {
    return TargetInfo::CharPtrBuiltinVaList;
  }

  int getEHDataRegisterNumber(unsigned RegNo) const {
    if (RegNo == 0) return 0;
    if (RegNo == 1) return 2;
    return -1;
  }
  virtual bool validateInputSize(StringRef Constraint,
                                 unsigned Size) const {
    switch (Constraint[0]) {
    default: break;
    case 'a':
    case 'b':
    case 'c':
    case 'd':
      return Size <= 32;
    }

    return true;
  }
};
} // end anonymous namespace

namespace {
class NetBSDI386TargetInfo : public NetBSDTargetInfo<X86_32TargetInfo> {
public:
  NetBSDI386TargetInfo(const llvm::Triple &Triple)
      : NetBSDTargetInfo<X86_32TargetInfo>(Triple) {}

  virtual unsigned getFloatEvalMethod() const {
    unsigned Major, Minor, Micro;
    getTriple().getOSVersion(Major, Minor, Micro);
    // New NetBSD uses the default rounding mode.
    if (Major >= 7 || (Major == 6 && Minor == 99 && Micro >= 26) || Major == 0)
      return X86_32TargetInfo::getFloatEvalMethod();
    // NetBSD before 6.99.26 defaults to "double" rounding.
    return 1;
  }
};
} // end anonymous namespace

namespace {
class OpenBSDI386TargetInfo : public OpenBSDTargetInfo<X86_32TargetInfo> {
public:
  OpenBSDI386TargetInfo(const llvm::Triple &Triple)
      : OpenBSDTargetInfo<X86_32TargetInfo>(Triple) {
    SizeType = UnsignedLong;
    IntPtrType = SignedLong;
    PtrDiffType = SignedLong;
  }
};
} // end anonymous namespace

namespace {
class BitrigI386TargetInfo : public BitrigTargetInfo<X86_32TargetInfo> {
public:
  BitrigI386TargetInfo(const llvm::Triple &Triple)
      : BitrigTargetInfo<X86_32TargetInfo>(Triple) {
    SizeType = UnsignedLong;
    IntPtrType = SignedLong;
    PtrDiffType = SignedLong;
  }
};
} // end anonymous namespace

namespace {
class DarwinI386TargetInfo : public DarwinTargetInfo<X86_32TargetInfo> {
public:
  DarwinI386TargetInfo(const llvm::Triple &Triple)
      : DarwinTargetInfo<X86_32TargetInfo>(Triple) {
    LongDoubleWidth = 128;
    LongDoubleAlign = 128;
    SuitableAlign = 128;
    MaxVectorAlign = 256;
    SizeType = UnsignedLong;
    IntPtrType = SignedLong;
    DescriptionString = "e-p:32:32:32-i1:8:8-i8:8:8-i16:16:16-i32:32:32-"
                        "i64:32:64-f32:32:32-f64:32:64-v64:64:64-v128:128:128-"
                        "a0:0:64-f80:128:128-n8:16:32-S128";
    HasAlignMac68kSupport = true;
  }

};
} // end anonymous namespace

namespace {
// x86-32 Windows target
class WindowsX86_32TargetInfo : public WindowsTargetInfo<X86_32TargetInfo> {
public:
  WindowsX86_32TargetInfo(const llvm::Triple &Triple)
      : WindowsTargetInfo<X86_32TargetInfo>(Triple) {
    TLSSupported = false;
    WCharType = UnsignedShort;
    DoubleAlign = LongLongAlign = 64;
    DescriptionString = "e-p:32:32:32-i1:8:8-i8:8:8-i16:16:16-i32:32:32-"
                        "i64:64:64-f32:32:32-f64:64:64-f80:128:128-v64:64:64-"
                        "v128:128:128-a0:0:64-f80:32:32-n8:16:32-S32";
  }
  virtual void getTargetDefines(const LangOptions &Opts,
                                MacroBuilder &Builder) const {
    WindowsTargetInfo<X86_32TargetInfo>::getTargetDefines(Opts, Builder);
  }
};
} // end anonymous namespace

namespace {

// x86-32 Windows Visual Studio target
class VisualStudioWindowsX86_32TargetInfo : public WindowsX86_32TargetInfo {
public:
  VisualStudioWindowsX86_32TargetInfo(const llvm::Triple &Triple)
      : WindowsX86_32TargetInfo(Triple) {
    LongDoubleWidth = LongDoubleAlign = 64;
    LongDoubleFormat = &llvm::APFloat::IEEEdouble;
  }
  virtual void getTargetDefines(const LangOptions &Opts,
                                MacroBuilder &Builder) const {
    WindowsX86_32TargetInfo::getTargetDefines(Opts, Builder);
    WindowsX86_32TargetInfo::getVisualStudioDefines(Opts, Builder);
    // The value of the following reflects processor type.
    // 300=386, 400=486, 500=Pentium, 600=Blend (default)
    // We lost the original triple, so we use the default.
    Builder.defineMacro("_M_IX86", "600");
  }
};
} // end anonymous namespace

namespace {
// x86-32 MinGW target
class MinGWX86_32TargetInfo : public WindowsX86_32TargetInfo {
public:
  MinGWX86_32TargetInfo(const llvm::Triple &Triple)
      : WindowsX86_32TargetInfo(Triple) {}
  virtual void getTargetDefines(const LangOptions &Opts,
                                MacroBuilder &Builder) const {
    WindowsX86_32TargetInfo::getTargetDefines(Opts, Builder);
    DefineStd(Builder, "WIN32", Opts);
    DefineStd(Builder, "WINNT", Opts);
    Builder.defineMacro("_X86_");
    Builder.defineMacro("__MSVCRT__");
    Builder.defineMacro("__MINGW32__");

    // mingw32-gcc provides __declspec(a) as alias of __attribute__((a)).
    // In contrast, clang-cc1 provides __declspec(a) with -fms-extensions.
    if (Opts.MicrosoftExt)
      // Provide "as-is" __declspec.
      Builder.defineMacro("__declspec", "__declspec");
    else
      // Provide alias of __attribute__ like mingw32-gcc.
      Builder.defineMacro("__declspec(a)", "__attribute__((a))");
  }
};
} // end anonymous namespace

namespace {
// x86-32 Cygwin target
class CygwinX86_32TargetInfo : public X86_32TargetInfo {
public:
  CygwinX86_32TargetInfo(const llvm::Triple &Triple)
      : X86_32TargetInfo(Triple) {
    TLSSupported = false;
    WCharType = UnsignedShort;
    DoubleAlign = LongLongAlign = 64;
    DescriptionString = "e-p:32:32:32-i1:8:8-i8:8:8-i16:16:16-i32:32:32-"
                        "i64:64:64-f32:32:32-f64:64:64-v64:64:64-v128:128:128-"
                        "a0:0:64-f80:32:32-n8:16:32-S32";
  }
  virtual void getTargetDefines(const LangOptions &Opts,
                                MacroBuilder &Builder) const {
    X86_32TargetInfo::getTargetDefines(Opts, Builder);
    Builder.defineMacro("_X86_");
    Builder.defineMacro("__CYGWIN__");
    Builder.defineMacro("__CYGWIN32__");
    DefineStd(Builder, "unix", Opts);
    if (Opts.CPlusPlus)
      Builder.defineMacro("_GNU_SOURCE");
  }
};
} // end anonymous namespace

namespace {
// x86-32 Haiku target
class HaikuX86_32TargetInfo : public X86_32TargetInfo {
public:
  HaikuX86_32TargetInfo(const llvm::Triple &Triple) : X86_32TargetInfo(Triple) {
    SizeType = UnsignedLong;
    IntPtrType = SignedLong;
    PtrDiffType = SignedLong;
    ProcessIDType = SignedLong;
    this->UserLabelPrefix = "";
    this->TLSSupported = false;
  }
  virtual void getTargetDefines(const LangOptions &Opts,
                                MacroBuilder &Builder) const {
    X86_32TargetInfo::getTargetDefines(Opts, Builder);
    Builder.defineMacro("__INTEL__");
    Builder.defineMacro("__HAIKU__");
  }
};
} // end anonymous namespace

// RTEMS Target
template<typename Target>
class RTEMSTargetInfo : public OSTargetInfo<Target> {
protected:
  virtual void getOSDefines(const LangOptions &Opts, const llvm::Triple &Triple,
                            MacroBuilder &Builder) const {
    // RTEMS defines; list based off of gcc output

    Builder.defineMacro("__rtems__");
    Builder.defineMacro("__ELF__");
  }

public:
  RTEMSTargetInfo(const llvm::Triple &Triple) : OSTargetInfo<Target>(Triple) {
    this->UserLabelPrefix = "";

    switch (Triple.getArch()) {
    default:
    case llvm::Triple::x86:
      // this->MCountName = ".mcount";
      break;
    case llvm::Triple::mips:
    case llvm::Triple::mipsel:
    case llvm::Triple::ppc:
    case llvm::Triple::ppc64:
    case llvm::Triple::ppc64le:
      // this->MCountName = "_mcount";
      break;
    case llvm::Triple::arm:
      // this->MCountName = "__mcount";
      break;
    }
  }
};

namespace {
// x86-32 RTEMS target
class RTEMSX86_32TargetInfo : public X86_32TargetInfo {
public:
  RTEMSX86_32TargetInfo(const llvm::Triple &Triple) : X86_32TargetInfo(Triple) {
    SizeType = UnsignedLong;
    IntPtrType = SignedLong;
    PtrDiffType = SignedLong;
    this->UserLabelPrefix = "";
  }
  virtual void getTargetDefines(const LangOptions &Opts,
                                MacroBuilder &Builder) const {
    X86_32TargetInfo::getTargetDefines(Opts, Builder);
    Builder.defineMacro("__INTEL__");
    Builder.defineMacro("__rtems__");
  }
};
} // end anonymous namespace

namespace {
// x86-64 generic target
class X86_64TargetInfo : public X86TargetInfo {
public:
  X86_64TargetInfo(const llvm::Triple &Triple) : X86TargetInfo(Triple) {
    LongWidth = LongAlign = PointerWidth = PointerAlign = 64;
    LongDoubleWidth = 128;
    LongDoubleAlign = 128;
    LargeArrayMinWidth = 128;
    LargeArrayAlign = 128;
    SuitableAlign = 128;
    IntMaxType = SignedLong;
    UIntMaxType = UnsignedLong;
    Int64Type = SignedLong;
    RegParmMax = 6;

    DescriptionString = "e-p:64:64:64-i1:8:8-i8:8:8-i16:16:16-i32:32:32-"
                        "i64:64:64-f32:32:32-f64:64:64-v64:64:64-v128:128:128-"
                        "a0:0:64-s0:64:64-f80:128:128-n8:16:32:64-S128";

    // Use fpret only for long double.
    RealTypeUsesObjCFPRet = (1 << TargetInfo::LongDouble);

    // Use fp2ret for _Complex long double.
    ComplexLongDoubleUsesFP2Ret = true;

    // x86-64 has atomics up to 16 bytes.
    // FIXME: Once the backend is fixed, increase MaxAtomicInlineWidth to 128
    // on CPUs with cmpxchg16b
    MaxAtomicPromoteWidth = 128;
    MaxAtomicInlineWidth = 64;
  }
  virtual BuiltinVaListKind getBuiltinVaListKind() const {
    return TargetInfo::X86_64ABIBuiltinVaList;
  }

  int getEHDataRegisterNumber(unsigned RegNo) const {
    if (RegNo == 0) return 0;
    if (RegNo == 1) return 1;
    return -1;
  }

  virtual CallingConvCheckResult checkCallingConvention(CallingConv CC) const {
    return (CC == CC_C ||
            CC == CC_IntelOclBicc ||
            CC == CC_X86_64Win64) ? CCCR_OK : CCCR_Warning;
  }

  virtual CallingConv getDefaultCallingConv(CallingConvMethodType MT) const {
    return CC_C;
  }

};
} // end anonymous namespace

namespace {
// x86-64 Windows target
class WindowsX86_64TargetInfo : public WindowsTargetInfo<X86_64TargetInfo> {
public:
  WindowsX86_64TargetInfo(const llvm::Triple &Triple)
      : WindowsTargetInfo<X86_64TargetInfo>(Triple) {
    TLSSupported = false;
    WCharType = UnsignedShort;
    LongWidth = LongAlign = 32;
    DoubleAlign = LongLongAlign = 64;
    IntMaxType = SignedLongLong;
    UIntMaxType = UnsignedLongLong;
    Int64Type = SignedLongLong;
    SizeType = UnsignedLongLong;
    PtrDiffType = SignedLongLong;
    IntPtrType = SignedLongLong;
    this->UserLabelPrefix = "";
  }
  virtual void getTargetDefines(const LangOptions &Opts,
                                MacroBuilder &Builder) const {
    WindowsTargetInfo<X86_64TargetInfo>::getTargetDefines(Opts, Builder);
    Builder.defineMacro("_WIN64");
  }
  virtual BuiltinVaListKind getBuiltinVaListKind() const {
    return TargetInfo::CharPtrBuiltinVaList;
  }
  virtual CallingConvCheckResult checkCallingConvention(CallingConv CC) const {
    return (CC == CC_C ||
            CC == CC_IntelOclBicc ||
            CC == CC_X86_64SysV) ? CCCR_OK : CCCR_Warning;
  }
};
} // end anonymous namespace

namespace {
// x86-64 Windows Visual Studio target
class VisualStudioWindowsX86_64TargetInfo : public WindowsX86_64TargetInfo {
public:
  VisualStudioWindowsX86_64TargetInfo(const llvm::Triple &Triple)
      : WindowsX86_64TargetInfo(Triple) {
    LongDoubleWidth = LongDoubleAlign = 64;
    LongDoubleFormat = &llvm::APFloat::IEEEdouble;
  }
  virtual void getTargetDefines(const LangOptions &Opts,
                                MacroBuilder &Builder) const {
    WindowsX86_64TargetInfo::getTargetDefines(Opts, Builder);
    WindowsX86_64TargetInfo::getVisualStudioDefines(Opts, Builder);
    Builder.defineMacro("_M_X64");
    Builder.defineMacro("_M_AMD64");
  }
};
} // end anonymous namespace

namespace {
// x86-64 MinGW target
class MinGWX86_64TargetInfo : public WindowsX86_64TargetInfo {
public:
  MinGWX86_64TargetInfo(const llvm::Triple &Triple)
      : WindowsX86_64TargetInfo(Triple) {}
  virtual void getTargetDefines(const LangOptions &Opts,
                                MacroBuilder &Builder) const {
    WindowsX86_64TargetInfo::getTargetDefines(Opts, Builder);
    DefineStd(Builder, "WIN64", Opts);
    Builder.defineMacro("__MSVCRT__");
    Builder.defineMacro("__MINGW32__");
    Builder.defineMacro("__MINGW64__");

    // mingw32-gcc provides __declspec(a) as alias of __attribute__((a)).
    // In contrast, clang-cc1 provides __declspec(a) with -fms-extensions.
    if (Opts.MicrosoftExt)
      // Provide "as-is" __declspec.
      Builder.defineMacro("__declspec", "__declspec");
    else
      // Provide alias of __attribute__ like mingw32-gcc.
      Builder.defineMacro("__declspec(a)", "__attribute__((a))");
  }
};
} // end anonymous namespace

namespace {
class DarwinX86_64TargetInfo : public DarwinTargetInfo<X86_64TargetInfo> {
public:
  DarwinX86_64TargetInfo(const llvm::Triple &Triple)
      : DarwinTargetInfo<X86_64TargetInfo>(Triple) {
    Int64Type = SignedLongLong;
    MaxVectorAlign = 256;
  }
};
} // end anonymous namespace

namespace {
class OpenBSDX86_64TargetInfo : public OpenBSDTargetInfo<X86_64TargetInfo> {
public:
  OpenBSDX86_64TargetInfo(const llvm::Triple &Triple)
      : OpenBSDTargetInfo<X86_64TargetInfo>(Triple) {
    IntMaxType = SignedLongLong;
    UIntMaxType = UnsignedLongLong;
    Int64Type = SignedLongLong;
  }
};
} // end anonymous namespace

namespace {
class BitrigX86_64TargetInfo : public BitrigTargetInfo<X86_64TargetInfo> {
public:
  BitrigX86_64TargetInfo(const llvm::Triple &Triple)
      : BitrigTargetInfo<X86_64TargetInfo>(Triple) {
    IntMaxType = SignedLongLong;
    UIntMaxType = UnsignedLongLong;
    Int64Type = SignedLongLong;
  }
};
}

namespace {
class AArch64TargetInfo : public TargetInfo {
  static const char * const GCCRegNames[];
  static const TargetInfo::GCCRegAlias GCCRegAliases[];

  enum FPUModeEnum {
    FPUMode,
    NeonMode
  };

  unsigned FPU;
  unsigned Crypto;
  static const Builtin::Info BuiltinInfo[];

public:
  AArch64TargetInfo(const llvm::Triple &Triple) : TargetInfo(Triple) {
    BigEndian = false;
    LongWidth = LongAlign = 64;
    LongDoubleWidth = LongDoubleAlign = 128;
    PointerWidth = PointerAlign = 64;
    SuitableAlign = 128;
    DescriptionString = "e-p:64:64-i1:8:8-i8:8:8-i16:16:16-i32:32:32-"
                        "i64:64:64-i128:128:128-f32:32:32-f64:64:64-"
                        "f128:128:128-n32:64-S128";

    WCharType = UnsignedInt;
    LongDoubleFormat = &llvm::APFloat::IEEEquad;

    // AArch64 backend supports 64-bit operations at the moment. In principle
    // 128-bit is possible if register-pairs are used.
    MaxAtomicPromoteWidth = MaxAtomicInlineWidth = 64;

    TheCXXABI.set(TargetCXXABI::GenericAArch64);
  }
  virtual void getTargetDefines(const LangOptions &Opts,
                                MacroBuilder &Builder) const {
    // GCC defines theses currently
    Builder.defineMacro("__aarch64__");
    Builder.defineMacro("__AARCH64EL__");

    // ACLE predefines. Many can only have one possible value on v8 AArch64.
    Builder.defineMacro("__ARM_ACLE",         "200");
    Builder.defineMacro("__ARM_ARCH",         "8");
    Builder.defineMacro("__ARM_ARCH_PROFILE", "'A'");

    Builder.defineMacro("__ARM_64BIT_STATE");
    Builder.defineMacro("__ARM_PCS_AAPCS64");
    Builder.defineMacro("__ARM_ARCH_ISA_A64");

    Builder.defineMacro("__ARM_FEATURE_UNALIGNED");
    Builder.defineMacro("__ARM_FEATURE_CLZ");
    Builder.defineMacro("__ARM_FEATURE_FMA");
    Builder.defineMacro("__ARM_FEATURE_DIV");

    Builder.defineMacro("__ARM_ALIGN_MAX_STACK_PWR", "4");

    // 0xe implies support for half, single and double precision operations.
    Builder.defineMacro("__ARM_FP", "0xe");

    // PCS specifies this for SysV variants, which is all we support. Other ABIs
    // may choose __ARM_FP16_FORMAT_ALTERNATIVE.
    Builder.defineMacro("__ARM_FP16_FORMAT_IEEE");

    if (Opts.FastMath || Opts.FiniteMathOnly)
      Builder.defineMacro("__ARM_FP_FAST");

    if ((Opts.C99 || Opts.C11) && !Opts.Freestanding)
      Builder.defineMacro("__ARM_FP_FENV_ROUNDING");

    Builder.defineMacro("__ARM_SIZEOF_WCHAR_T",
                        Opts.ShortWChar ? "2" : "4");

    Builder.defineMacro("__ARM_SIZEOF_MINIMAL_ENUM",
                        Opts.ShortEnums ? "1" : "4");

    if (BigEndian)
      Builder.defineMacro("__AARCH_BIG_ENDIAN");

    if (FPU == NeonMode) {
      Builder.defineMacro("__ARM_NEON");
      // 64-bit NEON supports half, single and double precision operations.
      Builder.defineMacro("__ARM_NEON_FP", "7");
    }

    if (Crypto) {
      Builder.defineMacro("__ARM_FEATURE_CRYPTO");
    }
  }
  virtual void getTargetBuiltins(const Builtin::Info *&Records,
                                 unsigned &NumRecords) const {
    Records = BuiltinInfo;
    NumRecords = clang::AArch64::LastTSBuiltin-Builtin::FirstTSBuiltin;
  }
  virtual bool hasFeature(StringRef Feature) const {
    return Feature == "aarch64" || (Feature == "neon" && FPU == NeonMode);
  }

  virtual bool setCPU(const std::string &Name) {
    return llvm::StringSwitch<bool>(Name)
             .Case("generic", true)
             .Cases("cortex-a53", "cortex-a57", true)
             .Default(false);
  }

  virtual bool handleTargetFeatures(std::vector<std::string> &Features,
                                    DiagnosticsEngine &Diags) {
    FPU = FPUMode;
    Crypto = 0;
    for (unsigned i = 0, e = Features.size(); i != e; ++i) {
      if (Features[i] == "+neon")
        FPU = NeonMode;
      if (Features[i] == "+crypto")
        Crypto = 1;
    }
    return true;
  }

  virtual void getGCCRegNames(const char *const *&Names,
                              unsigned &NumNames) const;
  virtual void getGCCRegAliases(const GCCRegAlias *&Aliases,
                                unsigned &NumAliases) const;

  virtual bool isCLZForZeroUndef() const { return false; }

  virtual bool validateAsmConstraint(const char *&Name,
                                     TargetInfo::ConstraintInfo &Info) const {
    switch (*Name) {
    default: return false;
    case 'w': // An FP/SIMD vector register
      Info.setAllowsRegister();
      return true;
    case 'I': // Constant that can be used with an ADD instruction
    case 'J': // Constant that can be used with a SUB instruction
    case 'K': // Constant that can be used with a 32-bit logical instruction
    case 'L': // Constant that can be used with a 64-bit logical instruction
    case 'M': // Constant that can be used as a 32-bit MOV immediate
    case 'N': // Constant that can be used as a 64-bit MOV immediate
    case 'Y': // Floating point constant zero
    case 'Z': // Integer constant zero
      return true;
    case 'Q': // A memory reference with base register and no offset
      Info.setAllowsMemory();
      return true;
    case 'S': // A symbolic address
      Info.setAllowsRegister();
      return true;
    case 'U':
      // Ump: A memory address suitable for ldp/stp in SI, DI, SF and DF modes, whatever they may be
      // Utf: A memory address suitable for ldp/stp in TF mode, whatever it may be
      // Usa: An absolute symbolic address
      // Ush: The high part (bits 32:12) of a pc-relative symbolic address
      llvm_unreachable("FIXME: Unimplemented support for bizarre constraints");
    }
  }

  virtual const char *getClobbers() const {
    // There are no AArch64 clobbers shared by all asm statements.
    return "";
  }

  virtual BuiltinVaListKind getBuiltinVaListKind() const {
    return TargetInfo::AArch64ABIBuiltinVaList;
  }
};

const char * const AArch64TargetInfo::GCCRegNames[] = {
  "w0", "w1", "w2", "w3", "w4", "w5", "w6", "w7",
  "w8", "w9", "w10", "w11", "w12", "w13", "w14", "w15",
  "w16", "w17", "w18", "w19", "w20", "w21", "w22", "w23",
  "w24", "w25", "w26", "w27", "w28", "w29", "w30", "wsp", "wzr",

  "x0", "x1", "x2", "x3", "x4", "x5", "x6", "x7",
  "x8", "x9", "x10", "x11", "x12", "x13", "x14", "x15",
  "x16", "x17", "x18", "x19", "x20", "x21", "x22", "x23",
  "x24", "x25", "x26", "x27", "x28", "x29", "x30", "sp", "xzr",

  "b0", "b1", "b2", "b3", "b4", "b5", "b6", "b7",
  "b8", "b9", "b10", "b11", "b12", "b13", "b14", "b15",
  "b16", "b17", "b18", "b19", "b20", "b21", "b22", "b23",
  "b24", "b25", "b26", "b27", "b28", "b29", "b30", "b31",

  "h0", "h1", "h2", "h3", "h4", "h5", "h6", "h7",
  "h8", "h9", "h10", "h11", "h12", "h13", "h14", "h15",
  "h16", "h17", "h18", "h19", "h20", "h21", "h22", "h23",
  "h24", "h25", "h26", "h27", "h28", "h29", "h30", "h31",

  "s0", "s1", "s2", "s3", "s4", "s5", "s6", "s7",
  "s8", "s9", "s10", "s11", "s12", "s13", "s14", "s15",
  "s16", "s17", "s18", "s19", "s20", "s21", "s22", "s23",
  "s24", "s25", "s26", "s27", "s28", "s29", "s30", "s31",

  "d0", "d1", "d2", "d3", "d4", "d5", "d6", "d7",
  "d8", "d9", "d10", "d11", "d12", "d13", "d14", "d15",
  "d16", "d17", "d18", "d19", "d20", "d21", "d22", "d23",
  "d24", "d25", "d26", "d27", "d28", "d29", "d30", "d31",

  "q0", "q1", "q2", "q3", "q4", "q5", "q6", "q7",
  "q8", "q9", "q10", "q11", "q12", "q13", "q14", "q15",
  "q16", "q17", "q18", "q19", "q20", "q21", "q22", "q23",
  "q24", "q25", "q26", "q27", "q28", "q29", "q30", "q31"
};

void AArch64TargetInfo::getGCCRegNames(const char * const *&Names,
                                       unsigned &NumNames) const {
  Names = GCCRegNames;
  NumNames = llvm::array_lengthof(GCCRegNames);
}

const TargetInfo::GCCRegAlias AArch64TargetInfo::GCCRegAliases[] = {
  { { "x16" }, "ip0"},
  { { "x17" }, "ip1"},
  { { "x29" }, "fp" },
  { { "x30" }, "lr" }
};

void AArch64TargetInfo::getGCCRegAliases(const GCCRegAlias *&Aliases,
                                         unsigned &NumAliases) const {
  Aliases = GCCRegAliases;
  NumAliases = llvm::array_lengthof(GCCRegAliases);

}

const Builtin::Info AArch64TargetInfo::BuiltinInfo[] = {
#define BUILTIN(ID, TYPE, ATTRS) { #ID, TYPE, ATTRS, 0, ALL_LANGUAGES },
#define LIBBUILTIN(ID, TYPE, ATTRS, HEADER) { #ID, TYPE, ATTRS, HEADER,\
                                              ALL_LANGUAGES },
#include "clang/Basic/BuiltinsAArch64.def"
};

} // end anonymous namespace

namespace {
class ARMTargetInfo : public TargetInfo {
  // Possible FPU choices.
  enum FPUMode {
    VFP2FPU = (1 << 0),
    VFP3FPU = (1 << 1),
    VFP4FPU = (1 << 2),
    NeonFPU = (1 << 3),
    FPARMV8 = (1 << 4)
  };

  // Possible HWDiv features.
  enum HWDivMode {
    HWDivThumb = (1 << 0),
    HWDivARM = (1 << 1)
  };

  static bool FPUModeIsVFP(FPUMode Mode) {
    return Mode & (VFP2FPU | VFP3FPU | VFP4FPU | NeonFPU | FPARMV8);
  }

  static const TargetInfo::GCCRegAlias GCCRegAliases[];
  static const char * const GCCRegNames[];

  std::string ABI, CPU;

  enum {
    FP_Default,
    FP_VFP,
    FP_Neon
  } FPMath;

  unsigned FPU : 5;

  unsigned IsAAPCS : 1;
  unsigned IsThumb : 1;
  unsigned HWDiv : 2;

  // Initialized via features.
  unsigned SoftFloat : 1;
  unsigned SoftFloatABI : 1;

  unsigned CRC : 1;

  static const Builtin::Info BuiltinInfo[];

  static bool shouldUseInlineAtomic(const llvm::Triple &T) {
    // On linux, binaries targeting old cpus call functions in libgcc to
    // perform atomic operations. The implementation in libgcc then calls into
    // the kernel which on armv6 and newer uses ldrex and strex. The net result
    // is that if we assume the kernel is at least as recent as the hardware,
    // it is safe to use atomic instructions on armv6 and newer.
    if (!T.isOSLinux() &&
        T.getOS() != llvm::Triple::FreeBSD &&
        T.getOS() != llvm::Triple::NetBSD &&
        T.getOS() != llvm::Triple::Bitrig)
      return false;
    StringRef ArchName = T.getArchName();
    if (T.getArch() == llvm::Triple::arm) {
      if (!ArchName.startswith("armv"))
        return false;
      StringRef VersionStr = ArchName.substr(4);
      unsigned Version;
      if (VersionStr.getAsInteger(10, Version))
        return false;
      return Version >= 6;
    }
    assert(T.getArch() == llvm::Triple::thumb);
    if (!ArchName.startswith("thumbv"))
      return false;
    StringRef VersionStr = ArchName.substr(6);
    unsigned Version;
    if (VersionStr.getAsInteger(10, Version))
      return false;
    return Version >= 7;
  }

public:
  ARMTargetInfo(const llvm::Triple &Triple)
      : TargetInfo(Triple), ABI("aapcs-linux"), CPU("arm1136j-s"),
        FPMath(FP_Default), IsAAPCS(true) {
    BigEndian = false;
    switch (getTriple().getOS()) {
    case llvm::Triple::NetBSD:
      SizeType = UnsignedLong;
      PtrDiffType = SignedLong;
      WCharType = SignedInt;
      break;
    default:
      // AAPCS 7.1.1, ARM-Linux ABI 2.4: type of wchar_t is unsigned int.
      WCharType = UnsignedInt;
      SizeType = UnsignedInt;
      PtrDiffType = SignedInt;
      break;
    }

    // {} in inline assembly are neon specifiers, not assembly variant
    // specifiers.
    NoAsmVariants = true;

    // FIXME: Should we just treat this as a feature?
    IsThumb = getTriple().getArchName().startswith("thumb");
    if (IsThumb) {
      // Thumb1 add sp, #imm requires the immediate value be multiple of 4,
      // so set preferred for small types to 32.
      DescriptionString = ("e-p:32:32:32-i1:8:32-i8:8:32-i16:16:32-i32:32:32-"
                           "i64:64:64-f32:32:32-f64:64:64-"
                           "v64:64:64-v128:64:128-a0:0:32-n32-S64");
    } else {
      DescriptionString = ("e-p:32:32:32-i1:8:8-i8:8:8-i16:16:16-i32:32:32-"
                           "i64:64:64-f32:32:32-f64:64:64-"
                           "v64:64:64-v128:64:128-a0:0:64-n32-S64");
    }

    // ARM targets default to using the ARM C++ ABI.
    TheCXXABI.set(TargetCXXABI::GenericARM);

    // ARM has atomics up to 8 bytes
    MaxAtomicPromoteWidth = 64;
    if (shouldUseInlineAtomic(getTriple()))
      MaxAtomicInlineWidth = 64;

    // Do force alignment of members that follow zero length bitfields.  If
    // the alignment of the zero-length bitfield is greater than the member 
    // that follows it, `bar', `bar' will be aligned as the  type of the 
    // zero length bitfield.
    UseZeroLengthBitfieldAlignment = true;
  }
  virtual const char *getABI() const { return ABI.c_str(); }
  virtual bool setABI(const std::string &Name) {
    ABI = Name;

    // The defaults (above) are for AAPCS, check if we need to change them.
    //
    // FIXME: We need support for -meabi... we could just mangle it into the
    // name.
    if (Name == "apcs-gnu") {
      DoubleAlign = LongLongAlign = LongDoubleAlign = SuitableAlign = 32;
      // size_t is unsigned int on FreeBSD.
      if (getTriple().getOS() != llvm::Triple::FreeBSD)
        SizeType = UnsignedLong;

      // Revert to using SignedInt on apcs-gnu to comply with existing behaviour.
      WCharType = SignedInt;

      // Do not respect the alignment of bit-field types when laying out
      // structures. This corresponds to PCC_BITFIELD_TYPE_MATTERS in gcc.
      UseBitFieldTypeAlignment = false;

      /// gcc forces the alignment to 4 bytes, regardless of the type of the
      /// zero length bitfield.  This corresponds to EMPTY_FIELD_BOUNDARY in
      /// gcc.
      ZeroLengthBitfieldBoundary = 32;

      IsAAPCS = false;

      if (IsThumb) {
        // Thumb1 add sp, #imm requires the immediate value be multiple of 4,
        // so set preferred for small types to 32.
        DescriptionString = ("e-p:32:32:32-i1:8:32-i8:8:32-i16:16:32-i32:32:32-"
                             "i64:32:64-f32:32:32-f64:32:64-"
                             "v64:32:64-v128:32:128-a0:0:32-n32-S32");
      } else {
        DescriptionString = ("e-p:32:32:32-i1:8:8-i8:8:8-i16:16:16-i32:32:32-"
                             "i64:32:64-f32:32:32-f64:32:64-"
                             "v64:32:64-v128:32:128-a0:0:32-n32-S32");
      }

      // FIXME: Override "preferred align" for double and long long.
    } else if (Name == "aapcs" || Name == "aapcs-vfp") {
      // size_t is unsigned long on Darwin.
      if (getTriple().isOSDarwin())
        SizeType = UnsignedLong;
      IsAAPCS = true;
      // FIXME: Enumerated types are variable width in straight AAPCS.
    } else if (Name == "aapcs-linux") {
      IsAAPCS = true;
    } else
      return false;

    return true;
  }

  void getDefaultFeatures(llvm::StringMap<bool> &Features) const {
    StringRef ArchName = getTriple().getArchName();
    if (CPU == "arm1136jf-s" || CPU == "arm1176jzf-s" || CPU == "mpcore")
      Features["vfp2"] = true;
    else if (CPU == "cortex-a8" || CPU == "cortex-a9" ||
             CPU == "cortex-a9-mp") {
      Features["vfp3"] = true;
      Features["neon"] = true;
    }
    else if (CPU == "cortex-a5") {
      Features["vfp4"] = true;
      Features["neon"] = true;
    } else if (CPU == "swift" || CPU == "cortex-a7" || CPU == "cortex-a15") {
      Features["vfp4"] = true;
      Features["neon"] = true;
      Features["hwdiv"] = true;
      Features["hwdiv-arm"] = true;
    } else if (CPU == "cortex-a53" || CPU == "cortex-a57") {
      Features["fp-armv8"] = true;
      Features["neon"] = true;
      Features["hwdiv"] = true;
      Features["hwdiv-arm"] = true;
      Features["crc"] = true;
    } else if (CPU == "cortex-r5" || CPU == "cortex-m3" ||
               CPU == "cortex-m4" ||
               // Enable the hwdiv extension for all v8a AArch32 cores by
               // default.
               ArchName == "armv8a" || ArchName == "armv8" ||
               ArchName == "thumbv8a" || ArchName == "thumbv8") {
      Features["hwdiv"] = true;
      Features["hwdiv-arm"] = true;
    }
  }

  virtual bool handleTargetFeatures(std::vector<std::string> &Features,
                                    DiagnosticsEngine &Diags) {
    FPU = 0;
    CRC = 0;
    SoftFloat = SoftFloatABI = false;
    HWDiv = 0;
    for (unsigned i = 0, e = Features.size(); i != e; ++i) {
      if (Features[i] == "+soft-float")
        SoftFloat = true;
      else if (Features[i] == "+soft-float-abi")
        SoftFloatABI = true;
      else if (Features[i] == "+vfp2")
        FPU |= VFP2FPU;
      else if (Features[i] == "+vfp3")
        FPU |= VFP3FPU;
      else if (Features[i] == "+vfp4")
        FPU |= VFP4FPU;
      else if (Features[i] == "+fp-armv8")
        FPU |= FPARMV8;
      else if (Features[i] == "+neon")
        FPU |= NeonFPU;
      else if (Features[i] == "+hwdiv")
        HWDiv |= HWDivThumb;
      else if (Features[i] == "+hwdiv-arm")
        HWDiv |= HWDivARM;
      else if (Features[i] == "+crc")
        CRC = 1;
    }

    if (!(FPU & NeonFPU) && FPMath == FP_Neon) {
      Diags.Report(diag::err_target_unsupported_fpmath) << "neon";
      return false;
    }

    if (FPMath == FP_Neon)
      Features.push_back("+neonfp");
    else if (FPMath == FP_VFP)
      Features.push_back("-neonfp");

    // Remove front-end specific options which the backend handles differently.
    std::vector<std::string>::iterator it;
    it = std::find(Features.begin(), Features.end(), "+soft-float");
    if (it != Features.end())
      Features.erase(it);
    it = std::find(Features.begin(), Features.end(), "+soft-float-abi");
    if (it != Features.end())
      Features.erase(it);
    return true;
  }

  virtual bool hasFeature(StringRef Feature) const {
    return llvm::StringSwitch<bool>(Feature)
        .Case("arm", true)
        .Case("softfloat", SoftFloat)
        .Case("thumb", IsThumb)
        .Case("neon", (FPU & NeonFPU) && !SoftFloat)
        .Case("hwdiv", HWDiv & HWDivThumb)
        .Case("hwdiv-arm", HWDiv & HWDivARM)
        .Default(false);
  }
  // FIXME: Should we actually have some table instead of these switches?
  static const char *getCPUDefineSuffix(StringRef Name) {
    return llvm::StringSwitch<const char*>(Name)
      .Cases("arm8", "arm810", "4")
      .Cases("strongarm", "strongarm110", "strongarm1100", "strongarm1110", "4")
      .Cases("arm7tdmi", "arm7tdmi-s", "arm710t", "arm720t", "arm9", "4T")
      .Cases("arm9tdmi", "arm920", "arm920t", "arm922t", "arm940t", "4T")
      .Case("ep9312", "4T")
      .Cases("arm10tdmi", "arm1020t", "5T")
      .Cases("arm9e", "arm946e-s", "arm966e-s", "arm968e-s", "5TE")
      .Case("arm926ej-s", "5TEJ")
      .Cases("arm10e", "arm1020e", "arm1022e", "5TE")
      .Cases("xscale", "iwmmxt", "5TE")
      .Case("arm1136j-s", "6J")
      .Cases("arm1176jz-s", "arm1176jzf-s", "6ZK")
      .Cases("arm1136jf-s", "mpcorenovfp", "mpcore", "6K")
      .Cases("arm1156t2-s", "arm1156t2f-s", "6T2")
      .Cases("cortex-a5", "cortex-a7", "cortex-a8", "7A")
      .Cases("cortex-a9", "cortex-a12", "cortex-a15", "7A")
      .Cases("cortex-r4", "cortex-r5", "7R")
      .Case("cortex-a9-mp", "7F")
      .Case("swift", "7S")
      .Cases("cortex-m3", "cortex-m4", "7M")
      .Case("cortex-m0", "6M")
      .Cases("cortex-a53", "cortex-a57", "8A")
      .Default(0);
  }
  static const char *getCPUProfile(StringRef Name) {
    return llvm::StringSwitch<const char*>(Name)
      .Cases("cortex-a5", "cortex-a7", "cortex-a8", "A")
      .Cases("cortex-a9", "cortex-a12", "cortex-a15", "A")
      .Cases("cortex-a53", "cortex-a57", "A")
      .Cases("cortex-m3", "cortex-m4", "cortex-m0", "M")
      .Cases("cortex-r4", "cortex-r5", "R")
      .Default("");
  }
  virtual bool setCPU(const std::string &Name) {
    if (!getCPUDefineSuffix(Name))
      return false;

    CPU = Name;
    return true;
  }
  virtual bool setFPMath(StringRef Name);
  virtual void getTargetDefines(const LangOptions &Opts,
                                MacroBuilder &Builder) const {
    // Target identification.
    Builder.defineMacro("__arm");
    Builder.defineMacro("__arm__");

    // Target properties.
    Builder.defineMacro("__ARMEL__");
    Builder.defineMacro("__LITTLE_ENDIAN__");
    Builder.defineMacro("__REGISTER_PREFIX__", "");

    StringRef CPUArch = getCPUDefineSuffix(CPU);
    unsigned int CPUArchVer;
    if(CPUArch.substr(0, 1).getAsInteger<unsigned int>(10, CPUArchVer)) {
      llvm_unreachable("Invalid char for architecture version number");
    }
    Builder.defineMacro("__ARM_ARCH_" + CPUArch + "__");
    Builder.defineMacro("__ARM_ARCH", CPUArch.substr(0, 1));
    StringRef CPUProfile = getCPUProfile(CPU);
    if (!CPUProfile.empty())
      Builder.defineMacro("__ARM_ARCH_PROFILE", CPUProfile);
    
    // Subtarget options.

    // FIXME: It's more complicated than this and we don't really support
    // interworking.
    if (5 <= CPUArchVer && CPUArchVer <= 7)
      Builder.defineMacro("__THUMB_INTERWORK__");

    if (ABI == "aapcs" || ABI == "aapcs-linux" || ABI == "aapcs-vfp") {
      // Embedded targets on Darwin follow AAPCS, but not EABI.
      if (!getTriple().isOSDarwin())
        Builder.defineMacro("__ARM_EABI__");
      Builder.defineMacro("__ARM_PCS", "1");

      if ((!SoftFloat && !SoftFloatABI) || ABI == "aapcs-vfp")
        Builder.defineMacro("__ARM_PCS_VFP", "1");
    }

    if (SoftFloat)
      Builder.defineMacro("__SOFTFP__");

    if (CPU == "xscale")
      Builder.defineMacro("__XSCALE__");

    if (IsThumb) {
      Builder.defineMacro("__THUMBEL__");
      Builder.defineMacro("__thumb__");
      if (CPUArch == "6T2" || CPUArchVer == 7)
        Builder.defineMacro("__thumb2__");
    }
    if (((HWDiv & HWDivThumb) && IsThumb) || ((HWDiv & HWDivARM) && !IsThumb))
      Builder.defineMacro("__ARM_ARCH_EXT_IDIV__", "1");

    // Note, this is always on in gcc, even though it doesn't make sense.
    Builder.defineMacro("__APCS_32__");

    if (FPUModeIsVFP((FPUMode) FPU)) {
      Builder.defineMacro("__VFP_FP__");
      if (FPU & VFP2FPU)
        Builder.defineMacro("__ARM_VFPV2__");
      if (FPU & VFP3FPU)
        Builder.defineMacro("__ARM_VFPV3__");
      if (FPU & VFP4FPU)
        Builder.defineMacro("__ARM_VFPV4__");
    }
    
    // This only gets set when Neon instructions are actually available, unlike
    // the VFP define, hence the soft float and arch check. This is subtly
    // different from gcc, we follow the intent which was that it should be set
    // when Neon instructions are actually available.
    if ((FPU & NeonFPU) && !SoftFloat && CPUArchVer >= 7)
      Builder.defineMacro("__ARM_NEON__");

    if (CRC)
      Builder.defineMacro("__ARM_FEATURE_CRC32");

    if (CPUArchVer >= 6 && CPUArch != "6M") {
      Builder.defineMacro("__GCC_HAVE_SYNC_COMPARE_AND_SWAP_1");
      Builder.defineMacro("__GCC_HAVE_SYNC_COMPARE_AND_SWAP_2");
      Builder.defineMacro("__GCC_HAVE_SYNC_COMPARE_AND_SWAP_4");
      Builder.defineMacro("__GCC_HAVE_SYNC_COMPARE_AND_SWAP_8");
    }
  }
  virtual void getTargetBuiltins(const Builtin::Info *&Records,
                                 unsigned &NumRecords) const {
    Records = BuiltinInfo;
    NumRecords = clang::ARM::LastTSBuiltin-Builtin::FirstTSBuiltin;
  }
  virtual bool isCLZForZeroUndef() const { return false; }
  virtual BuiltinVaListKind getBuiltinVaListKind() const {
    return IsAAPCS ? AAPCSABIBuiltinVaList : TargetInfo::VoidPtrBuiltinVaList;
  }
  virtual void getGCCRegNames(const char * const *&Names,
                              unsigned &NumNames) const;
  virtual void getGCCRegAliases(const GCCRegAlias *&Aliases,
                                unsigned &NumAliases) const;
  virtual bool validateAsmConstraint(const char *&Name,
                                     TargetInfo::ConstraintInfo &Info) const {
    switch (*Name) {
    default: break;
    case 'l': // r0-r7
    case 'h': // r8-r15
    case 'w': // VFP Floating point register single precision
    case 'P': // VFP Floating point register double precision
      Info.setAllowsRegister();
      return true;
    case 'Q': // A memory address that is a single base register.
      Info.setAllowsMemory();
      return true;
    case 'U': // a memory reference...
      switch (Name[1]) {
      case 'q': // ...ARMV4 ldrsb
      case 'v': // ...VFP load/store (reg+constant offset)
      case 'y': // ...iWMMXt load/store
      case 't': // address valid for load/store opaque types wider
                // than 128-bits
      case 'n': // valid address for Neon doubleword vector load/store
      case 'm': // valid address for Neon element and structure load/store
      case 's': // valid address for non-offset loads/stores of quad-word
                // values in four ARM registers
        Info.setAllowsMemory();
        Name++;
        return true;
      }
    }
    return false;
  }
  virtual std::string convertConstraint(const char *&Constraint) const {
    std::string R;
    switch (*Constraint) {
    case 'U':   // Two-character constraint; add "^" hint for later parsing.
      R = std::string("^") + std::string(Constraint, 2);
      Constraint++;
      break;
    case 'p': // 'p' should be translated to 'r' by default.
      R = std::string("r");
      break;
    default:
      return std::string(1, *Constraint);
    }
    return R;
  }
  virtual bool validateConstraintModifier(StringRef Constraint,
                                          const char Modifier,
                                          unsigned Size) const {
    bool isOutput = (Constraint[0] == '=');
    bool isInOut = (Constraint[0] == '+');

    // Strip off constraint modifiers.
    while (Constraint[0] == '=' ||
           Constraint[0] == '+' ||
           Constraint[0] == '&')
      Constraint = Constraint.substr(1);

    switch (Constraint[0]) {
    default: break;
    case 'r': {
      switch (Modifier) {
      default:
        return (isInOut || isOutput || Size <= 64);
      case 'q':
        // A register of size 32 cannot fit a vector type.
        return false;
      }
    }
    }

    return true;
  }
  virtual const char *getClobbers() const {
    // FIXME: Is this really right?
    return "";
  }

  virtual CallingConvCheckResult checkCallingConvention(CallingConv CC) const {
    return (CC == CC_AAPCS || CC == CC_AAPCS_VFP) ? CCCR_OK : CCCR_Warning;
  }

  virtual int getEHDataRegisterNumber(unsigned RegNo) const {
    if (RegNo == 0) return 0;
    if (RegNo == 1) return 1;
    return -1;
  }
};

bool ARMTargetInfo::setFPMath(StringRef Name) {
  if (Name == "neon") {
    FPMath = FP_Neon;
    return true;
  } else if (Name == "vfp" || Name == "vfp2" || Name == "vfp3" ||
             Name == "vfp4") {
    FPMath = FP_VFP;
    return true;
  }
  return false;
}

const char * const ARMTargetInfo::GCCRegNames[] = {
  // Integer registers
  "r0", "r1", "r2", "r3", "r4", "r5", "r6", "r7",
  "r8", "r9", "r10", "r11", "r12", "sp", "lr", "pc",

  // Float registers
  "s0", "s1", "s2", "s3", "s4", "s5", "s6", "s7",
  "s8", "s9", "s10", "s11", "s12", "s13", "s14", "s15",
  "s16", "s17", "s18", "s19", "s20", "s21", "s22", "s23",
  "s24", "s25", "s26", "s27", "s28", "s29", "s30", "s31",

  // Double registers
  "d0", "d1", "d2", "d3", "d4", "d5", "d6", "d7",
  "d8", "d9", "d10", "d11", "d12", "d13", "d14", "d15",
  "d16", "d17", "d18", "d19", "d20", "d21", "d22", "d23",
  "d24", "d25", "d26", "d27", "d28", "d29", "d30", "d31",

  // Quad registers
  "q0", "q1", "q2", "q3", "q4", "q5", "q6", "q7",
  "q8", "q9", "q10", "q11", "q12", "q13", "q14", "q15"
};

void ARMTargetInfo::getGCCRegNames(const char * const *&Names,
                                   unsigned &NumNames) const {
  Names = GCCRegNames;
  NumNames = llvm::array_lengthof(GCCRegNames);
}

const TargetInfo::GCCRegAlias ARMTargetInfo::GCCRegAliases[] = {
  { { "a1" }, "r0" },
  { { "a2" }, "r1" },
  { { "a3" }, "r2" },
  { { "a4" }, "r3" },
  { { "v1" }, "r4" },
  { { "v2" }, "r5" },
  { { "v3" }, "r6" },
  { { "v4" }, "r7" },
  { { "v5" }, "r8" },
  { { "v6", "rfp" }, "r9" },
  { { "sl" }, "r10" },
  { { "fp" }, "r11" },
  { { "ip" }, "r12" },
  { { "r13" }, "sp" },
  { { "r14" }, "lr" },
  { { "r15" }, "pc" },
  // The S, D and Q registers overlap, but aren't really aliases; we
  // don't want to substitute one of these for a different-sized one.
};

void ARMTargetInfo::getGCCRegAliases(const GCCRegAlias *&Aliases,
                                       unsigned &NumAliases) const {
  Aliases = GCCRegAliases;
  NumAliases = llvm::array_lengthof(GCCRegAliases);
}

const Builtin::Info ARMTargetInfo::BuiltinInfo[] = {
#define BUILTIN(ID, TYPE, ATTRS) { #ID, TYPE, ATTRS, 0, ALL_LANGUAGES },
#define LIBBUILTIN(ID, TYPE, ATTRS, HEADER) { #ID, TYPE, ATTRS, HEADER,\
                                              ALL_LANGUAGES },
#include "clang/Basic/BuiltinsARM.def"
};
} // end anonymous namespace.

namespace {
class DarwinARMTargetInfo :
  public DarwinTargetInfo<ARMTargetInfo> {
protected:
  virtual void getOSDefines(const LangOptions &Opts, const llvm::Triple &Triple,
                            MacroBuilder &Builder) const {
    getDarwinDefines(Builder, Opts, Triple, PlatformName, PlatformMinVersion);
  }

public:
  DarwinARMTargetInfo(const llvm::Triple &Triple)
      : DarwinTargetInfo<ARMTargetInfo>(Triple) {
    HasAlignMac68kSupport = true;
    // iOS always has 64-bit atomic instructions.
    // FIXME: This should be based off of the target features in ARMTargetInfo.
    MaxAtomicInlineWidth = 64;

    // Darwin on iOS uses a variant of the ARM C++ ABI.
    TheCXXABI.set(TargetCXXABI::iOS);
  }
};
} // end anonymous namespace.


namespace {
// Hexagon abstract base class
class HexagonTargetInfo : public TargetInfo {
  static const Builtin::Info BuiltinInfo[];
  static const char * const GCCRegNames[];
  static const TargetInfo::GCCRegAlias GCCRegAliases[];
  std::string CPU;
public:
  HexagonTargetInfo(const llvm::Triple &Triple) : TargetInfo(Triple) {
    BigEndian = false;
    DescriptionString = ("e-p:32:32:32-"
                         "i64:64:64-i32:32:32-i16:16:16-i1:32:32-"
                         "f64:64:64-f32:32:32-a0:0-n32");

    // {} in inline assembly are packet specifiers, not assembly variant
    // specifiers.
    NoAsmVariants = true;
  }

  virtual void getTargetBuiltins(const Builtin::Info *&Records,
                                 unsigned &NumRecords) const {
    Records = BuiltinInfo;
    NumRecords = clang::Hexagon::LastTSBuiltin-Builtin::FirstTSBuiltin;
  }

  virtual bool validateAsmConstraint(const char *&Name,
                                     TargetInfo::ConstraintInfo &Info) const {
    return true;
  }

  virtual void getTargetDefines(const LangOptions &Opts,
                                MacroBuilder &Builder) const;

  virtual bool hasFeature(StringRef Feature) const {
    return Feature == "hexagon";
  }
  
  virtual BuiltinVaListKind getBuiltinVaListKind() const {
    return TargetInfo::CharPtrBuiltinVaList;
  }
  virtual void getGCCRegNames(const char * const *&Names,
                              unsigned &NumNames) const;
  virtual void getGCCRegAliases(const GCCRegAlias *&Aliases,
                                unsigned &NumAliases) const;
  virtual const char *getClobbers() const {
    return "";
  }

  static const char *getHexagonCPUSuffix(StringRef Name) {
    return llvm::StringSwitch<const char*>(Name)
      .Case("hexagonv4", "4")
      .Case("hexagonv5", "5")
      .Default(0);
  }

  virtual bool setCPU(const std::string &Name) {
    if (!getHexagonCPUSuffix(Name))
      return false;

    CPU = Name;
    return true;
  }
};

void HexagonTargetInfo::getTargetDefines(const LangOptions &Opts,
                                MacroBuilder &Builder) const {
  Builder.defineMacro("qdsp6");
  Builder.defineMacro("__qdsp6", "1");
  Builder.defineMacro("__qdsp6__", "1");

  Builder.defineMacro("hexagon");
  Builder.defineMacro("__hexagon", "1");
  Builder.defineMacro("__hexagon__", "1");

  if(CPU == "hexagonv1") {
    Builder.defineMacro("__HEXAGON_V1__");
    Builder.defineMacro("__HEXAGON_ARCH__", "1");
    if(Opts.HexagonQdsp6Compat) {
      Builder.defineMacro("__QDSP6_V1__");
      Builder.defineMacro("__QDSP6_ARCH__", "1");
    }
  }
  else if(CPU == "hexagonv2") {
    Builder.defineMacro("__HEXAGON_V2__");
    Builder.defineMacro("__HEXAGON_ARCH__", "2");
    if(Opts.HexagonQdsp6Compat) {
      Builder.defineMacro("__QDSP6_V2__");
      Builder.defineMacro("__QDSP6_ARCH__", "2");
    }
  }
  else if(CPU == "hexagonv3") {
    Builder.defineMacro("__HEXAGON_V3__");
    Builder.defineMacro("__HEXAGON_ARCH__", "3");
    if(Opts.HexagonQdsp6Compat) {
      Builder.defineMacro("__QDSP6_V3__");
      Builder.defineMacro("__QDSP6_ARCH__", "3");
    }
  }
  else if(CPU == "hexagonv4") {
    Builder.defineMacro("__HEXAGON_V4__");
    Builder.defineMacro("__HEXAGON_ARCH__", "4");
    if(Opts.HexagonQdsp6Compat) {
      Builder.defineMacro("__QDSP6_V4__");
      Builder.defineMacro("__QDSP6_ARCH__", "4");
    }
  }
  else if(CPU == "hexagonv5") {
    Builder.defineMacro("__HEXAGON_V5__");
    Builder.defineMacro("__HEXAGON_ARCH__", "5");
    if(Opts.HexagonQdsp6Compat) {
      Builder.defineMacro("__QDSP6_V5__");
      Builder.defineMacro("__QDSP6_ARCH__", "5");
    }
  }
}

const char * const HexagonTargetInfo::GCCRegNames[] = {
  "r0", "r1", "r2", "r3", "r4", "r5", "r6", "r7",
  "r8", "r9", "r10", "r11", "r12", "r13", "r14", "r15",
  "r16", "r17", "r18", "r19", "r20", "r21", "r22", "r23",
  "r24", "r25", "r26", "r27", "r28", "r29", "r30", "r31",
  "p0", "p1", "p2", "p3",
  "sa0", "lc0", "sa1", "lc1", "m0", "m1", "usr", "ugp"
};

void HexagonTargetInfo::getGCCRegNames(const char * const *&Names,
                                   unsigned &NumNames) const {
  Names = GCCRegNames;
  NumNames = llvm::array_lengthof(GCCRegNames);
}


const TargetInfo::GCCRegAlias HexagonTargetInfo::GCCRegAliases[] = {
  { { "sp" }, "r29" },
  { { "fp" }, "r30" },
  { { "lr" }, "r31" },
 };

void HexagonTargetInfo::getGCCRegAliases(const GCCRegAlias *&Aliases,
                                     unsigned &NumAliases) const {
  Aliases = GCCRegAliases;
  NumAliases = llvm::array_lengthof(GCCRegAliases);
}


const Builtin::Info HexagonTargetInfo::BuiltinInfo[] = {
#define BUILTIN(ID, TYPE, ATTRS) { #ID, TYPE, ATTRS, 0, ALL_LANGUAGES },
#define LIBBUILTIN(ID, TYPE, ATTRS, HEADER) { #ID, TYPE, ATTRS, HEADER,\
                                              ALL_LANGUAGES },
#include "clang/Basic/BuiltinsHexagon.def"
};
}


namespace {
// Shared base class for SPARC v8 (32-bit) and SPARC v9 (64-bit).
class SparcTargetInfo : public TargetInfo {
  static const TargetInfo::GCCRegAlias GCCRegAliases[];
  static const char * const GCCRegNames[];
  bool SoftFloat;
public:
  SparcTargetInfo(const llvm::Triple &Triple) : TargetInfo(Triple) {}

  virtual bool handleTargetFeatures(std::vector<std::string> &Features,
                                    DiagnosticsEngine &Diags) {
    SoftFloat = false;
    for (unsigned i = 0, e = Features.size(); i != e; ++i)
      if (Features[i] == "+soft-float")
        SoftFloat = true;
    return true;
  }
  virtual void getTargetDefines(const LangOptions &Opts,
                                MacroBuilder &Builder) const {
    DefineStd(Builder, "sparc", Opts);
    Builder.defineMacro("__REGISTER_PREFIX__", "");

    if (SoftFloat)
      Builder.defineMacro("SOFT_FLOAT", "1");
  }
  
  virtual bool hasFeature(StringRef Feature) const {
    return llvm::StringSwitch<bool>(Feature)
             .Case("softfloat", SoftFloat)
             .Case("sparc", true)
             .Default(false);
  }
  
  virtual void getTargetBuiltins(const Builtin::Info *&Records,
                                 unsigned &NumRecords) const {
    // FIXME: Implement!
  }
  virtual BuiltinVaListKind getBuiltinVaListKind() const {
    return TargetInfo::VoidPtrBuiltinVaList;
  }
  virtual void getGCCRegNames(const char * const *&Names,
                              unsigned &NumNames) const;
  virtual void getGCCRegAliases(const GCCRegAlias *&Aliases,
                                unsigned &NumAliases) const;
  virtual bool validateAsmConstraint(const char *&Name,
                                     TargetInfo::ConstraintInfo &info) const {
    // FIXME: Implement!
    return false;
  }
  virtual const char *getClobbers() const {
    // FIXME: Implement!
    return "";
  }
};

const char * const SparcTargetInfo::GCCRegNames[] = {
  "r0", "r1", "r2", "r3", "r4", "r5", "r6", "r7",
  "r8", "r9", "r10", "r11", "r12", "r13", "r14", "r15",
  "r16", "r17", "r18", "r19", "r20", "r21", "r22", "r23",
  "r24", "r25", "r26", "r27", "r28", "r29", "r30", "r31"
};

void SparcTargetInfo::getGCCRegNames(const char * const *&Names,
                                     unsigned &NumNames) const {
  Names = GCCRegNames;
  NumNames = llvm::array_lengthof(GCCRegNames);
}

const TargetInfo::GCCRegAlias SparcTargetInfo::GCCRegAliases[] = {
  { { "g0" }, "r0" },
  { { "g1" }, "r1" },
  { { "g2" }, "r2" },
  { { "g3" }, "r3" },
  { { "g4" }, "r4" },
  { { "g5" }, "r5" },
  { { "g6" }, "r6" },
  { { "g7" }, "r7" },
  { { "o0" }, "r8" },
  { { "o1" }, "r9" },
  { { "o2" }, "r10" },
  { { "o3" }, "r11" },
  { { "o4" }, "r12" },
  { { "o5" }, "r13" },
  { { "o6", "sp" }, "r14" },
  { { "o7" }, "r15" },
  { { "l0" }, "r16" },
  { { "l1" }, "r17" },
  { { "l2" }, "r18" },
  { { "l3" }, "r19" },
  { { "l4" }, "r20" },
  { { "l5" }, "r21" },
  { { "l6" }, "r22" },
  { { "l7" }, "r23" },
  { { "i0" }, "r24" },
  { { "i1" }, "r25" },
  { { "i2" }, "r26" },
  { { "i3" }, "r27" },
  { { "i4" }, "r28" },
  { { "i5" }, "r29" },
  { { "i6", "fp" }, "r30" },
  { { "i7" }, "r31" },
};

void SparcTargetInfo::getGCCRegAliases(const GCCRegAlias *&Aliases,
                                       unsigned &NumAliases) const {
  Aliases = GCCRegAliases;
  NumAliases = llvm::array_lengthof(GCCRegAliases);
}

// SPARC v8 is the 32-bit mode selected by Triple::sparc.
class SparcV8TargetInfo : public SparcTargetInfo {
public:
  SparcV8TargetInfo(const llvm::Triple &Triple) : SparcTargetInfo(Triple) {
    // FIXME: Support Sparc quad-precision long double?
    DescriptionString = "E-p:32:32:32-i1:8:8-i8:8:8-i16:16:16-i32:32:32-"
                        "i64:64:64-f32:32:32-f64:64:64-v64:64:64-n32-S64";
  }

  virtual void getTargetDefines(const LangOptions &Opts,
                                MacroBuilder &Builder) const {
    SparcTargetInfo::getTargetDefines(Opts, Builder);
    Builder.defineMacro("__sparcv8");
  }
};

// SPARC v9 is the 64-bit mode selected by Triple::sparcv9.
class SparcV9TargetInfo : public SparcTargetInfo {
public:
  SparcV9TargetInfo(const llvm::Triple &Triple) : SparcTargetInfo(Triple) {
    // FIXME: Support Sparc quad-precision long double?
    DescriptionString = "E-p:64:64:64-i1:8:8-i8:8:8-i16:16:16-i32:32:32-"
                        "i64:64:64-f32:32:32-f64:64:64-v64:64:64-n32:64-S128";
    // This is an LP64 platform.
    LongWidth = LongAlign = PointerWidth = PointerAlign = 64;

    // OpenBSD uses long long for int64_t and intmax_t.
    if (getTriple().getOS() == llvm::Triple::OpenBSD) {
      IntMaxType = SignedLongLong;
      UIntMaxType = UnsignedLongLong;
    } else {
      IntMaxType = SignedLong;
      UIntMaxType = UnsignedLong;
    }
    Int64Type = IntMaxType;
  }

  virtual void getTargetDefines(const LangOptions &Opts,
                                MacroBuilder &Builder) const {
    SparcTargetInfo::getTargetDefines(Opts, Builder);
    Builder.defineMacro("__sparcv9");
    Builder.defineMacro("__arch64__");
    // Solaris and its derivative AuroraUX don't need these variants, but the
    // BSDs do.
    if (getTriple().getOS() != llvm::Triple::Solaris &&
        getTriple().getOS() != llvm::Triple::AuroraUX) {
      Builder.defineMacro("__sparc64__");
      Builder.defineMacro("__sparc_v9__");
      Builder.defineMacro("__sparcv9__");
    }
  }
};

} // end anonymous namespace.

namespace {
class AuroraUXSparcV8TargetInfo : public AuroraUXTargetInfo<SparcV8TargetInfo> {
public:
  AuroraUXSparcV8TargetInfo(const llvm::Triple &Triple)
      : AuroraUXTargetInfo<SparcV8TargetInfo>(Triple) {
    SizeType = UnsignedInt;
    PtrDiffType = SignedInt;
  }
};
class SolarisSparcV8TargetInfo : public SolarisTargetInfo<SparcV8TargetInfo> {
public:
  SolarisSparcV8TargetInfo(const llvm::Triple &Triple)
      : SolarisTargetInfo<SparcV8TargetInfo>(Triple) {
    SizeType = UnsignedInt;
    PtrDiffType = SignedInt;
  }
};
} // end anonymous namespace.

namespace {
  class SystemZTargetInfo : public TargetInfo {
    static const char *const GCCRegNames[];

  public:
    SystemZTargetInfo(const llvm::Triple &Triple) : TargetInfo(Triple) {
      TLSSupported = true;
      IntWidth = IntAlign = 32;
      LongWidth = LongLongWidth = LongAlign = LongLongAlign = 64;
      PointerWidth = PointerAlign = 64;
      LongDoubleWidth = 128;
      LongDoubleAlign = 64;
      LongDoubleFormat = &llvm::APFloat::IEEEquad;
      MinGlobalAlign = 16;
      DescriptionString = "E-p:64:64:64-i1:8:16-i8:8:16-i16:16-i32:32-i64:64"
       "-f32:32-f64:64-f128:64-a0:8:16-n32:64";
      MaxAtomicPromoteWidth = MaxAtomicInlineWidth = 64;
    }
    virtual void getTargetDefines(const LangOptions &Opts,
                                  MacroBuilder &Builder) const {
      Builder.defineMacro("__s390__");
      Builder.defineMacro("__s390x__");
      Builder.defineMacro("__zarch__");
      Builder.defineMacro("__LONG_DOUBLE_128__");
    }
    virtual void getTargetBuiltins(const Builtin::Info *&Records,
                                   unsigned &NumRecords) const {
      // FIXME: Implement.
      Records = 0;
      NumRecords = 0;
    }

    virtual void getGCCRegNames(const char *const *&Names,
                                unsigned &NumNames) const;
    virtual void getGCCRegAliases(const GCCRegAlias *&Aliases,
                                  unsigned &NumAliases) const {
      // No aliases.
      Aliases = 0;
      NumAliases = 0;
    }
    virtual bool validateAsmConstraint(const char *&Name,
                                       TargetInfo::ConstraintInfo &info) const;
    virtual const char *getClobbers() const {
      // FIXME: Is this really right?
      return "";
    }
    virtual BuiltinVaListKind getBuiltinVaListKind() const {
      return TargetInfo::SystemZBuiltinVaList;
    }
    virtual bool setCPU(const std::string &Name) {
      bool CPUKnown = llvm::StringSwitch<bool>(Name)
        .Case("z10", true)
        .Case("z196", true)
        .Case("zEC12", true)
        .Default(false);

      // No need to store the CPU yet.  There aren't any CPU-specific
      // macros to define.
      return CPUKnown;
    }
  };

  const char *const SystemZTargetInfo::GCCRegNames[] = {
    "r0",  "r1",  "r2",  "r3",  "r4",  "r5",  "r6",  "r7",
    "r8",  "r9",  "r10", "r11", "r12", "r13", "r14", "r15",
    "f0",  "f2",  "f4",  "f6",  "f1",  "f3",  "f5",  "f7",
    "f8",  "f10", "f12", "f14", "f9",  "f11", "f13", "f15"
  };

  void SystemZTargetInfo::getGCCRegNames(const char *const *&Names,
                                         unsigned &NumNames) const {
    Names = GCCRegNames;
    NumNames = llvm::array_lengthof(GCCRegNames);
  }

  bool SystemZTargetInfo::
  validateAsmConstraint(const char *&Name,
                        TargetInfo::ConstraintInfo &Info) const {
    switch (*Name) {
    default:
      return false;

    case 'a': // Address register
    case 'd': // Data register (equivalent to 'r')
    case 'f': // Floating-point register
      Info.setAllowsRegister();
      return true;

    case 'I': // Unsigned 8-bit constant
    case 'J': // Unsigned 12-bit constant
    case 'K': // Signed 16-bit constant
    case 'L': // Signed 20-bit displacement (on all targets we support)
    case 'M': // 0x7fffffff
      return true;

    case 'Q': // Memory with base and unsigned 12-bit displacement
    case 'R': // Likewise, plus an index
    case 'S': // Memory with base and signed 20-bit displacement
    case 'T': // Likewise, plus an index
      Info.setAllowsMemory();
      return true;
    }
  }
}

namespace {
  class MSP430TargetInfo : public TargetInfo {
    static const char * const GCCRegNames[];
  public:
    MSP430TargetInfo(const llvm::Triple &Triple) : TargetInfo(Triple) {
      BigEndian = false;
      TLSSupported = false;
      IntWidth = 16; IntAlign = 16;
      LongWidth = 32; LongLongWidth = 64;
      LongAlign = LongLongAlign = 16;
      PointerWidth = 16; PointerAlign = 16;
      SuitableAlign = 16;
      SizeType = UnsignedInt;
      IntMaxType = SignedLongLong;
      UIntMaxType = UnsignedLongLong;
      IntPtrType = SignedInt;
      PtrDiffType = SignedInt;
      SigAtomicType = SignedLong;
      DescriptionString = "e-p:16:16:16-i8:8:8-i16:16:16-i32:16:32-n8:16";
   }
    virtual void getTargetDefines(const LangOptions &Opts,
                                  MacroBuilder &Builder) const {
      Builder.defineMacro("MSP430");
      Builder.defineMacro("__MSP430__");
      // FIXME: defines for different 'flavours' of MCU
    }
    virtual void getTargetBuiltins(const Builtin::Info *&Records,
                                   unsigned &NumRecords) const {
     // FIXME: Implement.
      Records = 0;
      NumRecords = 0;
    }
    virtual bool hasFeature(StringRef Feature) const {
      return Feature == "msp430";
    }
    virtual void getGCCRegNames(const char * const *&Names,
                                unsigned &NumNames) const;
    virtual void getGCCRegAliases(const GCCRegAlias *&Aliases,
                                  unsigned &NumAliases) const {
      // No aliases.
      Aliases = 0;
      NumAliases = 0;
    }
    virtual bool validateAsmConstraint(const char *&Name,
                                       TargetInfo::ConstraintInfo &info) const {
      // No target constraints for now.
      return false;
    }
    virtual const char *getClobbers() const {
      // FIXME: Is this really right?
      return "";
    }
    virtual BuiltinVaListKind getBuiltinVaListKind() const {
      // FIXME: implement
      return TargetInfo::CharPtrBuiltinVaList;
   }
  };

  const char * const MSP430TargetInfo::GCCRegNames[] = {
    "r0", "r1", "r2", "r3", "r4", "r5", "r6", "r7",
    "r8", "r9", "r10", "r11", "r12", "r13", "r14", "r15"
  };

  void MSP430TargetInfo::getGCCRegNames(const char * const *&Names,
                                        unsigned &NumNames) const {
    Names = GCCRegNames;
    NumNames = llvm::array_lengthof(GCCRegNames);
  }
}

namespace {

  // LLVM and Clang cannot be used directly to output native binaries for
  // target, but is used to compile C code to llvm bitcode with correct
  // type and alignment information.
  //
  // TCE uses the llvm bitcode as input and uses it for generating customized
  // target processor and program binary. TCE co-design environment is
  // publicly available in http://tce.cs.tut.fi

  static const unsigned TCEOpenCLAddrSpaceMap[] = {
      3, // opencl_global
      4, // opencl_local
      5, // opencl_constant
      0, // cuda_device
      0, // cuda_constant
      0  // cuda_shared
  };

  class TCETargetInfo : public TargetInfo{
  public:
    TCETargetInfo(const llvm::Triple &Triple) : TargetInfo(Triple) {
      TLSSupported = false;
      IntWidth = 32;
      LongWidth = LongLongWidth = 32;
      PointerWidth = 32;
      IntAlign = 32;
      LongAlign = LongLongAlign = 32;
      PointerAlign = 32;
      SuitableAlign = 32;
      SizeType = UnsignedInt;
      IntMaxType = SignedLong;
      UIntMaxType = UnsignedLong;
      IntPtrType = SignedInt;
      PtrDiffType = SignedInt;
      FloatWidth = 32;
      FloatAlign = 32;
      DoubleWidth = 32;
      DoubleAlign = 32;
      LongDoubleWidth = 32;
      LongDoubleAlign = 32;
      FloatFormat = &llvm::APFloat::IEEEsingle;
      DoubleFormat = &llvm::APFloat::IEEEsingle;
      LongDoubleFormat = &llvm::APFloat::IEEEsingle;
      DescriptionString = "E-p:32:32:32-i1:8:8-i8:8:32-"
                          "i16:16:32-i32:32:32-i64:32:32-"
                          "f32:32:32-f64:32:32-v64:32:32-"
                          "v128:32:32-a0:0:32-n32";
      AddrSpaceMap = &TCEOpenCLAddrSpaceMap;
      UseAddrSpaceMapMangling = true;
    }

    virtual void getTargetDefines(const LangOptions &Opts,
                                  MacroBuilder &Builder) const {
      DefineStd(Builder, "tce", Opts);
      Builder.defineMacro("__TCE__");
      Builder.defineMacro("__TCE_V1__");
    }
    virtual bool hasFeature(StringRef Feature) const {
      return Feature == "tce";
    }
    
    virtual void getTargetBuiltins(const Builtin::Info *&Records,
                                   unsigned &NumRecords) const {}
    virtual const char *getClobbers() const {
      return "";
    }
    virtual BuiltinVaListKind getBuiltinVaListKind() const {
      return TargetInfo::VoidPtrBuiltinVaList;
    }
    virtual void getGCCRegNames(const char * const *&Names,
                                unsigned &NumNames) const {}
    virtual bool validateAsmConstraint(const char *&Name,
                                       TargetInfo::ConstraintInfo &info) const {
      return true;
    }
    virtual void getGCCRegAliases(const GCCRegAlias *&Aliases,
                                  unsigned &NumAliases) const {}
  };
}

namespace {
class MipsTargetInfoBase : public TargetInfo {
  virtual void setDescriptionString() = 0;

  static const Builtin::Info BuiltinInfo[];
  std::string CPU;
  bool IsMips16;
  bool IsMicromips;
  bool IsNan2008;
  bool IsSingleFloat;
  enum MipsFloatABI {
    HardFloat, SoftFloat
  } FloatABI;
  enum DspRevEnum {
    NoDSP, DSP1, DSP2
  } DspRev;
  bool HasMSA;

protected:
  bool HasFP64;
  std::string ABI;

public:
  MipsTargetInfoBase(const llvm::Triple &Triple, const std::string &ABIStr,
                     const std::string &CPUStr)
      : TargetInfo(Triple), CPU(CPUStr), IsMips16(false), IsMicromips(false),
        IsNan2008(false), IsSingleFloat(false), FloatABI(HardFloat),
        DspRev(NoDSP), HasMSA(false), HasFP64(false), ABI(ABIStr) {}

  virtual const char *getABI() const { return ABI.c_str(); }
  virtual bool setABI(const std::string &Name) = 0;
  virtual bool setCPU(const std::string &Name) {
    CPU = Name;
    return true;
  }
  void getDefaultFeatures(llvm::StringMap<bool> &Features) const {
    Features[ABI] = true;
    Features[CPU] = true;
  }

  virtual void getTargetDefines(const LangOptions &Opts,
                                MacroBuilder &Builder) const {
    DefineStd(Builder, "mips", Opts);
    Builder.defineMacro("_mips");
    Builder.defineMacro("__REGISTER_PREFIX__", "");

    switch (FloatABI) {
    case HardFloat:
      Builder.defineMacro("__mips_hard_float", Twine(1));
      break;
    case SoftFloat:
      Builder.defineMacro("__mips_soft_float", Twine(1));
      break;
    }

    if (IsSingleFloat)
      Builder.defineMacro("__mips_single_float", Twine(1));

    Builder.defineMacro("__mips_fpr", HasFP64 ? Twine(64) : Twine(32));
    Builder.defineMacro("_MIPS_FPSET",
                        Twine(32 / (HasFP64 || IsSingleFloat ? 1 : 2)));

    if (IsMips16)
      Builder.defineMacro("__mips16", Twine(1));

    if (IsMicromips)
      Builder.defineMacro("__mips_micromips", Twine(1));

    if (IsNan2008)
      Builder.defineMacro("__mips_nan2008", Twine(1));

    switch (DspRev) {
    default:
      break;
    case DSP1:
      Builder.defineMacro("__mips_dsp_rev", Twine(1));
      Builder.defineMacro("__mips_dsp", Twine(1));
      break;
    case DSP2:
      Builder.defineMacro("__mips_dsp_rev", Twine(2));
      Builder.defineMacro("__mips_dspr2", Twine(1));
      Builder.defineMacro("__mips_dsp", Twine(1));
      break;
    }

    if (HasMSA)
      Builder.defineMacro("__mips_msa", Twine(1));

    Builder.defineMacro("_MIPS_SZPTR", Twine(getPointerWidth(0)));
    Builder.defineMacro("_MIPS_SZINT", Twine(getIntWidth()));
    Builder.defineMacro("_MIPS_SZLONG", Twine(getLongWidth()));

    Builder.defineMacro("_MIPS_ARCH", "\"" + CPU + "\"");
    Builder.defineMacro("_MIPS_ARCH_" + StringRef(CPU).upper());
  }

  virtual void getTargetBuiltins(const Builtin::Info *&Records,
                                 unsigned &NumRecords) const {
    Records = BuiltinInfo;
    NumRecords = clang::Mips::LastTSBuiltin - Builtin::FirstTSBuiltin;
  }
  virtual bool hasFeature(StringRef Feature) const {
    return llvm::StringSwitch<bool>(Feature)
      .Case("mips", true)
      .Case("fp64", HasFP64)
      .Default(false);
  }
  virtual BuiltinVaListKind getBuiltinVaListKind() const {
    return TargetInfo::VoidPtrBuiltinVaList;
  }
  virtual void getGCCRegNames(const char * const *&Names,
                              unsigned &NumNames) const {
    static const char *const GCCRegNames[] = {
      // CPU register names
      // Must match second column of GCCRegAliases
      "$0",   "$1",   "$2",   "$3",   "$4",   "$5",   "$6",   "$7",
      "$8",   "$9",   "$10",  "$11",  "$12",  "$13",  "$14",  "$15",
      "$16",  "$17",  "$18",  "$19",  "$20",  "$21",  "$22",  "$23",
      "$24",  "$25",  "$26",  "$27",  "$28",  "$29",  "$30",  "$31",
      // Floating point register names
      "$f0",  "$f1",  "$f2",  "$f3",  "$f4",  "$f5",  "$f6",  "$f7",
      "$f8",  "$f9",  "$f10", "$f11", "$f12", "$f13", "$f14", "$f15",
      "$f16", "$f17", "$f18", "$f19", "$f20", "$f21", "$f22", "$f23",
      "$f24", "$f25", "$f26", "$f27", "$f28", "$f29", "$f30", "$f31",
      // Hi/lo and condition register names
      "hi",   "lo",   "",     "$fcc0","$fcc1","$fcc2","$fcc3","$fcc4",
      "$fcc5","$fcc6","$fcc7",
      // MSA register names
      "$w0",  "$w1",  "$w2",  "$w3",  "$w4",  "$w5",  "$w6",  "$w7",
      "$w8",  "$w9",  "$w10", "$w11", "$w12", "$w13", "$w14", "$w15",
      "$w16", "$w17", "$w18", "$w19", "$w20", "$w21", "$w22", "$w23",
      "$w24", "$w25", "$w26", "$w27", "$w28", "$w29", "$w30", "$w31",
      // MSA control register names
      "$msair",      "$msacsr", "$msaaccess", "$msasave", "$msamodify",
      "$msarequest", "$msamap", "$msaunmap"
    };
    Names = GCCRegNames;
    NumNames = llvm::array_lengthof(GCCRegNames);
  }
  virtual void getGCCRegAliases(const GCCRegAlias *&Aliases,
                                unsigned &NumAliases) const = 0;
  virtual bool validateAsmConstraint(const char *&Name,
                                     TargetInfo::ConstraintInfo &Info) const {
    switch (*Name) {
    default:
      return false;
        
    case 'r': // CPU registers.
    case 'd': // Equivalent to "r" unless generating MIPS16 code.
    case 'y': // Equivalent to "r", backwards compatibility only.
    case 'f': // floating-point registers.
    case 'c': // $25 for indirect jumps
    case 'l': // lo register
    case 'x': // hilo register pair
      Info.setAllowsRegister();
      return true;
    case 'R': // An address that can be used in a non-macro load or store
      Info.setAllowsMemory();
      return true;
    }
  }

  virtual const char *getClobbers() const {
    // FIXME: Implement!
    return "";
  }

  virtual bool handleTargetFeatures(std::vector<std::string> &Features,
                                    DiagnosticsEngine &Diags) {
    IsMips16 = false;
    IsMicromips = false;
    IsNan2008 = false;
    IsSingleFloat = false;
    FloatABI = HardFloat;
    DspRev = NoDSP;
    HasFP64 = ABI == "n32" || ABI == "n64" || ABI == "64";

    for (std::vector<std::string>::iterator it = Features.begin(),
         ie = Features.end(); it != ie; ++it) {
      if (*it == "+single-float")
        IsSingleFloat = true;
      else if (*it == "+soft-float")
        FloatABI = SoftFloat;
      else if (*it == "+mips16")
        IsMips16 = true;
      else if (*it == "+micromips")
        IsMicromips = true;
      else if (*it == "+dsp")
        DspRev = std::max(DspRev, DSP1);
      else if (*it == "+dspr2")
        DspRev = std::max(DspRev, DSP2);
      else if (*it == "+msa")
        HasMSA = true;
      else if (*it == "+fp64")
        HasFP64 = true;
      else if (*it == "-fp64")
        HasFP64 = false;
      else if (*it == "+nan2008")
        IsNan2008 = true;
    }

    // Remove front-end specific options.
    std::vector<std::string>::iterator it =
      std::find(Features.begin(), Features.end(), "+soft-float");
    if (it != Features.end())
      Features.erase(it);
    it = std::find(Features.begin(), Features.end(), "+nan2008");
    if (it != Features.end())
      Features.erase(it);

    setDescriptionString();

    return true;
  }

  virtual int getEHDataRegisterNumber(unsigned RegNo) const {
    if (RegNo == 0) return 4;
    if (RegNo == 1) return 5;
    return -1;
  }
};

const Builtin::Info MipsTargetInfoBase::BuiltinInfo[] = {
#define BUILTIN(ID, TYPE, ATTRS) { #ID, TYPE, ATTRS, 0, ALL_LANGUAGES },
#define LIBBUILTIN(ID, TYPE, ATTRS, HEADER) { #ID, TYPE, ATTRS, HEADER,\
                                              ALL_LANGUAGES },
#include "clang/Basic/BuiltinsMips.def"
};

class Mips32TargetInfoBase : public MipsTargetInfoBase {
public:
  Mips32TargetInfoBase(const llvm::Triple &Triple)
      : MipsTargetInfoBase(Triple, "o32", "mips32") {
    SizeType = UnsignedInt;
    PtrDiffType = SignedInt;
    MaxAtomicPromoteWidth = MaxAtomicInlineWidth = 32;
  }
  virtual bool setABI(const std::string &Name) {
    if ((Name == "o32") || (Name == "eabi")) {
      ABI = Name;
      return true;
    } else if (Name == "32") {
      ABI = "o32";
      return true;
    } else
      return false;
  }
  virtual void getTargetDefines(const LangOptions &Opts,
                                MacroBuilder &Builder) const {
    MipsTargetInfoBase::getTargetDefines(Opts, Builder);

    if (ABI == "o32") {
      Builder.defineMacro("__mips_o32");
      Builder.defineMacro("_ABIO32", "1");
      Builder.defineMacro("_MIPS_SIM", "_ABIO32");
    }
    else if (ABI == "eabi")
      Builder.defineMacro("__mips_eabi");
    else
      llvm_unreachable("Invalid ABI for Mips32.");
  }
  virtual void getGCCRegAliases(const GCCRegAlias *&Aliases,
                                unsigned &NumAliases) const {
    static const TargetInfo::GCCRegAlias GCCRegAliases[] = {
      { { "at" },  "$1" },
      { { "v0" },  "$2" },
      { { "v1" },  "$3" },
      { { "a0" },  "$4" },
      { { "a1" },  "$5" },
      { { "a2" },  "$6" },
      { { "a3" },  "$7" },
      { { "t0" },  "$8" },
      { { "t1" },  "$9" },
      { { "t2" }, "$10" },
      { { "t3" }, "$11" },
      { { "t4" }, "$12" },
      { { "t5" }, "$13" },
      { { "t6" }, "$14" },
      { { "t7" }, "$15" },
      { { "s0" }, "$16" },
      { { "s1" }, "$17" },
      { { "s2" }, "$18" },
      { { "s3" }, "$19" },
      { { "s4" }, "$20" },
      { { "s5" }, "$21" },
      { { "s6" }, "$22" },
      { { "s7" }, "$23" },
      { { "t8" }, "$24" },
      { { "t9" }, "$25" },
      { { "k0" }, "$26" },
      { { "k1" }, "$27" },
      { { "gp" }, "$28" },
      { { "sp","$sp" }, "$29" },
      { { "fp","$fp" }, "$30" },
      { { "ra" }, "$31" }
    };
    Aliases = GCCRegAliases;
    NumAliases = llvm::array_lengthof(GCCRegAliases);
  }
};

class Mips32EBTargetInfo : public Mips32TargetInfoBase {
  virtual void setDescriptionString() {
    DescriptionString = "E-p:32:32:32-i1:8:8-i8:8:32-i16:16:32-i32:32:32-"
                        "i64:64:64-f32:32:32-f64:64:64-v64:64:64-n32-S64";
  }

public:
  Mips32EBTargetInfo(const llvm::Triple &Triple)
      : Mips32TargetInfoBase(Triple) {
  }
  virtual void getTargetDefines(const LangOptions &Opts,
                                MacroBuilder &Builder) const {
    DefineStd(Builder, "MIPSEB", Opts);
    Builder.defineMacro("_MIPSEB");
    Mips32TargetInfoBase::getTargetDefines(Opts, Builder);
  }
};

class Mips32ELTargetInfo : public Mips32TargetInfoBase {
  virtual void setDescriptionString() {
    DescriptionString = "e-p:32:32:32-i1:8:8-i8:8:32-i16:16:32-i32:32:32-"
                        "i64:64:64-f32:32:32-f64:64:64-v64:64:64-n32-S64";
  }

public:
  Mips32ELTargetInfo(const llvm::Triple &Triple)
      : Mips32TargetInfoBase(Triple) {
    BigEndian = false;
  }
  virtual void getTargetDefines(const LangOptions &Opts,
                                MacroBuilder &Builder) const {
    DefineStd(Builder, "MIPSEL", Opts);
    Builder.defineMacro("_MIPSEL");
    Mips32TargetInfoBase::getTargetDefines(Opts, Builder);
  }
};

class Mips64TargetInfoBase : public MipsTargetInfoBase {
public:
  Mips64TargetInfoBase(const llvm::Triple &Triple)
      : MipsTargetInfoBase(Triple, "n64", "mips64") {
    LongWidth = LongAlign = 64;
    PointerWidth = PointerAlign = 64;
    LongDoubleWidth = LongDoubleAlign = 128;
    LongDoubleFormat = &llvm::APFloat::IEEEquad;
    if (getTriple().getOS() == llvm::Triple::FreeBSD) {
      LongDoubleWidth = LongDoubleAlign = 64;
      LongDoubleFormat = &llvm::APFloat::IEEEdouble;
    }
    SuitableAlign = 128;
    MaxAtomicPromoteWidth = MaxAtomicInlineWidth = 64;
  }
  virtual bool setABI(const std::string &Name) {
    if (Name == "n32") {
      LongWidth = LongAlign = 32;
      PointerWidth = PointerAlign = 32;
      ABI = Name;
      return true;
    } else if (Name == "n64") {
      ABI = Name;
      return true;
    } else if (Name == "64") {
      ABI = "n64";
      return true;
    } else
      return false;
  }
  virtual void getTargetDefines(const LangOptions &Opts,
                                MacroBuilder &Builder) const {
    MipsTargetInfoBase::getTargetDefines(Opts, Builder);

    Builder.defineMacro("__mips64");
    Builder.defineMacro("__mips64__");

    if (ABI == "n32") {
      Builder.defineMacro("__mips_n32");
      Builder.defineMacro("_ABIN32", "2");
      Builder.defineMacro("_MIPS_SIM", "_ABIN32");
    }
    else if (ABI == "n64") {
      Builder.defineMacro("__mips_n64");
      Builder.defineMacro("_ABI64", "3");
      Builder.defineMacro("_MIPS_SIM", "_ABI64");
    }
    else
      llvm_unreachable("Invalid ABI for Mips64.");
  }
  virtual void getGCCRegAliases(const GCCRegAlias *&Aliases,
                                unsigned &NumAliases) const {
    static const TargetInfo::GCCRegAlias GCCRegAliases[] = {
      { { "at" },  "$1" },
      { { "v0" },  "$2" },
      { { "v1" },  "$3" },
      { { "a0" },  "$4" },
      { { "a1" },  "$5" },
      { { "a2" },  "$6" },
      { { "a3" },  "$7" },
      { { "a4" },  "$8" },
      { { "a5" },  "$9" },
      { { "a6" }, "$10" },
      { { "a7" }, "$11" },
      { { "t0" }, "$12" },
      { { "t1" }, "$13" },
      { { "t2" }, "$14" },
      { { "t3" }, "$15" },
      { { "s0" }, "$16" },
      { { "s1" }, "$17" },
      { { "s2" }, "$18" },
      { { "s3" }, "$19" },
      { { "s4" }, "$20" },
      { { "s5" }, "$21" },
      { { "s6" }, "$22" },
      { { "s7" }, "$23" },
      { { "t8" }, "$24" },
      { { "t9" }, "$25" },
      { { "k0" }, "$26" },
      { { "k1" }, "$27" },
      { { "gp" }, "$28" },
      { { "sp","$sp" }, "$29" },
      { { "fp","$fp" }, "$30" },
      { { "ra" }, "$31" }
    };
    Aliases = GCCRegAliases;
    NumAliases = llvm::array_lengthof(GCCRegAliases);
  }
};

class Mips64EBTargetInfo : public Mips64TargetInfoBase {
  virtual void setDescriptionString() {
    if (ABI == "n32")
      DescriptionString = "E-p:32:32:32-i1:8:8-i8:8:32-i16:16:32-i32:32:32-"
                          "i64:64:64-f32:32:32-f64:64:64-f128:128:128-"
                          "v64:64:64-n32:64-S128";
    else
      DescriptionString = "E-p:64:64:64-i1:8:8-i8:8:32-i16:16:32-i32:32:32-"
                          "i64:64:64-f32:32:32-f64:64:64-f128:128:128-"
                          "v64:64:64-n32:64-S128";

  }

public:
  Mips64EBTargetInfo(const llvm::Triple &Triple)
      : Mips64TargetInfoBase(Triple) {}
  virtual void getTargetDefines(const LangOptions &Opts,
                                MacroBuilder &Builder) const {
    DefineStd(Builder, "MIPSEB", Opts);
    Builder.defineMacro("_MIPSEB");
    Mips64TargetInfoBase::getTargetDefines(Opts, Builder);
  }
};

class Mips64ELTargetInfo : public Mips64TargetInfoBase {
  virtual void setDescriptionString() {
    if (ABI == "n32")
      DescriptionString = "e-p:32:32:32-i1:8:8-i8:8:32-i16:16:32-i32:32:32-"
                          "i64:64:64-f32:32:32-f64:64:64-f128:128:128"
                          "-v64:64:64-n32:64-S128";
    else
      DescriptionString = "e-p:64:64:64-i1:8:8-i8:8:32-i16:16:32-i32:32:32-"
                          "i64:64:64-f32:32:32-f64:64:64-f128:128:128-"
                          "v64:64:64-n32:64-S128";
  }
public:
  Mips64ELTargetInfo(const llvm::Triple &Triple)
      : Mips64TargetInfoBase(Triple) {
    // Default ABI is n64.
    BigEndian = false;
  }
  virtual void getTargetDefines(const LangOptions &Opts,
                                MacroBuilder &Builder) const {
    DefineStd(Builder, "MIPSEL", Opts);
    Builder.defineMacro("_MIPSEL");
    Mips64TargetInfoBase::getTargetDefines(Opts, Builder);
  }
};
} // end anonymous namespace.

namespace {
class PNaClTargetInfo : public TargetInfo {
public:
  PNaClTargetInfo(const llvm::Triple &Triple) : TargetInfo(Triple) {
    BigEndian = false;
    this->UserLabelPrefix = "";
    this->LongAlign = 32;
    this->LongWidth = 32;
    this->PointerAlign = 32;
    this->PointerWidth = 32;
    this->IntMaxType = TargetInfo::SignedLongLong;
    this->UIntMaxType = TargetInfo::UnsignedLongLong;
    this->Int64Type = TargetInfo::SignedLongLong;
    this->DoubleAlign = 64;
    this->LongDoubleWidth = 64;
    this->LongDoubleAlign = 64;
    this->SizeType = TargetInfo::UnsignedInt;
    this->PtrDiffType = TargetInfo::SignedInt;
    this->IntPtrType = TargetInfo::SignedInt;
    this->RegParmMax = 0; // Disallow regparm
    DescriptionString = "e-i1:8:8-i8:8:8-i16:16:16-i32:32:32-i64:64:64-"
                        "f32:32:32-f64:64:64-p:32:32:32-v128:32:32";
  }

  void getDefaultFeatures(llvm::StringMap<bool> &Features) const {
  }
  virtual void getArchDefines(const LangOptions &Opts,
                              MacroBuilder &Builder) const {
    Builder.defineMacro("__le32__");
    Builder.defineMacro("__pnacl__");
  }
  virtual void getTargetDefines(const LangOptions &Opts,
                                MacroBuilder &Builder) const {
    Builder.defineMacro("__LITTLE_ENDIAN__");
    getArchDefines(Opts, Builder);
  }
  virtual bool hasFeature(StringRef Feature) const {
    return Feature == "pnacl";
  }
  virtual void getTargetBuiltins(const Builtin::Info *&Records,
                                 unsigned &NumRecords) const {
  }
  virtual BuiltinVaListKind getBuiltinVaListKind() const {
    return TargetInfo::PNaClABIBuiltinVaList;
  }
  virtual void getGCCRegNames(const char * const *&Names,
                              unsigned &NumNames) const;
  virtual void getGCCRegAliases(const GCCRegAlias *&Aliases,
                                unsigned &NumAliases) const;
  virtual bool validateAsmConstraint(const char *&Name,
                                     TargetInfo::ConstraintInfo &Info) const {
    return false;
  }

  virtual const char *getClobbers() const {
    return "";
  }
};

void PNaClTargetInfo::getGCCRegNames(const char * const *&Names,
                                     unsigned &NumNames) const {
  Names = NULL;
  NumNames = 0;
}

void PNaClTargetInfo::getGCCRegAliases(const GCCRegAlias *&Aliases,
                                       unsigned &NumAliases) const {
  Aliases = NULL;
  NumAliases = 0;
}
} // end anonymous namespace.

namespace {
  static const unsigned SPIRAddrSpaceMap[] = {
    1,    // opencl_global
    3,    // opencl_local
    2,    // opencl_constant
    0,    // cuda_device
    0,    // cuda_constant
    0     // cuda_shared
  };
  class SPIRTargetInfo : public TargetInfo {
  public:
    SPIRTargetInfo(const llvm::Triple &Triple) : TargetInfo(Triple) {
      assert(getTriple().getOS() == llvm::Triple::UnknownOS &&
        "SPIR target must use unknown OS");
      assert(getTriple().getEnvironment() == llvm::Triple::UnknownEnvironment &&
        "SPIR target must use unknown environment type");
      BigEndian = false;
      TLSSupported = false;
      LongWidth = LongAlign = 64;
      AddrSpaceMap = &SPIRAddrSpaceMap;
      UseAddrSpaceMapMangling = true;
      // Define available target features
      // These must be defined in sorted order!
      NoAsmVariants = true;
    }
    virtual void getTargetDefines(const LangOptions &Opts,
                                  MacroBuilder &Builder) const {
      DefineStd(Builder, "SPIR", Opts);
    }
    virtual bool hasFeature(StringRef Feature) const {
      return Feature == "spir";
    }
    
    virtual void getTargetBuiltins(const Builtin::Info *&Records,
                                   unsigned &NumRecords) const {}
    virtual const char *getClobbers() const {
      return "";
    }
    virtual void getGCCRegNames(const char * const *&Names,
                                unsigned &NumNames) const {}
    virtual bool validateAsmConstraint(const char *&Name,
                                       TargetInfo::ConstraintInfo &info) const {
      return true;
    }
    virtual void getGCCRegAliases(const GCCRegAlias *&Aliases,
                                  unsigned &NumAliases) const {}
    virtual BuiltinVaListKind getBuiltinVaListKind() const {
      return TargetInfo::VoidPtrBuiltinVaList;
    }
  };


  class SPIR32TargetInfo : public SPIRTargetInfo {
  public:
    SPIR32TargetInfo(const llvm::Triple &Triple) : SPIRTargetInfo(Triple) {
      PointerWidth = PointerAlign = 32;
      SizeType     = TargetInfo::UnsignedInt;
      PtrDiffType = IntPtrType = TargetInfo::SignedInt;
      DescriptionString
        = "e-p:32:32:32-i1:8:8-i8:8:8-i16:16:16-i32:32:32-i64:64:64-"
          "f32:32:32-f64:64:64-v16:16:16-v24:32:32-v32:32:32-v48:64:64-"
          "v64:64:64-v96:128:128-v128:128:128-v192:256:256-v256:256:256-"
          "v512:512:512-v1024:1024:1024";
    }
    virtual void getTargetDefines(const LangOptions &Opts,
                                  MacroBuilder &Builder) const {
      DefineStd(Builder, "SPIR32", Opts);
    }
  };

  class SPIR64TargetInfo : public SPIRTargetInfo {
  public:
    SPIR64TargetInfo(const llvm::Triple &Triple) : SPIRTargetInfo(Triple) {
      PointerWidth = PointerAlign = 64;
      SizeType     = TargetInfo::UnsignedLong;
      PtrDiffType = IntPtrType = TargetInfo::SignedLong;
      DescriptionString
        = "e-p:64:64:64-i1:8:8-i8:8:8-i16:16:16-i32:32:32-i64:64:64-"
          "f32:32:32-f64:64:64-v16:16:16-v24:32:32-v32:32:32-v48:64:64-"
          "v64:64:64-v96:128:128-v128:128:128-v192:256:256-v256:256:256-"
          "v512:512:512-v1024:1024:1024";
    }
    virtual void getTargetDefines(const LangOptions &Opts,
                                  MacroBuilder &Builder) const {
      DefineStd(Builder, "SPIR64", Opts);
    }
  };
}

namespace {
class XCoreTargetInfo : public TargetInfo {
  static const Builtin::Info BuiltinInfo[];
public:
  XCoreTargetInfo(const llvm::Triple &Triple) : TargetInfo(Triple) {
    BigEndian = false;
    NoAsmVariants = true;
    LongLongAlign = 32;
    SuitableAlign = 32;
    DoubleAlign = LongDoubleAlign = 32;
    SizeType = UnsignedInt;
    PtrDiffType = SignedInt;
    IntPtrType = SignedInt;
    WCharType = UnsignedChar;
    WIntType = UnsignedInt;
    UseZeroLengthBitfieldAlignment = true;
    DescriptionString = "e-p:32:32:32-a0:0:32-n32"
                        "-i1:8:32-i8:8:32-i16:16:32-i32:32:32-i64:32:32"
                        "-f16:16:32-f32:32:32-f64:32:32";
  }
  virtual void getTargetDefines(const LangOptions &Opts,
                                MacroBuilder &Builder) const {
    Builder.defineMacro("__XS1B__");
  }
  virtual void getTargetBuiltins(const Builtin::Info *&Records,
                                 unsigned &NumRecords) const {
    Records = BuiltinInfo;
    NumRecords = clang::XCore::LastTSBuiltin-Builtin::FirstTSBuiltin;
  }
  virtual BuiltinVaListKind getBuiltinVaListKind() const {
    return TargetInfo::VoidPtrBuiltinVaList;
  }
  virtual const char *getClobbers() const {
    return "";
  }
  virtual void getGCCRegNames(const char * const *&Names,
                              unsigned &NumNames) const {
    static const char * const GCCRegNames[] = {
      "r0",   "r1",   "r2",   "r3",   "r4",   "r5",   "r6",   "r7",
      "r8",   "r9",   "r10",  "r11",  "cp",   "dp",   "sp",   "lr"
    };
    Names = GCCRegNames;
    NumNames = llvm::array_lengthof(GCCRegNames);
  }
  virtual void getGCCRegAliases(const GCCRegAlias *&Aliases,
                                unsigned &NumAliases) const {
    Aliases = NULL;
    NumAliases = 0;
  }
  virtual bool validateAsmConstraint(const char *&Name,
                                     TargetInfo::ConstraintInfo &Info) const {
    return false;
  }
};

const Builtin::Info XCoreTargetInfo::BuiltinInfo[] = {
#define BUILTIN(ID, TYPE, ATTRS) { #ID, TYPE, ATTRS, 0, ALL_LANGUAGES },
#define LIBBUILTIN(ID, TYPE, ATTRS, HEADER) { #ID, TYPE, ATTRS, HEADER,\
                                              ALL_LANGUAGES },
#include "clang/Basic/BuiltinsXCore.def"
};
} // end anonymous namespace.


//===----------------------------------------------------------------------===//
// Driver code
//===----------------------------------------------------------------------===//

static TargetInfo *AllocateTarget(const llvm::Triple &Triple) {
  llvm::Triple::OSType os = Triple.getOS();

  switch (Triple.getArch()) {
  default:
    return NULL;

  case llvm::Triple::xcore:
    return new XCoreTargetInfo(Triple);

  case llvm::Triple::hexagon:
    return new HexagonTargetInfo(Triple);

  case llvm::Triple::aarch64:
    switch (os) {
    case llvm::Triple::Linux:
<<<<<<< HEAD
      return new LinuxTargetInfo<AArch64TargetInfo>(T);
    case llvm::Triple::FreeBSD:
      return new FreeBSDTargetInfo<AArch64TargetInfo>(T);
=======
      return new LinuxTargetInfo<AArch64TargetInfo>(Triple);
>>>>>>> e1e2a9a5
    default:
      return new AArch64TargetInfo(Triple);
    }

  case llvm::Triple::arm:
  case llvm::Triple::thumb:
    if (Triple.isOSDarwin())
      return new DarwinARMTargetInfo(Triple);

    switch (os) {
    case llvm::Triple::Linux:
      return new LinuxTargetInfo<ARMTargetInfo>(Triple);
    case llvm::Triple::FreeBSD:
      return new FreeBSDTargetInfo<ARMTargetInfo>(Triple);
    case llvm::Triple::NetBSD:
      return new NetBSDTargetInfo<ARMTargetInfo>(Triple);
    case llvm::Triple::OpenBSD:
      return new OpenBSDTargetInfo<ARMTargetInfo>(Triple);
    case llvm::Triple::Bitrig:
      return new BitrigTargetInfo<ARMTargetInfo>(Triple);
    case llvm::Triple::RTEMS:
      return new RTEMSTargetInfo<ARMTargetInfo>(Triple);
    case llvm::Triple::NaCl:
      return new NaClTargetInfo<ARMTargetInfo>(Triple);
    default:
      return new ARMTargetInfo(Triple);
    }

  case llvm::Triple::msp430:
    return new MSP430TargetInfo(Triple);

  case llvm::Triple::mips:
    switch (os) {
    case llvm::Triple::Linux:
      return new LinuxTargetInfo<Mips32EBTargetInfo>(Triple);
    case llvm::Triple::RTEMS:
      return new RTEMSTargetInfo<Mips32EBTargetInfo>(Triple);
    case llvm::Triple::FreeBSD:
      return new FreeBSDTargetInfo<Mips32EBTargetInfo>(Triple);
    case llvm::Triple::NetBSD:
      return new NetBSDTargetInfo<Mips32EBTargetInfo>(Triple);
    default:
      return new Mips32EBTargetInfo(Triple);
    }

  case llvm::Triple::mipsel:
    switch (os) {
    case llvm::Triple::Linux:
      return new LinuxTargetInfo<Mips32ELTargetInfo>(Triple);
    case llvm::Triple::RTEMS:
      return new RTEMSTargetInfo<Mips32ELTargetInfo>(Triple);
    case llvm::Triple::FreeBSD:
      return new FreeBSDTargetInfo<Mips32ELTargetInfo>(Triple);
    case llvm::Triple::NetBSD:
      return new NetBSDTargetInfo<Mips32ELTargetInfo>(Triple);
    case llvm::Triple::NaCl:
      return new NaClTargetInfo<Mips32ELTargetInfo>(Triple);
    default:
      return new Mips32ELTargetInfo(Triple);
    }

  case llvm::Triple::mips64:
    switch (os) {
    case llvm::Triple::Linux:
      return new LinuxTargetInfo<Mips64EBTargetInfo>(Triple);
    case llvm::Triple::RTEMS:
      return new RTEMSTargetInfo<Mips64EBTargetInfo>(Triple);
    case llvm::Triple::FreeBSD:
      return new FreeBSDTargetInfo<Mips64EBTargetInfo>(Triple);
    case llvm::Triple::NetBSD:
      return new NetBSDTargetInfo<Mips64EBTargetInfo>(Triple);
    case llvm::Triple::OpenBSD:
      return new OpenBSDTargetInfo<Mips64EBTargetInfo>(Triple);
    default:
      return new Mips64EBTargetInfo(Triple);
    }

  case llvm::Triple::mips64el:
    switch (os) {
    case llvm::Triple::Linux:
      return new LinuxTargetInfo<Mips64ELTargetInfo>(Triple);
    case llvm::Triple::RTEMS:
      return new RTEMSTargetInfo<Mips64ELTargetInfo>(Triple);
    case llvm::Triple::FreeBSD:
      return new FreeBSDTargetInfo<Mips64ELTargetInfo>(Triple);
    case llvm::Triple::NetBSD:
      return new NetBSDTargetInfo<Mips64ELTargetInfo>(Triple);
    case llvm::Triple::OpenBSD:
      return new OpenBSDTargetInfo<Mips64ELTargetInfo>(Triple);
    default:
      return new Mips64ELTargetInfo(Triple);
    }

  case llvm::Triple::le32:
    switch (os) {
      case llvm::Triple::NaCl:
        return new NaClTargetInfo<PNaClTargetInfo>(Triple);
      default:
        return NULL;
    }

  case llvm::Triple::ppc:
    if (Triple.isOSDarwin())
      return new DarwinPPC32TargetInfo(Triple);
    switch (os) {
    case llvm::Triple::Linux:
      return new LinuxTargetInfo<PPC32TargetInfo>(Triple);
    case llvm::Triple::FreeBSD:
      return new FreeBSDTargetInfo<PPC32TargetInfo>(Triple);
    case llvm::Triple::NetBSD:
      return new NetBSDTargetInfo<PPC32TargetInfo>(Triple);
    case llvm::Triple::OpenBSD:
      return new OpenBSDTargetInfo<PPC32TargetInfo>(Triple);
    case llvm::Triple::RTEMS:
      return new RTEMSTargetInfo<PPC32TargetInfo>(Triple);
    default:
      return new PPC32TargetInfo(Triple);
    }

  case llvm::Triple::ppc64:
    if (Triple.isOSDarwin())
      return new DarwinPPC64TargetInfo(Triple);
    switch (os) {
    case llvm::Triple::Linux:
      return new LinuxTargetInfo<PPC64TargetInfo>(Triple);
    case llvm::Triple::Lv2:
      return new PS3PPUTargetInfo<PPC64TargetInfo>(Triple);
    case llvm::Triple::FreeBSD:
      return new FreeBSDTargetInfo<PPC64TargetInfo>(Triple);
    case llvm::Triple::NetBSD:
      return new NetBSDTargetInfo<PPC64TargetInfo>(Triple);
    default:
      return new PPC64TargetInfo(Triple);
    }

  case llvm::Triple::ppc64le:
    switch (os) {
    case llvm::Triple::Linux:
      return new LinuxTargetInfo<PPC64TargetInfo>(Triple);
    default:
      return new PPC64TargetInfo(Triple);
    }

  case llvm::Triple::nvptx:
    return new NVPTX32TargetInfo(Triple);
  case llvm::Triple::nvptx64:
    return new NVPTX64TargetInfo(Triple);

  case llvm::Triple::r600:
    return new R600TargetInfo(Triple);

  case llvm::Triple::sparc:
    switch (os) {
    case llvm::Triple::Linux:
      return new LinuxTargetInfo<SparcV8TargetInfo>(Triple);
    case llvm::Triple::AuroraUX:
      return new AuroraUXSparcV8TargetInfo(Triple);
    case llvm::Triple::Solaris:
      return new SolarisSparcV8TargetInfo(Triple);
    case llvm::Triple::NetBSD:
      return new NetBSDTargetInfo<SparcV8TargetInfo>(Triple);
    case llvm::Triple::OpenBSD:
      return new OpenBSDTargetInfo<SparcV8TargetInfo>(Triple);
    case llvm::Triple::RTEMS:
      return new RTEMSTargetInfo<SparcV8TargetInfo>(Triple);
    default:
      return new SparcV8TargetInfo(Triple);
    }

  case llvm::Triple::sparcv9:
    switch (os) {
    case llvm::Triple::Linux:
      return new LinuxTargetInfo<SparcV9TargetInfo>(Triple);
    case llvm::Triple::AuroraUX:
      return new AuroraUXTargetInfo<SparcV9TargetInfo>(Triple);
    case llvm::Triple::Solaris:
      return new SolarisTargetInfo<SparcV9TargetInfo>(Triple);
    case llvm::Triple::NetBSD:
      return new NetBSDTargetInfo<SparcV9TargetInfo>(Triple);
    case llvm::Triple::OpenBSD:
      return new OpenBSDTargetInfo<SparcV9TargetInfo>(Triple);
    case llvm::Triple::FreeBSD:
      return new FreeBSDTargetInfo<SparcV9TargetInfo>(Triple);
    default:
      return new SparcV9TargetInfo(Triple);
    }

  case llvm::Triple::systemz:
    switch (os) {
    case llvm::Triple::Linux:
      return new LinuxTargetInfo<SystemZTargetInfo>(Triple);
    default:
      return new SystemZTargetInfo(Triple);
    }

  case llvm::Triple::tce:
    return new TCETargetInfo(Triple);

  case llvm::Triple::x86:
    if (Triple.isOSDarwin())
      return new DarwinI386TargetInfo(Triple);

    switch (os) {
    case llvm::Triple::AuroraUX:
      return new AuroraUXTargetInfo<X86_32TargetInfo>(Triple);
    case llvm::Triple::Linux:
      return new LinuxTargetInfo<X86_32TargetInfo>(Triple);
    case llvm::Triple::DragonFly:
      return new DragonFlyBSDTargetInfo<X86_32TargetInfo>(Triple);
    case llvm::Triple::NetBSD:
      return new NetBSDI386TargetInfo(Triple);
    case llvm::Triple::OpenBSD:
      return new OpenBSDI386TargetInfo(Triple);
    case llvm::Triple::Bitrig:
      return new BitrigI386TargetInfo(Triple);
    case llvm::Triple::FreeBSD:
      return new FreeBSDTargetInfo<X86_32TargetInfo>(Triple);
    case llvm::Triple::KFreeBSD:
      return new KFreeBSDTargetInfo<X86_32TargetInfo>(Triple);
    case llvm::Triple::Minix:
      return new MinixTargetInfo<X86_32TargetInfo>(Triple);
    case llvm::Triple::Solaris:
      return new SolarisTargetInfo<X86_32TargetInfo>(Triple);
    case llvm::Triple::Cygwin:
      return new CygwinX86_32TargetInfo(Triple);
    case llvm::Triple::MinGW32:
      return new MinGWX86_32TargetInfo(Triple);
    case llvm::Triple::Win32:
      return new VisualStudioWindowsX86_32TargetInfo(Triple);
    case llvm::Triple::Haiku:
      return new HaikuX86_32TargetInfo(Triple);
    case llvm::Triple::RTEMS:
      return new RTEMSX86_32TargetInfo(Triple);
    case llvm::Triple::NaCl:
      return new NaClTargetInfo<X86_32TargetInfo>(Triple);
    default:
      return new X86_32TargetInfo(Triple);
    }

  case llvm::Triple::x86_64:
    if (Triple.isOSDarwin() || Triple.getEnvironment() == llvm::Triple::MachO)
      return new DarwinX86_64TargetInfo(Triple);

    switch (os) {
    case llvm::Triple::AuroraUX:
      return new AuroraUXTargetInfo<X86_64TargetInfo>(Triple);
    case llvm::Triple::Linux:
      return new LinuxTargetInfo<X86_64TargetInfo>(Triple);
    case llvm::Triple::DragonFly:
      return new DragonFlyBSDTargetInfo<X86_64TargetInfo>(Triple);
    case llvm::Triple::NetBSD:
      return new NetBSDTargetInfo<X86_64TargetInfo>(Triple);
    case llvm::Triple::OpenBSD:
      return new OpenBSDX86_64TargetInfo(Triple);
    case llvm::Triple::Bitrig:
      return new BitrigX86_64TargetInfo(Triple);
    case llvm::Triple::FreeBSD:
      return new FreeBSDTargetInfo<X86_64TargetInfo>(Triple);
    case llvm::Triple::KFreeBSD:
      return new KFreeBSDTargetInfo<X86_64TargetInfo>(Triple);
    case llvm::Triple::Solaris:
      return new SolarisTargetInfo<X86_64TargetInfo>(Triple);
    case llvm::Triple::MinGW32:
      return new MinGWX86_64TargetInfo(Triple);
    case llvm::Triple::Win32:   // This is what Triple.h supports now.
      return new VisualStudioWindowsX86_64TargetInfo(Triple);
    case llvm::Triple::NaCl:
      return new NaClTargetInfo<X86_64TargetInfo>(Triple);
    default:
      return new X86_64TargetInfo(Triple);
    }

    case llvm::Triple::spir: {
      if (Triple.getOS() != llvm::Triple::UnknownOS ||
          Triple.getEnvironment() != llvm::Triple::UnknownEnvironment)
        return NULL;
      return new SPIR32TargetInfo(Triple);
    }
    case llvm::Triple::spir64: {
      if (Triple.getOS() != llvm::Triple::UnknownOS ||
          Triple.getEnvironment() != llvm::Triple::UnknownEnvironment)
        return NULL;
      return new SPIR64TargetInfo(Triple);
    }
  }
}

/// CreateTargetInfo - Return the target info object for the specified target
/// triple.
TargetInfo *TargetInfo::CreateTargetInfo(DiagnosticsEngine &Diags,
                                         TargetOptions *Opts) {
  llvm::Triple Triple(Opts->Triple);

  // Construct the target
  OwningPtr<TargetInfo> Target(AllocateTarget(Triple));
  if (!Target) {
    Diags.Report(diag::err_target_unknown_triple) << Triple.str();
    return 0;
  }
  Target->setTargetOpts(Opts);

  // Set the target CPU if specified.
  if (!Opts->CPU.empty() && !Target->setCPU(Opts->CPU)) {
    Diags.Report(diag::err_target_unknown_cpu) << Opts->CPU;
    return 0;
  }

  // Set the target ABI if specified.
  if (!Opts->ABI.empty() && !Target->setABI(Opts->ABI)) {
    Diags.Report(diag::err_target_unknown_abi) << Opts->ABI;
    return 0;
  }

  // Set the target C++ ABI.
  if (!Opts->CXXABI.empty() && !Target->setCXXABI(Opts->CXXABI)) {
    Diags.Report(diag::err_target_unknown_cxxabi) << Opts->CXXABI;
    return 0;
  }

  // Set the fp math unit.
  if (!Opts->FPMath.empty() && !Target->setFPMath(Opts->FPMath)) {
    Diags.Report(diag::err_target_unknown_fpmath) << Opts->FPMath;
    return 0;
  }

  // Compute the default target features, we need the target to handle this
  // because features may have dependencies on one another.
  llvm::StringMap<bool> Features;
  Target->getDefaultFeatures(Features);

  // Apply the user specified deltas.
  for (unsigned I = 0, N = Opts->FeaturesAsWritten.size();
       I < N; ++I) {
    const char *Name = Opts->FeaturesAsWritten[I].c_str();
    // Apply the feature via the target.
    bool Enabled = Name[0] == '+';
    Target->setFeatureEnabled(Features, Name + 1, Enabled);
  }

  // Add the features to the compile options.
  //
  // FIXME: If we are completely confident that we have the right set, we only
  // need to pass the minuses.
  Opts->Features.clear();
  for (llvm::StringMap<bool>::const_iterator it = Features.begin(),
         ie = Features.end(); it != ie; ++it)
    Opts->Features.push_back((it->second ? "+" : "-") + it->first().str());
  if (!Target->handleTargetFeatures(Opts->Features, Diags))
    return 0;

  return Target.take();
}<|MERGE_RESOLUTION|>--- conflicted
+++ resolved
@@ -5547,13 +5547,9 @@
   case llvm::Triple::aarch64:
     switch (os) {
     case llvm::Triple::Linux:
-<<<<<<< HEAD
-      return new LinuxTargetInfo<AArch64TargetInfo>(T);
+      return new LinuxTargetInfo<AArch64TargetInfo>(Triple);
     case llvm::Triple::FreeBSD:
       return new FreeBSDTargetInfo<AArch64TargetInfo>(T);
-=======
-      return new LinuxTargetInfo<AArch64TargetInfo>(Triple);
->>>>>>> e1e2a9a5
     default:
       return new AArch64TargetInfo(Triple);
     }
