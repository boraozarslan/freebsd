--- conflicted
+++ resolved
@@ -1401,15 +1401,11 @@
 static inline void
 init_dwarf_reg_size_table (void)
 {
-<<<<<<< HEAD
-#ifdef __aarch64__ /* ARM64TODO */
-=======
 /*
  * ARM64TODO: http://llvm.org/pr22997
  * llvm 3.6 doesn't support __builtin_init_dwarf_reg_size_table on AArch64.
  */
 #ifdef __aarch64__
->>>>>>> b821126b
   printf("Unimplemented: init_dwarf_reg_size_table\n");
   abort();
 #else
