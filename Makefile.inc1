#
# $FreeBSD$
#
# Make command line options:
#	-DNO_CLEANDIR run ${MAKE} clean, instead of ${MAKE} cleandir
#	-DNO_CLEAN do not clean at all
#	-DDB_FROM_SRC use the user/group databases in src/etc instead of
#	    the system database when installing.
#	-DNO_SHARE do not go into share subdir
#	-DKERNFAST define NO_KERNEL{CONFIG,CLEAN,DEPEND,OBJ}
#	-DNO_KERNELCONFIG do not run config in ${MAKE} buildkernel
#	-DNO_KERNELCLEAN do not run ${MAKE} clean in ${MAKE} buildkernel
#	-DNO_KERNELDEPEND do not run ${MAKE} depend in ${MAKE} buildkernel
#	-DNO_KERNELOBJ do not run ${MAKE} obj in ${MAKE} buildkernel
#	-DNO_PORTSUPDATE do not update ports in ${MAKE} update
#	-DNO_ROOT install without using root privilege
#	-DNO_DOCUPDATE do not update doc in ${MAKE} update
#	-DWITHOUT_CTF do not run the DTrace CTF conversion tools on built objects
#	LOCAL_DIRS="list of dirs" to add additional dirs to the SUBDIR list
#	LOCAL_ITOOLS="list of tools" to add additional tools to the ITOOLS list
#	LOCAL_LIB_DIRS="list of dirs" to add additional dirs to libraries target
#	LOCAL_MTREE="list of mtree files" to process to allow local directories
#	    to be created before files are installed
#	LOCAL_TOOL_DIRS="list of dirs" to add additional dirs to the build-tools
#	    list
#	METALOG="path to metadata log" to write permission and ownership
#	    when NO_ROOT is set.  (default: ${DESTDIR}/METALOG)
#	TARGET="machine" to crossbuild world for a different machine type
#	TARGET_ARCH= may be required when a TARGET supports multiple endians
#	BUILDENV_SHELL= shell to launch for the buildenv target (def:/bin/sh)
#	WORLD_FLAGS= additional flags to pass to make(1) during buildworld
#	KERNEL_FLAGS= additional flags to pass to make(1) during buildkernel

#
# The intended user-driven targets are:
# buildworld  - rebuild *everything*, including glue to help do upgrades
# installworld- install everything built by "buildworld"
# doxygen     - build API documentation of the kernel
# update      - convenient way to update your source tree (eg: svn/svnup)
#
# Standard targets (not defined here) are documented in the makefiles in
# /usr/share/mk.  These include:
#		obj depend all install clean cleandepend cleanobj

.if !defined(TARGET) || !defined(TARGET_ARCH)
.error "Both TARGET and TARGET_ARCH must be defined."
.endif

.include "share/mk/src.opts.mk"
.include <bsd.arch.inc.mk>
.include <bsd.compiler.mk>

# We must do lib/ and libexec/ before bin/, because if installworld
# installs a new /bin/sh, the 'make' command will *immediately*
# use that new version.  And the new (dynamically-linked) /bin/sh
# will expect to find appropriate libraries in /lib and /libexec.
#
SRCDIR?=	${.CURDIR}
.if defined(SUBDIR_OVERRIDE)
SUBDIR=	${SUBDIR_OVERRIDE}
.else
SUBDIR=	lib libexec
SUBDIR+=bin
.if ${MK_GAMES} != "no"
SUBDIR+=games
.endif
.if ${MK_CDDL} != "no"
SUBDIR+=cddl
.endif
SUBDIR+=gnu include
.if ${MK_KERBEROS} != "no"
SUBDIR+=kerberos5
.endif
.if ${MK_RESCUE} != "no"
SUBDIR+=rescue
.endif
SUBDIR+=sbin
.if ${MK_CRYPT} != "no"
SUBDIR+=secure
.endif
.if !defined(NO_SHARE)
SUBDIR+=share
.endif
SUBDIR+=sys usr.bin usr.sbin
.if ${MK_TESTS} != "no"
SUBDIR+=	tests
.endif
.if ${MK_OFED} != "no"
SUBDIR+=contrib/ofed
.endif
#
# We must do etc/ last for install/distribute to work.
#
SUBDIR+=etc

# Local directories are last, since it is nice to at least get the base
# system rebuilt before you do them.
.for _DIR in ${LOCAL_DIRS}
.if exists(${.CURDIR}/${_DIR}/Makefile)
SUBDIR+=	${_DIR}
.endif
.endfor
# Add LOCAL_LIB_DIRS, but only if they will not be picked up as a SUBDIR
# of a LOCAL_DIRS directory.  This allows LOCAL_DIRS=foo and
# LOCAL_LIB_DIRS=foo/lib to behave as expected.
.for _DIR in ${LOCAL_DIRS:M*/} ${LOCAL_DIRS:N*/:S|$|/|}
_REDUNDENT_LIB_DIRS+=    ${LOCAL_LIB_DIRS:M${_DIR}*}
.endfor
.for _DIR in ${LOCAL_LIB_DIRS}
.if empty(_REDUNDENT_LIB_DIRS:M${_DIR}) && exists(${.CURDIR}/${_DIR}/Makefile)
SUBDIR+=	${_DIR}
.else
.warning ${_DIR} not added to SUBDIR list.  See UPDATING 20141121.
.endif
.endfor
.endif

.if defined(NOCLEAN)
NO_CLEAN=	${NOCLEAN}
.endif
.if defined(NO_CLEANDIR)
CLEANDIR=	clean cleandepend
.else
CLEANDIR=	cleandir
.endif

LOCAL_TOOL_DIRS?=

BUILDENV_SHELL?=/bin/sh

SVN?=		/usr/local/bin/svn
SVNFLAGS?=	-r HEAD

MAKEOBJDIRPREFIX?=	/usr/obj
.if !defined(OSRELDATE)
.if exists(/usr/include/osreldate.h)
OSRELDATE!=	awk '/^\#define[[:space:]]*__FreeBSD_version/ { print $$3 }' \
		/usr/include/osreldate.h
.else
OSRELDATE=	0
.endif
.endif

.if !defined(VERSION)
REVISION!=	${MAKE} -C ${SRCDIR}/release -V REVISION
BRANCH!=	${MAKE} -C ${SRCDIR}/release -V BRANCH
SRCRELDATE!=	awk '/^\#define[[:space:]]*__FreeBSD_version/ { print $$3 }' \
		${SRCDIR}/sys/sys/param.h
VERSION=	FreeBSD ${REVISION}-${BRANCH:C/-p[0-9]+$//} ${TARGET_ARCH} ${SRCRELDATE}
.endif

KNOWN_ARCHES?=	aarch64/arm64 amd64 arm armeb/arm armv6/arm armv6hf/arm i386 i386/pc98 mips mipsel/mips mips64el/mips mips64/mips mipsn32el/mips mipsn32/mips powerpc powerpc64/powerpc sparc64
.if ${TARGET} == ${TARGET_ARCH}
_t=		${TARGET}
.else
_t=		${TARGET_ARCH}/${TARGET}
.endif
.for _t in ${_t}
.if empty(KNOWN_ARCHES:M${_t})
.error Unknown target ${TARGET_ARCH}:${TARGET}.
.endif
.endfor

.if ${TARGET} == ${MACHINE}
TARGET_CPUTYPE?=${CPUTYPE}
.else
TARGET_CPUTYPE?=
.endif

.if !empty(TARGET_CPUTYPE)
_TARGET_CPUTYPE=${TARGET_CPUTYPE}
.else
_TARGET_CPUTYPE=dummy
.endif
_CPUTYPE!=	MAKEFLAGS= CPUTYPE=${_TARGET_CPUTYPE} ${MAKE} \
		-f /dev/null -m ${.CURDIR}/share/mk -V CPUTYPE
.if ${_CPUTYPE} != ${_TARGET_CPUTYPE}
.error CPUTYPE global should be set with ?=.
.endif
.if make(buildworld)
BUILD_ARCH!=	uname -p
.if ${MACHINE_ARCH} != ${BUILD_ARCH}
.error To cross-build, set TARGET_ARCH.
.endif
.endif
.if ${MACHINE} == ${TARGET} && ${MACHINE_ARCH} == ${TARGET_ARCH} && !defined(CROSS_BUILD_TESTING)
OBJTREE=	${MAKEOBJDIRPREFIX}
.else
OBJTREE=	${MAKEOBJDIRPREFIX}/${TARGET}.${TARGET_ARCH}
.endif
WORLDTMP=	${OBJTREE}${.CURDIR}/tmp
BPATH=		${WORLDTMP}/legacy/usr/sbin:${WORLDTMP}/legacy/usr/bin:${WORLDTMP}/legacy/bin
XPATH=		${WORLDTMP}/usr/sbin:${WORLDTMP}/usr/bin
STRICTTMPPATH=	${BPATH}:${XPATH}
TMPPATH=	${STRICTTMPPATH}:${PATH}

#
# Avoid running mktemp(1) unless actually needed.
# It may not be functional, e.g., due to new ABI
# when in the middle of installing over this system.
#
.if make(distributeworld) || make(installworld)
INSTALLTMP!=	/usr/bin/mktemp -d -u -t install
.endif

#
# Building a world goes through the following stages
#
# 1. legacy stage [BMAKE]
#	This stage is responsible for creating compatibility
#	shims that are needed by the bootstrap-tools,
#	build-tools and cross-tools stages.
# 1. bootstrap-tools stage [BMAKE]
#	This stage is responsible for creating programs that
#	are needed for backward compatibility reasons. They
#	are not built as cross-tools.
# 2. build-tools stage [TMAKE]
#	This stage is responsible for creating the object
#	tree and building any tools that are needed during
#	the build process.
# 3. cross-tools stage [XMAKE]
#	This stage is responsible for creating any tools that
#	are needed for cross-builds. A cross-compiler is one
#	of them.
# 4. world stage [WMAKE]
#	This stage actually builds the world.
# 5. install stage (optional) [IMAKE]
#	This stage installs a previously built world.
#

BOOTSTRAPPING?=	0

# Common environment for world related stages
CROSSENV=	MAKEOBJDIRPREFIX=${OBJTREE} \
		MACHINE_ARCH=${TARGET_ARCH} \
		MACHINE=${TARGET} \
		CPUTYPE=${TARGET_CPUTYPE}
.if ${MK_GROFF} != "no"
CROSSENV+=	GROFF_BIN_PATH=${WORLDTMP}/legacy/usr/bin \
		GROFF_FONT_PATH=${WORLDTMP}/legacy/usr/share/groff_font \
		GROFF_TMAC_PATH=${WORLDTMP}/legacy/usr/share/tmac
.endif
.if defined(TARGET_CFLAGS)
CROSSENV+=	${TARGET_CFLAGS}
.endif

# bootstrap-tools stage
BMAKEENV=	INSTALL="sh ${.CURDIR}/tools/install.sh" \
		PATH=${BPATH}:${PATH} \
		WORLDTMP=${WORLDTMP} \
		VERSION="${VERSION}" \
		MAKEFLAGS="-m ${.CURDIR}/tools/build/mk ${.MAKEFLAGS}"
BMAKE=		MAKEOBJDIRPREFIX=${WORLDTMP} \
		${BMAKEENV} ${MAKE} ${WORLD_FLAGS} -f Makefile.inc1 \
		DESTDIR= \
		BOOTSTRAPPING=${OSRELDATE} \
		SSP_CFLAGS= \
		MK_HTML=no NO_LINT=yes MK_MAN=no \
		-DNO_PIC MK_PROFILE=no -DNO_SHARED \
		-DNO_CPU_CFLAGS MK_WARNS=no MK_CTF=no \
		MK_CLANG_EXTRAS=no MK_CLANG_FULL=no \
		MK_LLDB=no MK_TESTS=no

# build-tools stage
TMAKE=		MAKEOBJDIRPREFIX=${OBJTREE} \
		${BMAKEENV} ${MAKE} ${WORLD_FLAGS} -f Makefile.inc1 \
		TARGET=${TARGET} TARGET_ARCH=${TARGET_ARCH} \
		DESTDIR= \
		BOOTSTRAPPING=${OSRELDATE} \
		SSP_CFLAGS= \
		-DNO_LINT \
		-DNO_CPU_CFLAGS MK_WARNS=no MK_CTF=no \
		MK_CLANG_EXTRAS=no MK_CLANG_FULL=no \
		MK_LLDB=no MK_TESTS=no

# cross-tools stage
XMAKE=		TOOLS_PREFIX=${WORLDTMP} ${BMAKE} \
		TARGET=${TARGET} TARGET_ARCH=${TARGET_ARCH} \
		MK_GDB=no MK_TESTS=no

# kernel-tools stage
KTMAKEENV=	INSTALL="sh ${.CURDIR}/tools/install.sh" \
		PATH=${BPATH}:${PATH} \
		WORLDTMP=${WORLDTMP} \
		VERSION="${VERSION}"
KTMAKE=		TOOLS_PREFIX=${WORLDTMP} MAKEOBJDIRPREFIX=${WORLDTMP} \
		${KTMAKEENV} ${MAKE} ${WORLD_FLAGS} -f Makefile.inc1 \
		DESTDIR= \
		BOOTSTRAPPING=${OSRELDATE} \
		SSP_CFLAGS= \
		MK_HTML=no -DNO_LINT MK_MAN=no \
		-DNO_PIC MK_PROFILE=no -DNO_SHARED \
		-DNO_CPU_CFLAGS MK_WARNS=no MK_CTF=no

# world stage
WMAKEENV=	${CROSSENV} \
		_SHLIBDIRPREFIX=${WORLDTMP} \
		_LDSCRIPTROOT= \
		VERSION="${VERSION}" \
		INSTALL="sh ${.CURDIR}/tools/install.sh" \
		PATH=${TMPPATH}

# make hierarchy
HMAKE=		PATH=${TMPPATH} ${MAKE} LOCAL_MTREE=${LOCAL_MTREE:Q}
.if defined(NO_ROOT)
HMAKE+=		PATH=${TMPPATH} METALOG=${METALOG} -DNO_ROOT
.endif

.if ${MK_CDDL} == "no"
WMAKEENV+=	MK_CTF=no
.endif

.if defined(CROSS_TOOLCHAIN)
LOCALBASE?=	/usr/local
.include "${LOCALBASE}/share/toolchains/${CROSS_TOOLCHAIN}.mk"
.endif
.if defined(CROSS_TOOLCHAIN_PREFIX)
CROSS_COMPILER_PREFIX?=${CROSS_TOOLCHAIN_PREFIX}
CROSS_BINUTILS_PREFIX?=${CROSS_TOOLCHAIN_PREFIX}
.endif

# If we do not have a bootstrap binutils (because the in-tree one does not
# support the target architecture), provide a default cross-binutils prefix.
# This allows aarch64 builds, for example, to automatically use the
# aarch64-binutils port or package.
.if !empty(BROKEN_OPTIONS:MBINUTILS_BOOTSTRAP) && \
    !defined(CROSS_BINUTILS_PREFIX)
CROSS_BINUTILS_PREFIX=/usr/local/${TARGET_ARCH}-freebsd/bin/
.if !exists(${CROSS_BINUTILS_PREFIX})
.error In-tree binutils does not support the ${TARGET_ARCH} architecture. Install the ${TARGET_ARCH}-binutils port or package or set CROSS_BINUTILS_PREFIX.
.endif
.endif

XCOMPILERS=	CC CXX CPP
.for COMPILER in ${XCOMPILERS}
.if defined(CROSS_COMPILER_PREFIX)
X${COMPILER}?=	${CROSS_COMPILER_PREFIX}${${COMPILER}}
.else
X${COMPILER}?=	${${COMPILER}}
.endif
.endfor
XBINUTILS=	AS AR LD NM OBJCOPY OBJDUMP RANLIB SIZE STRINGS
.for BINUTIL in ${XBINUTILS}
.if defined(CROSS_BINUTILS_PREFIX)
X${BINUTIL}?=	${CROSS_BINUTILS_PREFIX}${${BINUTIL}}
.else
X${BINUTIL}?=	${${BINUTIL}}
.endif
.endfor
WMAKEENV+=	CC="${XCC} ${XCFLAGS}" CXX="${XCXX} ${XCFLAGS} ${XCXXFLAGS}" \
		DEPFLAGS="${DEPFLAGS}" \
		CPP="${XCPP} ${XCFLAGS}" \
		AS="${XAS}" AR="${XAR}" LD="${XLD}" NM=${XNM} \
		OBJDUMP=${XOBJDUMP} OBJCOPY="${XOBJCOPY}" \
		RANLIB=${XRANLIB} STRINGS=${XSTRINGS} \
		SIZE="${XSIZE}"

.if ${XCC:M/*}
.if defined(CROSS_BINUTILS_PREFIX)
# In the case of xdev-build tools, CROSS_BINUTILS_PREFIX won't be a
# directory, but the compiler will look in the right place for it's
# tools so we don't need to tell it where to look.
.if exists(${CROSS_BINUTILS_PREFIX})
BFLAGS+=	-B${CROSS_BINUTILS_PREFIX}
.endif
.else
BFLAGS+=	-B${WORLDTMP}/usr/bin
.endif
.if ${TARGET} == "arm"
.if ${TARGET_ARCH:M*hf*} != ""
TARGET_ABI=	gnueabihf
.else
TARGET_ABI=	gnueabi
.endif
.endif
.if defined(X_COMPILER_TYPE) && ${X_COMPILER_TYPE} == gcc
XCFLAGS+=	-isystem ${WORLDTMP}/usr/include -L${WORLDTMP}/usr/lib
XCXXFLAGS+=	-I${WORLDTMP}/usr/include/c++/v1 -std=gnu++11 -L${WORLDTMP}/../lib/libc++
DEPFLAGS+=	-I${WORLDTMP}/usr/include/c++/v1
.else
TARGET_ABI?=	unknown
TARGET_TRIPLE?=	${TARGET_ARCH:C/amd64/x86_64/:C/arm64/aarch64/}-${TARGET_ABI}-freebsd11.0
XCFLAGS+=	-target ${TARGET_TRIPLE}
XCFLAGS+=	--sysroot=${WORLDTMP} ${BFLAGS}
XCXXFLAGS+=	--sysroot=${WORLDTMP} ${BFLAGS}
.endif
.else
.if defined(CROSS_BINUTILS_PREFIX) && exists(${CROSS_BINUTILS_PREFIX})
BFLAGS+=	-B${CROSS_BINUTILS_PREFIX}
XCFLAGS+=	${BFLAGS}
XCXXFLAGS+=	${BFLAGS}
.endif
.endif # ${XCC:M/*}

WMAKE=		${WMAKEENV} ${MAKE} ${WORLD_FLAGS} -f Makefile.inc1 DESTDIR=${WORLDTMP}

.if ${TARGET_ARCH} == "amd64" || ${TARGET_ARCH} == "powerpc64"
# 32 bit world
LIB32_OBJTREE=	${OBJTREE}${.CURDIR}/world32
LIB32TMP=	${OBJTREE}${.CURDIR}/lib32

.if ${TARGET_ARCH} == "amd64"
.if empty(TARGET_CPUTYPE)
LIB32CPUFLAGS=	-march=i686 -mmmx -msse -msse2
.else
LIB32CPUFLAGS=	-march=${TARGET_CPUTYPE}
.endif
LIB32WMAKEENV=	MACHINE=i386 MACHINE_ARCH=i386 \
		MACHINE_CPU="i686 mmx sse sse2"
LIB32WMAKEFLAGS=	\
		AS="${AS} --32" \
		LD="${LD} -m elf_i386_fbsd -Y P,${LIB32TMP}/usr/lib32"

.elif ${TARGET_ARCH} == "powerpc64"
.if empty(TARGET_CPUTYPE)
LIB32CPUFLAGS=	-mcpu=powerpc
.else
LIB32CPUFLAGS=	-mcpu=${TARGET_CPUTYPE}
.endif
LIB32WMAKEENV=	MACHINE=powerpc MACHINE_ARCH=powerpc
LIB32WMAKEFLAGS=	\
		LD="${LD} -m elf32ppc_fbsd"
.endif


LIB32FLAGS=	-m32 ${LIB32CPUFLAGS} -DCOMPAT_32BIT \
		-isystem ${LIB32TMP}/usr/include/ \
		-L${LIB32TMP}/usr/lib32 \
		-B${LIB32TMP}/usr/lib32
.if ${XCC:M/*}
LIB32FLAGS+=		--sysroot=${WORLDTMP}
.endif

# Yes, the flags are redundant.
LIB32WMAKEENV+=	MAKEOBJDIRPREFIX=${LIB32_OBJTREE} \
		_SHLIBDIRPREFIX=${LIB32TMP} \
		_LDSCRIPTROOT=${LIB32TMP} \
		VERSION="${VERSION}" \
		INSTALL="sh ${.CURDIR}/tools/install.sh" \
		PATH=${TMPPATH} \
		LIBDIR=/usr/lib32 \
		SHLIBDIR=/usr/lib32 \
		LIBPRIVATEDIR=/usr/lib32/private \
		DTRACE="${DTRACE} -32"
LIB32WMAKEFLAGS+= CC="${XCC} ${LIB32FLAGS}" \
		CXX="${XCXX} ${LIB32FLAGS}" \
		DESTDIR=${LIB32TMP} \
		-DCOMPAT_32BIT \
		-DLIBRARIES_ONLY \
		-DNO_CPU_CFLAGS \
		MK_CTF=no \
		-DNO_LINT \
		MK_TESTS=no

LIB32WMAKE=	${LIB32WMAKEENV} ${MAKE} ${LIB32WMAKEFLAGS} \
		MK_MAN=no MK_HTML=no
LIB32IMAKE=	${LIB32WMAKE:NINSTALL=*:NDESTDIR=*:N_LDSCRIPTROOT=*} \
		MK_TOOLCHAIN=no ${IMAKE_INSTALL}
.endif

IMAKEENV=	${CROSSENV:N_LDSCRIPTROOT=*}
IMAKE=		${IMAKEENV} ${MAKE} -f Makefile.inc1 \
		${IMAKE_INSTALL} ${IMAKE_MTREE}
.if empty(.MAKEFLAGS:M-n)
IMAKEENV+=	PATH=${STRICTTMPPATH}:${INSTALLTMP} \
		LD_LIBRARY_PATH=${INSTALLTMP} \
		PATH_LOCALE=${INSTALLTMP}/locale
IMAKE+=		__MAKE_SHELL=${INSTALLTMP}/sh
.else
IMAKEENV+=	PATH=${TMPPATH}:${INSTALLTMP}
.endif
.if defined(DB_FROM_SRC)
INSTALLFLAGS+=	-N ${.CURDIR}/etc
MTREEFLAGS+=	-N ${.CURDIR}/etc
.endif
_INSTALL_DDIR=	${DESTDIR}/${DISTDIR}
INSTALL_DDIR=	${_INSTALL_DDIR:S://:/:g:C:/$::}
.if defined(NO_ROOT)
METALOG?=	${DESTDIR}/${DISTDIR}/METALOG
IMAKE+=		-DNO_ROOT METALOG=${METALOG}
INSTALLFLAGS+=	-U -M ${METALOG} -D ${INSTALL_DDIR}
MTREEFLAGS+=	-W
.endif
.if defined(DB_FROM_SRC) || defined(NO_ROOT)
IMAKE_INSTALL=	INSTALL="install ${INSTALLFLAGS}"
IMAKE_MTREE=	MTREE_CMD="mtree ${MTREEFLAGS}"
.endif

# kernel stage
KMAKEENV=	${WMAKEENV}
KMAKE=		${KMAKEENV} ${MAKE} ${.MAKEFLAGS} ${KERNEL_FLAGS} KERNEL=${INSTKERNNAME}

#
# buildworld
#
# Attempt to rebuild the entire system, with reasonable chance of
# success, regardless of how old your existing system is.
#
_worldtmp:
.if ${.CURDIR:C/[^,]//g} != ""
#	The m4 build of sendmail files doesn't like it if ',' is used
#	anywhere in the path of it's files.
	@echo
	@echo "*** Error: path to source tree contains a comma ','"
	@echo
	false
.endif
	@echo
	@echo "--------------------------------------------------------------"
	@echo ">>> Rebuilding the temporary build tree"
	@echo "--------------------------------------------------------------"
.if !defined(NO_CLEAN)
	rm -rf ${WORLDTMP}
.if defined(LIB32TMP)
	rm -rf ${LIB32TMP}
.endif
.else
	rm -rf ${WORLDTMP}/legacy/usr/include
#	XXX - These three can depend on any header file.
	rm -f ${OBJTREE}${.CURDIR}/usr.bin/kdump/ioctl.c
	rm -f ${OBJTREE}${.CURDIR}/usr.bin/kdump/kdump_subr.c
	rm -f ${OBJTREE}${.CURDIR}/usr.bin/truss/ioctl.c
.endif
.for _dir in \
    lib usr legacy/bin legacy/usr
	mkdir -p ${WORLDTMP}/${_dir}
.endfor
	mtree -deU -f ${.CURDIR}/etc/mtree/BSD.usr.dist \
	    -p ${WORLDTMP}/legacy/usr >/dev/null
.if ${MK_GROFF} != "no"
	mtree -deU -f ${.CURDIR}/etc/mtree/BSD.groff.dist \
	    -p ${WORLDTMP}/legacy/usr >/dev/null
.endif
	mtree -deU -f ${.CURDIR}/etc/mtree/BSD.usr.dist \
	    -p ${WORLDTMP}/usr >/dev/null
	mtree -deU -f ${.CURDIR}/etc/mtree/BSD.include.dist \
	    -p ${WORLDTMP}/usr/include >/dev/null
	ln -sf ${.CURDIR}/sys ${WORLDTMP}
.if ${MK_DEBUG_FILES} != "no"
	# We could instead disable debug files for these build stages
	mtree -deU -f ${.CURDIR}/etc/mtree/BSD.debug.dist \
	    -p ${WORLDTMP}/legacy/usr/lib >/dev/null
	mtree -deU -f ${.CURDIR}/etc/mtree/BSD.debug.dist \
	    -p ${WORLDTMP}/usr/lib >/dev/null
.endif
.if ${MK_TESTS} != "no"
	mkdir -p ${WORLDTMP}${TESTSBASE}
	mtree -deU -f ${.CURDIR}/etc/mtree/BSD.tests.dist \
	    -p ${WORLDTMP}${TESTSBASE} >/dev/null
.endif
.for _mtree in ${LOCAL_MTREE}
	mtree -deU -f ${.CURDIR}/${_mtree} -p ${WORLDTMP} > /dev/null
.endfor
_legacy:
	@echo
	@echo "--------------------------------------------------------------"
	@echo ">>> stage 1.1: legacy release compatibility shims"
	@echo "--------------------------------------------------------------"
	${_+_}cd ${.CURDIR}; ${BMAKE} legacy
_bootstrap-tools:
	@echo
	@echo "--------------------------------------------------------------"
	@echo ">>> stage 1.2: bootstrap tools"
	@echo "--------------------------------------------------------------"
	${_+_}cd ${.CURDIR}; ${BMAKE} bootstrap-tools
_cleanobj:
.if !defined(NO_CLEAN)
	@echo
	@echo "--------------------------------------------------------------"
	@echo ">>> stage 2.1: cleaning up the object tree"
	@echo "--------------------------------------------------------------"
	${_+_}cd ${.CURDIR}; ${WMAKE} ${CLEANDIR:S/^/par-/}
.if defined(LIB32TMP)
	${_+_}cd ${.CURDIR}; ${LIB32WMAKE} -f Makefile.inc1 ${CLEANDIR:S/^/par-/}
.endif
.endif
_obj:
	@echo
	@echo "--------------------------------------------------------------"
	@echo ">>> stage 2.2: rebuilding the object tree"
	@echo "--------------------------------------------------------------"
	${_+_}cd ${.CURDIR}; ${WMAKE} par-obj
_build-tools:
	@echo
	@echo "--------------------------------------------------------------"
	@echo ">>> stage 2.3: build tools"
	@echo "--------------------------------------------------------------"
	${_+_}cd ${.CURDIR}; ${TMAKE} build-tools
_cross-tools:
	@echo
	@echo "--------------------------------------------------------------"
	@echo ">>> stage 3: cross tools"
	@echo "--------------------------------------------------------------"
	${_+_}cd ${.CURDIR}; ${XMAKE} cross-tools
	${_+_}cd ${.CURDIR}; ${XMAKE} kernel-tools
_includes:
	@echo
	@echo "--------------------------------------------------------------"
	@echo ">>> stage 4.1: building includes"
	@echo "--------------------------------------------------------------"
	${_+_}cd ${.CURDIR}; ${WMAKE} SHARED=symlinks par-includes
_libraries:
	@echo
	@echo "--------------------------------------------------------------"
	@echo ">>> stage 4.2: building libraries"
	@echo "--------------------------------------------------------------"
	${_+_}cd ${.CURDIR}; \
	    ${WMAKE} -DNO_FSCHG MK_HTML=no -DNO_LINT MK_MAN=no \
	    MK_PROFILE=no MK_TESTS=no MK_TESTS_SUPPORT=${MK_TESTS} libraries
_depend:
	@echo
	@echo "--------------------------------------------------------------"
	@echo ">>> stage 4.3: make dependencies"
	@echo "--------------------------------------------------------------"
	${_+_}cd ${.CURDIR}; ${WMAKE} par-depend
everything:
	@echo
	@echo "--------------------------------------------------------------"
	@echo ">>> stage 4.4: building everything"
	@echo "--------------------------------------------------------------"
	${_+_}cd ${.CURDIR}; ${WMAKE} par-all
.if defined(LIB32TMP)
build32:
	@echo
	@echo "--------------------------------------------------------------"
	@echo ">>> stage 5.1: building 32 bit shim libraries"
	@echo "--------------------------------------------------------------"
	mkdir -p ${LIB32TMP}/usr/include
	mtree -deU -f ${.CURDIR}/etc/mtree/BSD.usr.dist \
	    -p ${LIB32TMP}/usr >/dev/null
	mtree -deU -f ${.CURDIR}/etc/mtree/BSD.include.dist \
	    -p ${LIB32TMP}/usr/include >/dev/null
.if ${MK_DEBUG_FILES} != "no"
	mtree -deU -f ${.CURDIR}/etc/mtree/BSD.debug.dist \
	    -p ${LIB32TMP}/usr/lib >/dev/null
.endif
	mkdir -p ${WORLDTMP}
	ln -sf ${.CURDIR}/sys ${WORLDTMP}
.for _t in obj includes
	cd ${.CURDIR}/include; ${LIB32WMAKE} DIRPRFX=include/ ${_t}
	cd ${.CURDIR}/lib; ${LIB32WMAKE} DIRPRFX=lib/ ${_t}
.if ${MK_CDDL} != "no"
	cd ${.CURDIR}/cddl/lib; ${LIB32WMAKE} DIRPRFX=cddl/lib/ ${_t}
.endif
	cd ${.CURDIR}/gnu/lib; ${LIB32WMAKE} DIRPRFX=gnu/lib/ ${_t}
.if ${MK_CRYPT} != "no"
	cd ${.CURDIR}/secure/lib; ${LIB32WMAKE} DIRPRFX=secure/lib/ ${_t}
.endif
.if ${MK_KERBEROS} != "no"
	cd ${.CURDIR}/kerberos5/lib; ${LIB32WMAKE} DIRPRFX=kerberos5/lib ${_t}
.endif
.endfor
.for _dir in usr.bin/lex/lib
	cd ${.CURDIR}/${_dir}; ${LIB32WMAKE} DIRPRFX=${_dir}/ obj
.endfor
.for _dir in lib/ncurses/ncurses lib/ncurses/ncursesw lib/libmagic
	cd ${.CURDIR}/${_dir}; \
	    WORLDTMP=${WORLDTMP} \
	    MAKEFLAGS="-m ${.CURDIR}/tools/build/mk ${.MAKEFLAGS}" \
	    MAKEOBJDIRPREFIX=${LIB32_OBJTREE} ${MAKE} SSP_CFLAGS= DESTDIR= \
	    DIRPRFX=${_dir}/ -DNO_LINT -DNO_CPU_CFLAGS MK_WARNS=no MK_CTF=no \
	    build-tools
.endfor
	cd ${.CURDIR}; \
	    ${LIB32WMAKE} -f Makefile.inc1 libraries
.for _t in obj depend all
	cd ${.CURDIR}/libexec/rtld-elf; PROG=ld-elf32.so.1 ${LIB32WMAKE} \
	    DIRPRFX=libexec/rtld-elf/ ${_t}
	cd ${.CURDIR}/usr.bin/ldd; PROG=ldd32 ${LIB32WMAKE} \
	    DIRPRFX=usr.bin/ldd ${_t}
.endfor

distribute32 install32:
	cd ${.CURDIR}/lib; ${LIB32IMAKE} ${.TARGET:S/32$//}
.if ${MK_CDDL} != "no"
	cd ${.CURDIR}/cddl/lib; ${LIB32IMAKE} ${.TARGET:S/32$//}
.endif
	cd ${.CURDIR}/gnu/lib; ${LIB32IMAKE} ${.TARGET:S/32$//}
.if ${MK_CRYPT} != "no"
	cd ${.CURDIR}/secure/lib; ${LIB32IMAKE} ${.TARGET:S/32$//}
.endif
.if ${MK_KERBEROS} != "no"
	cd ${.CURDIR}/kerberos5/lib; ${LIB32IMAKE} ${.TARGET:S/32$//}
.endif
	cd ${.CURDIR}/libexec/rtld-elf; \
	    PROG=ld-elf32.so.1 ${LIB32IMAKE} ${.TARGET:S/32$//}
	cd ${.CURDIR}/usr.bin/ldd; PROG=ldd32 ${LIB32IMAKE} ${.TARGET:S/32$//}
.endif

WMAKE_TGTS=
.if !defined(SUBDIR_OVERRIDE)
WMAKE_TGTS+=	_worldtmp _legacy _bootstrap-tools
.endif
WMAKE_TGTS+=	_cleanobj _obj _build-tools
.if !defined(SUBDIR_OVERRIDE)
WMAKE_TGTS+=	_cross-tools
.endif
WMAKE_TGTS+=	_includes _libraries _depend everything
.if defined(LIB32TMP) && ${MK_LIB32} != "no"
WMAKE_TGTS+=	build32
.endif

buildworld: buildworld_prologue ${WMAKE_TGTS} buildworld_epilogue
.ORDER: buildworld_prologue ${WMAKE_TGTS} buildworld_epilogue

buildworld_prologue:
	@echo "--------------------------------------------------------------"
	@echo ">>> World build started on `LC_ALL=C date`"
	@echo "--------------------------------------------------------------"

buildworld_epilogue:
	@echo
	@echo "--------------------------------------------------------------"
	@echo ">>> World build completed on `LC_ALL=C date`"
	@echo "--------------------------------------------------------------"

#
# We need to have this as a target because the indirection between Makefile
# and Makefile.inc1 causes the correct PATH to be used, rather than a
# modification of the current environment's PATH.  In addition, we need
# to quote multiword values.
#
buildenvvars:
	@echo ${WMAKEENV:Q}

.if ${.TARGETS:Mbuildenv}
.if ${.MAKEFLAGS:M-j}
.error The buildenv target is incompatible with -j
.endif
.endif
buildenv:
	@echo Entering world for ${TARGET_ARCH}:${TARGET}
	@cd ${.CURDIR} && env ${WMAKEENV} ${BUILDENV_SHELL} || true

TOOLCHAIN_TGTS=	${WMAKE_TGTS:N_depend:Neverything:Nbuild32}
toolchain: ${TOOLCHAIN_TGTS}
kernel-toolchain: ${TOOLCHAIN_TGTS:N_includes:N_libraries}

#
# installcheck
#
# Checks to be sure system is ready for installworld/installkernel.
#
installcheck: _installcheck_world _installcheck_kernel
_installcheck_world:
_installcheck_kernel:

#
# Require DESTDIR to be set if installing for a different architecture or
# using the user/group database in the source tree.
#
.if ${TARGET_ARCH} != ${MACHINE_ARCH} || ${TARGET} != ${MACHINE} || \
    defined(DB_FROM_SRC)
.if !make(distributeworld)
_installcheck_world: __installcheck_DESTDIR
_installcheck_kernel: __installcheck_DESTDIR
__installcheck_DESTDIR:
.if !defined(DESTDIR) || empty(DESTDIR)
	@echo "ERROR: Please set DESTDIR!"; \
	false
.endif
.endif
.endif

.if !defined(DB_FROM_SRC)
#
# Check for missing UIDs/GIDs.
#
CHECK_UIDS=	auditdistd
CHECK_GIDS=	audit
.if ${MK_SENDMAIL} != "no"
CHECK_UIDS+=	smmsp
CHECK_GIDS+=	smmsp
.endif
.if ${MK_PF} != "no"
CHECK_UIDS+=	proxy
CHECK_GIDS+=	proxy authpf
.endif
.if ${MK_UNBOUND} != "no"
CHECK_UIDS+=	unbound
CHECK_GIDS+=	unbound
.endif
_installcheck_world: __installcheck_UGID
__installcheck_UGID:
.for uid in ${CHECK_UIDS}
	@if ! `id -u ${uid} >/dev/null 2>&1`; then \
		echo "ERROR: Required ${uid} user is missing, see /usr/src/UPDATING."; \
		false; \
	fi
.endfor
.for gid in ${CHECK_GIDS}
	@if ! `find / -prune -group ${gid} >/dev/null 2>&1`; then \
		echo "ERROR: Required ${gid} group is missing, see /usr/src/UPDATING."; \
		false; \
	fi
.endfor
.endif

#
# Required install tools to be saved in a scratch dir for safety.
#
.if ${MK_ZONEINFO} != "no"
_zoneinfo=	zic tzsetup
.endif

ITOOLS=	[ awk cap_mkdb cat chflags chmod chown \
	date echo egrep find grep id install ${_install-info} \
	ln lockf make mkdir mtree mv pwd_mkdb \
	rm sed services_mkdb sh strip sysctl test true uname wc ${_zoneinfo} \
	${LOCAL_ITOOLS}

# Needed for share/man
.if ${MK_MAN} != "no"
ITOOLS+=makewhatis
.endif

#
# distributeworld
#
# Distributes everything compiled by a `buildworld'.
#
# installworld
#
# Installs everything compiled by a 'buildworld'.
#

# Non-base distributions produced by the base system
EXTRA_DISTRIBUTIONS=	doc
.if defined(LIB32TMP) && ${MK_LIB32} != "no"
EXTRA_DISTRIBUTIONS+=	lib32
.endif
.if ${MK_TESTS} != "no"
EXTRA_DISTRIBUTIONS+=	tests
.endif

DEBUG_DISTRIBUTIONS=
.if ${MK_DEBUG_FILES} != "no"
DEBUG_DISTRIBUTIONS+=	base ${EXTRA_DISTRIBUTIONS:S,doc,,:S,tests,,}
.endif

MTREE_MAGIC?=	mtree 2.0

distributeworld installworld: _installcheck_world
	mkdir -p ${INSTALLTMP}
	progs=$$(for prog in ${ITOOLS}; do \
		if progpath=`which $$prog`; then \
			echo $$progpath; \
		else \
			echo "Required tool $$prog not found in PATH." >&2; \
			exit 1; \
		fi; \
	    done); \
	libs=$$(ldd -f "%o %p\n" -f "%o %p\n" $$progs 2>/dev/null | sort -u | \
	    while read line; do \
		set -- $$line; \
		if [ "$$2 $$3" != "not found" ]; then \
			echo $$2; \
		else \
			echo "Required library $$1 not found." >&2; \
			exit 1; \
		fi; \
	    done); \
	cp $$libs $$progs ${INSTALLTMP}
	cp -R $${PATH_LOCALE:-"/usr/share/locale"} ${INSTALLTMP}/locale
.if defined(NO_ROOT)
	echo "#${MTREE_MAGIC}" > ${METALOG}
.endif
.if make(distributeworld)
.for dist in ${EXTRA_DISTRIBUTIONS}
	-mkdir ${DESTDIR}/${DISTDIR}/${dist}
	mtree -deU -f ${.CURDIR}/etc/mtree/BSD.root.dist \
	    -p ${DESTDIR}/${DISTDIR}/${dist} >/dev/null
	mtree -deU -f ${.CURDIR}/etc/mtree/BSD.usr.dist \
	    -p ${DESTDIR}/${DISTDIR}/${dist}/usr >/dev/null
	mtree -deU -f ${.CURDIR}/etc/mtree/BSD.include.dist \
	    -p ${DESTDIR}/${DISTDIR}/${dist}/usr/include >/dev/null
.if ${MK_DEBUG_FILES} != "no"
	mtree -deU -f ${.CURDIR}/etc/mtree/BSD.debug.dist \
	    -p ${DESTDIR}/${DISTDIR}/${dist}/usr/lib >/dev/null
.endif
.if ${MK_TESTS} != "no" && ${dist} == "tests"
	-mkdir -p ${DESTDIR}/${DISTDIR}/${dist}${TESTSBASE}
	mtree -deU -f ${.CURDIR}/etc/mtree/BSD.tests.dist \
	    -p ${DESTDIR}/${DISTDIR}/${dist}${TESTSBASE} >/dev/null
.endif
.if defined(NO_ROOT)
	${IMAKEENV} mtree -C -f ${.CURDIR}/etc/mtree/BSD.root.dist | \
	    sed -e 's#^\./#./${dist}/#' >> ${METALOG}
	${IMAKEENV} mtree -C -f ${.CURDIR}/etc/mtree/BSD.usr.dist | \
	    sed -e 's#^\./#./${dist}/usr/#' >> ${METALOG}
	${IMAKEENV} mtree -C -f ${.CURDIR}/etc/mtree/BSD.include.dist | \
	    sed -e 's#^\./#./${dist}/usr/include/#' >> ${METALOG}
.endif
.endfor
	-mkdir ${DESTDIR}/${DISTDIR}/base
	cd ${.CURDIR}/etc; ${CROSSENV} PATH=${TMPPATH} ${MAKE} \
	    METALOG=${METALOG} ${IMAKE_INSTALL} ${IMAKE_MTREE} \
	    DISTBASE=/base DESTDIR=${DESTDIR}/${DISTDIR}/base \
	    LOCAL_MTREE=${LOCAL_MTREE:Q} distrib-dirs
.endif
	${_+_}cd ${.CURDIR}; ${IMAKE} re${.TARGET:S/world$//}; \
	    ${IMAKEENV} rm -rf ${INSTALLTMP}
.if make(distributeworld)
.for dist in ${EXTRA_DISTRIBUTIONS}
	find ${DESTDIR}/${DISTDIR}/${dist} -mindepth 1 -empty -delete
.endfor
.if defined(NO_ROOT)
.for dist in base ${EXTRA_DISTRIBUTIONS}
	@# For each file that exists in this dist, print the corresponding
	@# line from the METALOG.  This relies on the fact that
	@# a line containing only the filename will sort immediatly before
	@# the relevant mtree line.
	cd ${DESTDIR}/${DISTDIR}; \
	find ./${dist} | sort -u ${METALOG} - | \
	awk 'BEGIN { print "#${MTREE_MAGIC}" } !/ type=/ { file = $$1 } / type=/ { if ($$1 == file) { sub(/^\.\/${dist}\//, "./"); print } }' > \
	${DESTDIR}/${DISTDIR}/${dist}.meta
.endfor
.for dist in ${DEBUG_DISTRIBUTIONS}
	@# For each file that exists in this dist, print the corresponding
	@# line from the METALOG.  This relies on the fact that
	@# a line containing only the filename will sort immediatly before
	@# the relevant mtree line.
	cd ${DESTDIR}/${DISTDIR}; \
	find ./${dist}/usr/lib/debug | sort -u ${METALOG} - | \
	awk 'BEGIN { print "#${MTREE_MAGIC}" } !/ type=/ { file = $$1 } / type=/ { if ($$1 == file) { sub(/^\.\/${dist}\//, "./"); print } }' > \
	${DESTDIR}/${DISTDIR}/${dist}.debug.meta
.endfor
.endif
.endif

packageworld:
.for dist in base ${EXTRA_DISTRIBUTIONS}
.if defined(NO_ROOT)
	${_+_}cd ${DESTDIR}/${DISTDIR}/${dist}; \
	    tar cvf - --exclude usr/lib/debug \
	    @${DESTDIR}/${DISTDIR}/${dist}.meta | \
	    ${XZ_CMD} > ${DESTDIR}/${DISTDIR}/${dist}.txz
.else
	${_+_}cd ${DESTDIR}/${DISTDIR}/${dist}; \
	    tar cvf - --exclude usr/lib/debug . | \
	    ${XZ_CMD} > ${DESTDIR}/${DISTDIR}/${dist}.txz
.endif
.endfor

.for dist in ${DEBUG_DISTRIBUTIONS}
. if defined(NO_ROOT)
	${_+_}cd ${DESTDIR}/${DISTDIR}/${dist}; \
	    tar cvf - @${DESTDIR}/${DISTDIR}/${dist}.debug.meta | \
	    ${XZ_CMD} > ${DESTDIR}/${DISTDIR}/${dist}-dbg.txz
. else
	${_+_}cd ${DESTDIR}/${DISTDIR}/${dist}; \
	    tar cvLf - usr/lib/debug | \
	    ${XZ_CMD} > ${DESTDIR}/${DISTDIR}/${dist}-dbg.txz
. endif
.endfor

#
# reinstall
#
# If you have a build server, you can NFS mount the source and obj directories
# and do a 'make reinstall' on the *client* to install new binaries from the
# most recent server build.
#
reinstall: .MAKE
	@echo "--------------------------------------------------------------"
	@echo ">>> Making hierarchy"
	@echo "--------------------------------------------------------------"
	${_+_}cd ${.CURDIR}; ${MAKE} -f Makefile.inc1 \
	    LOCAL_MTREE=${LOCAL_MTREE:Q} hierarchy
	@echo
	@echo "--------------------------------------------------------------"
	@echo ">>> Installing everything"
	@echo "--------------------------------------------------------------"
	${_+_}cd ${.CURDIR}; ${MAKE} -f Makefile.inc1 install
.if defined(LIB32TMP) && ${MK_LIB32} != "no"
	${_+_}cd ${.CURDIR}; ${MAKE} -f Makefile.inc1 install32
.endif

redistribute: .MAKE
	@echo "--------------------------------------------------------------"
	@echo ">>> Distributing everything"
	@echo "--------------------------------------------------------------"
	${_+_}cd ${.CURDIR}; ${MAKE} -f Makefile.inc1 distribute
.if defined(LIB32TMP) && ${MK_LIB32} != "no"
	${_+_}cd ${.CURDIR}; ${MAKE} -f Makefile.inc1 distribute32 \
	    DISTRIBUTION=lib32
.endif

distrib-dirs distribution: .MAKE
	cd ${.CURDIR}/etc; ${CROSSENV} PATH=${TMPPATH} ${MAKE} \
	    ${IMAKE_INSTALL} ${IMAKE_MTREE} METALOG=${METALOG} ${.TARGET}

#
# buildkernel and installkernel
#
# Which kernels to build and/or install is specified by setting
# KERNCONF. If not defined a GENERIC kernel is built/installed.
# Only the existing (depending TARGET) config files are used
# for building kernels and only the first of these is designated
# as the one being installed.
#
# Note that we have to use TARGET instead of TARGET_ARCH when
# we're in kernel-land. Since only TARGET_ARCH is (expected) to
# be set to cross-build, we have to make sure TARGET is set
# properly.

.if defined(KERNFAST)
NO_KERNELCLEAN=	t
NO_KERNELCONFIG=	t
NO_KERNELDEPEND=	t
NO_KERNELOBJ=		t
# Shortcut for KERNCONF=Blah -DKERNFAST is now KERNFAST=Blah
.if !defined(KERNCONF) && ${KERNFAST} != "1"
KERNCONF=${KERNFAST}
.endif
.endif
.if ${TARGET_ARCH} == "powerpc64"
KERNCONF?=	GENERIC64
.else
KERNCONF?=	GENERIC
.endif
INSTKERNNAME?=	kernel

KERNSRCDIR?=	${.CURDIR}/sys
KRNLCONFDIR=	${KERNSRCDIR}/${TARGET}/conf
KRNLOBJDIR=	${OBJTREE}${KERNSRCDIR}
KERNCONFDIR?=	${KRNLCONFDIR}

BUILDKERNELS=
INSTALLKERNEL=
.for _kernel in ${KERNCONF}
.if exists(${KERNCONFDIR}/${_kernel})
BUILDKERNELS+=	${_kernel}
.if empty(INSTALLKERNEL)
INSTALLKERNEL= ${_kernel}
.endif
.endif
.endfor

buildkernel ${WMAKE_TGTS} ${.ALLTARGETS:M_*}: .MAKE

#
# buildkernel
#
# Builds all kernels defined by BUILDKERNELS.
#
buildkernel:
.if empty(BUILDKERNELS)
	@echo "ERROR: Missing kernel configuration file(s) (${KERNCONF})."; \
	false
.endif
	@echo
.for _kernel in ${BUILDKERNELS}
	@echo "--------------------------------------------------------------"
	@echo ">>> Kernel build for ${_kernel} started on `LC_ALL=C date`"
	@echo "--------------------------------------------------------------"
	@echo "===> ${_kernel}"
	mkdir -p ${KRNLOBJDIR}
.if !defined(NO_KERNELCONFIG)
	@echo
	@echo "--------------------------------------------------------------"
	@echo ">>> stage 1: configuring the kernel"
	@echo "--------------------------------------------------------------"
	cd ${KRNLCONFDIR}; \
		PATH=${TMPPATH} \
		    config ${CONFIGARGS} -d ${KRNLOBJDIR}/${_kernel} \
			-I '${KERNCONFDIR}' '${KERNCONFDIR}/${_kernel}'
.endif
.if !defined(NO_CLEAN) && !defined(NO_KERNELCLEAN)
	@echo
	@echo "--------------------------------------------------------------"
	@echo ">>> stage 2.1: cleaning up the object tree"
	@echo "--------------------------------------------------------------"
	cd ${KRNLOBJDIR}/${_kernel}; ${KMAKE} ${CLEANDIR}
.endif
.if !defined(NO_KERNELOBJ)
	@echo
	@echo "--------------------------------------------------------------"
	@echo ">>> stage 2.2: rebuilding the object tree"
	@echo "--------------------------------------------------------------"
	cd ${KRNLOBJDIR}/${_kernel}; ${KMAKE} obj
.endif
	@echo
	@echo "--------------------------------------------------------------"
	@echo ">>> stage 2.3: build tools"
	@echo "--------------------------------------------------------------"
	${_+_}cd ${.CURDIR}; ${KTMAKE} kernel-tools
.if !defined(NO_KERNELDEPEND)
	@echo
	@echo "--------------------------------------------------------------"
	@echo ">>> stage 3.1: making dependencies"
	@echo "--------------------------------------------------------------"
	cd ${KRNLOBJDIR}/${_kernel}; ${KMAKE} depend -DNO_MODULES_OBJ
.endif
	@echo
	@echo "--------------------------------------------------------------"
	@echo ">>> stage 3.2: building everything"
	@echo "--------------------------------------------------------------"
	cd ${KRNLOBJDIR}/${_kernel}; ${KMAKE} all -DNO_MODULES_OBJ
	@echo "--------------------------------------------------------------"
	@echo ">>> Kernel build for ${_kernel} completed on `LC_ALL=C date`"
	@echo "--------------------------------------------------------------"
.endfor

#
# installkernel, etc.
#
# Install the kernel defined by INSTALLKERNEL
#
installkernel installkernel.debug \
reinstallkernel reinstallkernel.debug: _installcheck_kernel
.if empty(INSTALLKERNEL)
	@echo "ERROR: No kernel \"${KERNCONF}\" to install."; \
	false
.endif
	@echo "--------------------------------------------------------------"
	@echo ">>> Installing kernel ${INSTALLKERNEL}"
	@echo "--------------------------------------------------------------"
	cd ${KRNLOBJDIR}/${INSTALLKERNEL}; \
	    ${CROSSENV} PATH=${TMPPATH} \
	    ${MAKE} ${IMAKE_INSTALL} KERNEL=${INSTKERNNAME} ${.TARGET:S/kernel//}

distributekernel distributekernel.debug:
.if empty(INSTALLKERNEL)
	@echo "ERROR: No kernel \"${KERNCONF}\" to install."; \
	false
.endif
	mkdir -p ${DESTDIR}/${DISTDIR}
.if defined(NO_ROOT)
	echo "#${MTREE_MAGIC}" > ${DESTDIR}/${DISTDIR}/kernel.premeta
.endif
	cd ${KRNLOBJDIR}/${INSTALLKERNEL}; \
	    ${IMAKEENV} ${IMAKE_INSTALL:S/METALOG/kernel.premeta/} \
	    ${IMAKE_MTREE} PATH=${TMPPATH} ${MAKE} KERNEL=${INSTKERNNAME} \
	    DESTDIR=${INSTALL_DDIR}/kernel \
	    ${.TARGET:S/distributekernel/install/}
.if defined(NO_ROOT)
	sed -e 's|^./kernel|.|' ${DESTDIR}/${DISTDIR}/kernel.premeta > \
	    ${DESTDIR}/${DISTDIR}/kernel.meta
.endif
.for _kernel in ${BUILDKERNELS:S/${INSTALLKERNEL}//}
.if defined(NO_ROOT)
	echo "#${MTREE_MAGIC}" > ${DESTDIR}/${DISTDIR}/kernel.${_kernel}.premeta
.endif
	cd ${KRNLOBJDIR}/${_kernel}; \
	    ${IMAKEENV} ${IMAKE_INSTALL:S/METALOG/kernel.${_kernel}.premeta/} \
	    ${IMAKE_MTREE} PATH=${TMPPATH} ${MAKE} \
	    KERNEL=${INSTKERNNAME}.${_kernel} \
	    DESTDIR=${INSTALL_DDIR}/kernel.${_kernel} \
	    ${.TARGET:S/distributekernel/install/}
.if defined(NO_ROOT)
	sed -e 's|^./kernel|.|' \
	    ${DESTDIR}/${DISTDIR}/kernel.${_kernel}.premeta > \
	    ${DESTDIR}/${DISTDIR}/kernel.${_kernel}.meta
.endif
.endfor

packagekernel:
.if defined(NO_ROOT)
	cd ${DESTDIR}/${DISTDIR}/kernel; \
	    tar cvf - @${DESTDIR}/${DISTDIR}/kernel.meta | \
	    ${XZ_CMD} > ${DESTDIR}/${DISTDIR}/kernel.txz
.for _kernel in ${BUILDKERNELS:S/${INSTALLKERNEL}//}
	cd ${DESTDIR}/${DISTDIR}/kernel.${_kernel}; \
	    tar cvf - @${DESTDIR}/${DISTDIR}/kernel.${_kernel}.meta | \
	    ${XZ_CMD} > ${DESTDIR}/${DISTDIR}/kernel.${_kernel}.txz
.endfor
.else
	cd ${DESTDIR}/${DISTDIR}/kernel; \
	    tar cvf - . | \
	    ${XZ_CMD} > ${DESTDIR}/${DISTDIR}/kernel.txz
.for _kernel in ${BUILDKERNELS:S/${INSTALLKERNEL}//}
	cd ${DESTDIR}/${DISTDIR}/kernel.${_kernel}; \
	    tar cvf - . | \
	    ${XZ_CMD} > ${DESTDIR}/${DISTDIR}/kernel.${_kernel}.txz
.endfor
.endif

#
# doxygen
#
# Build the API documentation with doxygen
#
doxygen:
	@if [ ! -x `/usr/bin/which doxygen` ]; then \
		echo "You need doxygen (devel/doxygen) to generate the API documentation of the kernel." | /usr/bin/fmt; \
		exit 1; \
	fi
	cd ${.CURDIR}/tools/kerneldoc/subsys && ${MAKE} obj all

#
# update
#
# Update the source tree(s), by running svn/svnup to update to the
# latest copy.
#
update:
.if (defined(CVS_UPDATE) || defined(SUP_UPDATE)) && !defined(SVN_UPDATE)
	@echo "--------------------------------------------------------------"
	@echo "CVS_UPDATE and SUP_UPDATE are no longer supported."
	@echo "Please see: https://wiki.freebsd.org/CvsIsDeprecated"
	@echo "--------------------------------------------------------------"
	@exit 1
.endif
.if defined(SVN_UPDATE)
	@echo "--------------------------------------------------------------"
	@echo ">>> Updating ${.CURDIR} using Subversion"
	@echo "--------------------------------------------------------------"
	@(cd ${.CURDIR} && ${SVN} update ${SVNFLAGS})
.endif

#
# ------------------------------------------------------------------------
#
# From here onwards are utility targets used by the 'make world' and
# related targets.  If your 'world' breaks, you may like to try to fix
# the problem and manually run the following targets to attempt to
# complete the build.  Beware, this is *not* guaranteed to work, you
# need to have a pretty good grip on the current state of the system
# to attempt to manually finish it.  If in doubt, 'make world' again.
#

#
# legacy: Build compatibility shims for the next three targets
#
legacy:
.if ${BOOTSTRAPPING} < 800107 && ${BOOTSTRAPPING} != 0
	@echo "ERROR: Source upgrades from versions prior to 8.0 not supported."; \
	false
.endif
.for _tool in tools/build
	${_+_}@${ECHODIR} "===> ${_tool} (obj,includes,depend,all,install)"; \
	    cd ${.CURDIR}/${_tool} && \
	    ${MAKE} DIRPRFX=${_tool}/ obj && \
	    ${MAKE} DIRPRFX=${_tool}/ DESTDIR=${MAKEOBJDIRPREFIX}/legacy includes && \
	    ${MAKE} DIRPRFX=${_tool}/ depend && \
	    ${MAKE} DIRPRFX=${_tool}/ all && \
	    ${MAKE} DIRPRFX=${_tool}/ DESTDIR=${MAKEOBJDIRPREFIX}/legacy install
.endfor

#
# bootstrap-tools: Build tools needed for compatibility
#
_bt=		_bootstrap-tools	

.if ${MK_GAMES} != "no"
_strfile=	games/fortune/strfile
.endif

.if ${MK_CXX} != "no"
_gperf=		gnu/usr.bin/gperf
.endif

.if ${MK_GROFF} != "no"
_groff=		gnu/usr.bin/groff
.endif

.if ${MK_VT} != "no"
_vtfontcvt=	usr.bin/vtfontcvt
.endif

.if ${BOOTSTRAPPING} < 900002
_sed=		usr.bin/sed
.endif

.if ${BOOTSTRAPPING} < 1000002
_m4=		lib/libohash \
		usr.bin/m4

${_bt}-usr.bin/m4: ${_bt}-lib/libohash
.endif

.if ${BOOTSTRAPPING} < 1000014
_crunch=	usr.sbin/crunch
.endif

.if ${BOOTSTRAPPING} < 1000026
_nmtree=	lib/libnetbsd \
		usr.sbin/nmtree

${_bt}-usr.sbin/nmtree: ${_bt}-lib/libnetbsd
.endif

.if ${BOOTSTRAPPING} < 1000027
_cat=		bin/cat
.endif

.if ${BOOTSTRAPPING} < 1000033
_lex=		usr.bin/lex
.endif

.if ${BOOTSTRAPPING} >= 900040 && ${BOOTSTRAPPING} < 900041
_awk=		usr.bin/awk
.endif

.if ${BOOTSTRAPPING} < 1001506
_yacc=		lib/liby \
		usr.bin/yacc

${_bt}-usr.bin/yacc: ${_bt}-lib/liby
.endif

.if ${MK_BSNMP} != "no"
_gensnmptree=	usr.sbin/bsnmpd/gensnmptree
.endif

# We need to build tblgen when we're building clang either as
# the bootstrap compiler, or as the part of the normal build.
.if ${MK_CLANG_BOOTSTRAP} != "no" || ${MK_CLANG} != "no"
_clang_tblgen= \
	lib/clang/libllvmsupport \
	lib/clang/libllvmtablegen \
	usr.bin/clang/tblgen \
	usr.bin/clang/clang-tblgen

${_bt}-usr.bin/clang/clang-tblgen: ${_bt}-lib/clang/libllvmtablegen ${_bt}-lib/clang/libllvmsupport
${_bt}-usr.bin/clang/tblgen: ${_bt}-lib/clang/libllvmtablegen ${_bt}-lib/clang/libllvmsupport
.endif

# ELF Tool Chain libraries are needed for ELF tools and dtrace tools.
# dtrace tools are required for older bootstrap env and cross-build
# pre libdwarf
.if ${BOOTSTRAPPING} < 1100006 || (${MACHINE} != ${TARGET} || \
    ${MACHINE_ARCH} != ${TARGET_ARCH})
_elftoolchain_libs= lib/libelf lib/libdwarf 
.if ${MK_CDDL} != "no"
_dtrace_tools= cddl/usr.bin/sgsmsg cddl/lib/libctf cddl/usr.bin/ctfconvert \
    cddl/usr.bin/ctfmerge

${_bt}-cddl/usr.bin/ctfconvert: ${_bt}-lib/libelf ${_bt}-lib/libdwarf ${_bt}-cddl/lib/libctf
${_bt}-cddl/usr.bin/ctfmerge: ${_bt}-lib/libelf ${_bt}-lib/libdwarf ${_bt}-cddl/lib/libctf
.endif
.endif

# Default to building the GPL DTC, but build the BSDL one if users explicitly
# request it.
_dtc= usr.bin/dtc
.if ${MK_GPL_DTC} != "no"
_dtc= gnu/usr.bin/dtc
.endif

.if ${MK_KERBEROS} != "no"
_kerberos5_bootstrap_tools= \
	kerberos5/tools/make-roken \
	kerberos5/lib/libroken \
	kerberos5/lib/libvers \
	kerberos5/tools/asn1_compile \
	kerberos5/tools/slc \
	usr.bin/compile_et

${_bt}-kerberos5/tools/slc: ${_bt}-kerberos5/lib/libroken
${_bt}-kerberos5/tools/asn1_compile: ${_bt}-kerberos5/lib/libroken
.endif

bootstrap-tools: .PHONY

#	Please document (add comment) why something is in 'bootstrap-tools'.
#	Try to bound the building of the bootstrap-tool to just the
#	FreeBSD versions that need the tool built at this stage of the build.
.for _tool in \
    ${_clang_tblgen} \
    ${_kerberos5_bootstrap_tools} \
    ${_elftoolchain_libs} \
    ${_dtrace_tools} \
    ${_strfile} \
    ${_gperf} \
    ${_groff} \
    ${_dtc} \
    ${_awk} \
    ${_cat} \
    usr.bin/lorder \
    usr.bin/makewhatis \
    usr.bin/rpcgen \
    ${_sed} \
    ${_yacc} \
    ${_m4} \
    ${_lex} \
    lib/libmd \
    usr.bin/xinstall \
    ${_gensnmptree} \
    usr.sbin/config \
    ${_crunch} \
    ${_nmtree} \
    ${_vtfontcvt}
${_bt}-${_tool}: .PHONY .MAKE
	${_+_}@${ECHODIR} "===> ${_tool} (obj,depend,all,install)"; \
		cd ${.CURDIR}/${_tool} && \
		${MAKE} DIRPRFX=${_tool}/ obj && \
		${MAKE} DIRPRFX=${_tool}/ depend && \
		${MAKE} DIRPRFX=${_tool}/ all && \
		${MAKE} DIRPRFX=${_tool}/ DESTDIR=${MAKEOBJDIRPREFIX}/legacy install

bootstrap-tools: ${_bt}-${_tool}
.endfor

#
# build-tools: Build special purpose build tools
#
.if !defined(NO_SHARE)
_share=	share/syscons/scrnmaps
.endif

.if ${MK_GCC} != "no"
_gcc_tools= gnu/usr.bin/cc/cc_tools
.endif

.if ${MK_RESCUE} != "no"
_rescue= rescue/rescue
.endif

build-tools: .MAKE
.for _tool in \
    bin/csh \
    bin/sh \
    ${_rescue} \
    ${LOCAL_TOOL_DIRS} \
    lib/ncurses/ncurses \
    lib/ncurses/ncursesw \
    ${_share} \
    usr.bin/awk \
    lib/libmagic \
    usr.bin/mkesdb_static \
    usr.bin/mkcsmapper_static \
    usr.bin/vi/catalog
	${_+_}@${ECHODIR} "===> ${_tool} (obj,build-tools)"; \
		cd ${.CURDIR}/${_tool} && \
		${MAKE} DIRPRFX=${_tool}/ obj && \
		${MAKE} DIRPRFX=${_tool}/ build-tools
.endfor
.for _tool in \
    ${_gcc_tools}
	${_+_}@${ECHODIR} "===> ${_tool} (obj,depend,all)"; \
		cd ${.CURDIR}/${_tool} && \
		${MAKE} DIRPRFX=${_tool}/ obj && \
		${MAKE} DIRPRFX=${_tool}/ depend && \
		${MAKE} DIRPRFX=${_tool}/ all
.endfor

#
# kernel-tools: Build kernel-building tools
#
kernel-tools: .MAKE
	mkdir -p ${MAKEOBJDIRPREFIX}/usr
	mtree -deU -f ${.CURDIR}/etc/mtree/BSD.usr.dist \
	    -p ${MAKEOBJDIRPREFIX}/usr >/dev/null

#
# cross-tools: Build cross-building tools
#
.if ${TARGET_ARCH} != ${MACHINE_ARCH}
.if ${TARGET_ARCH} == "amd64" || ${TARGET_ARCH} == "i386"
_btxld=		usr.sbin/btxld
.endif
.endif
.if ${TARGET_ARCH} != ${MACHINE_ARCH}
.if ${MK_RESCUE} != "no" || defined(RELEASEDIR)
_crunchide=	usr.sbin/crunch/crunchide
.endif
.if ${TARGET_ARCH} == "i386" && defined(RELEASEDIR)
_kgzip=		usr.sbin/kgzip
.endif
.endif

# If we're given an XAS, don't build binutils.
.if ${XAS:M/*} == ""
.if ${MK_BINUTILS_BOOTSTRAP} != "no"
_binutils=	gnu/usr.bin/binutils
.endif
.if ${MK_ELFTOOLCHAIN_TOOLS} != "no"
_elftctools=	lib/libelftc \
		usr.bin/elfcopy \
		usr.bin/nm \
		usr.bin/size \
		usr.bin/strings
# These are not required by the build, but can be useful for developers who
# cross-build on a FreeBSD 10 host:
_elftctools+=	usr.bin/addr2line
.endif
.elif ${TARGET_ARCH} != ${MACHINE_ARCH} && ${MK_ELFTOOLCHAIN_TOOLS} != "no"
<<<<<<< HEAD
# A cross-strip is not passed in WMAKEENV, so build elfcopy/strip.
=======
# If cross-building with an external binutils we still need to build strip for
# the target (for at least crunchide).
>>>>>>> 0a348b9a
_elftctools=	lib/libelftc \
		usr.bin/elfcopy
.endif

# If an full path to an external cross compiler is given, don't build
# a cross compiler.
.if ${XCC:M/*} == "" && ${MK_CROSS_COMPILER} != "no"
.if ${MK_CLANG_BOOTSTRAP} != "no"
_clang=		usr.bin/clang
_clang_libs=	lib/clang
.endif
.if ${MK_GCC_BOOTSTRAP} != "no"
_cc=		gnu/usr.bin/cc
.endif
.endif

cross-tools: .MAKE
.for _tool in \
    ${_clang_libs} \
    ${_clang} \
    ${_binutils} \
    ${_elftctools} \
    ${_cc} \
    ${_btxld} \
    ${_crunchide} \
    ${_kgzip} \
    sys/boot/usb/tools
	${_+_}@${ECHODIR} "===> ${_tool} (obj,depend,all,install)"; \
		cd ${.CURDIR}/${_tool} && \
		${MAKE} DIRPRFX=${_tool}/ obj && \
		${MAKE} DIRPRFX=${_tool}/ depend && \
		${MAKE} DIRPRFX=${_tool}/ all && \
		${MAKE} DIRPRFX=${_tool}/ DESTDIR=${MAKEOBJDIRPREFIX} install
.endfor

NXBENV=		MAKEOBJDIRPREFIX=${OBJTREE}/nxb \
		INSTALL="sh ${.CURDIR}/tools/install.sh" \
		VERSION="${VERSION}"
NXBMAKE=	${NXBENV} ${MAKE} \
		TBLGEN=${OBJTREE}/nxb-bin/usr/bin/tblgen \
		CLANG_TBLGEN=${OBJTREE}/nxb-bin/usr/bin/clang-tblgen \
		MACHINE=${TARGET} MACHINE_ARCH=${TARGET_ARCH} \
		MK_GDB=no MK_TESTS=no \
		SSP_CFLAGS= \
		MK_HTML=no NO_LINT=yes MK_MAN=no \
		-DNO_PIC MK_PROFILE=no -DNO_SHARED \
		-DNO_CPU_CFLAGS MK_WARNS=no MK_CTF=no \
		MK_CLANG_EXTRAS=no MK_CLANG_FULL=no \
		MK_LLDB=no

native-xtools: .MAKE
	mkdir -p ${OBJTREE}/nxb-bin/bin
	mkdir -p ${OBJTREE}/nxb-bin/sbin
	mkdir -p ${OBJTREE}/nxb-bin/usr
	mtree -deU -f ${.CURDIR}/etc/mtree/BSD.usr.dist \
	    -p ${OBJTREE}/nxb-bin/usr >/dev/null
	mtree -deU -f ${.CURDIR}/etc/mtree/BSD.include.dist \
	    -p ${OBJTREE}/nxb-bin/usr/include >/dev/null
.for _tool in \
    bin/cat \
    bin/chmod \
    bin/cp \
    bin/csh \
    bin/echo \
    bin/expr \
    bin/hostname \
    bin/ln \
    bin/ls \
    bin/mkdir \
    bin/mv \
    bin/ps \
    bin/realpath \
    bin/rm \
    bin/rmdir \
    bin/sh \
    bin/sleep \
    ${_clang_tblgen} \
    usr.bin/ar \
    ${_binutils} \
    ${_elftctools} \
    ${_cc} \
    ${_gcc_tools} \
    ${_clang_libs} \
    ${_clang} \
    sbin/md5 \
    sbin/sysctl \
    gnu/usr.bin/diff \
    usr.bin/awk \
    usr.bin/basename \
    usr.bin/bmake \
    usr.bin/bzip2 \
    usr.bin/cmp \
    usr.bin/dirname \
    usr.bin/env \
    usr.bin/fetch \
    usr.bin/find \
    usr.bin/grep \
    usr.bin/gzip \
    usr.bin/id \
    usr.bin/lex \
    usr.bin/lorder \
    usr.bin/mktemp \
    usr.bin/mt \
    usr.bin/patch \
    usr.bin/sed \
    usr.bin/sort \
    usr.bin/tar \
    usr.bin/touch \
    usr.bin/tr \
    usr.bin/true \
    usr.bin/uniq \
    usr.bin/unzip \
    usr.bin/xargs \
    usr.bin/xinstall \
    usr.bin/xz \
    usr.bin/yacc \
    usr.sbin/chown
	${_+_}@${ECHODIR} "===> ${_tool} (obj,depend,all,install)"; \
		cd ${.CURDIR}/${_tool} && \
		${NXBMAKE} DIRPRFX=${_tool}/ obj && \
		${NXBMAKE} DIRPRFX=${_tool}/ depend && \
		${NXBMAKE} DIRPRFX=${_tool}/ all && \
		${NXBMAKE} DIRPRFX=${_tool}/ DESTDIR=${OBJTREE}/nxb-bin install
.endfor

#
# hierarchy - ensure that all the needed directories are present
#
hierarchy hier: .MAKE
	cd ${.CURDIR}/etc && ${HMAKE} distrib-dirs

#
# libraries - build all libraries, and install them under ${DESTDIR}.
#
# The list of libraries with dependents (${_prebuild_libs}) and their
# interdependencies (__L) are built automatically by the
# ${.CURDIR}/tools/make_libdeps.sh script.
#
libraries: .MAKE
	cd ${.CURDIR} && \
	    ${MAKE} -f Makefile.inc1 _prereq_libs && \
	    ${MAKE} -f Makefile.inc1 _startup_libs && \
	    ${MAKE} -f Makefile.inc1 _prebuild_libs && \
	    ${MAKE} -f Makefile.inc1 _generic_libs

#
# static libgcc.a prerequisite for shared libc
#
_prereq_libs= gnu/lib/libssp/libssp_nonshared gnu/lib/libgcc lib/libcompiler_rt

# These dependencies are not automatically generated:
#
# gnu/lib/csu, gnu/lib/libgcc, lib/csu and lib/libc must be built before
# all shared libraries for ELF.
#
_startup_libs=	gnu/lib/csu
.if exists(${.CURDIR}/lib/csu/${MACHINE_ARCH}-elf)
_startup_libs+=	lib/csu/${MACHINE_ARCH}-elf
.elif exists(${.CURDIR}/lib/csu/${MACHINE_ARCH})
_startup_libs+=	lib/csu/${MACHINE_ARCH}
.else
_startup_libs+=	lib/csu/${MACHINE_CPUARCH}
.endif
_startup_libs+=	gnu/lib/libgcc
_startup_libs+=	lib/libcompiler_rt
_startup_libs+=	lib/libc
_startup_libs+=	lib/libc_nonshared
.if ${MK_LIBCPLUSPLUS} != "no"
_startup_libs+=	lib/libcxxrt
.endif

gnu/lib/libgcc__L: lib/libc__L
gnu/lib/libgcc__L: lib/libc_nonshared__L
.if ${MK_LIBCPLUSPLUS} != "no"
lib/libcxxrt__L: gnu/lib/libgcc__L
.endif

_prebuild_libs=	${_kerberos5_lib_libasn1} \
		${_kerberos5_lib_libhdb} \
		${_kerberos5_lib_libheimbase} \
		${_kerberos5_lib_libheimntlm} \
		${_kerberos5_lib_libheimsqlite} \
		${_kerberos5_lib_libheimipcc} \
		${_kerberos5_lib_libhx509} ${_kerberos5_lib_libkrb5} \
		${_kerberos5_lib_libroken} \
		${_kerberos5_lib_libwind} \
		lib/libbz2 ${_libcom_err} lib/libcrypt \
		lib/libelf lib/libexpat \
		lib/libfigpar \
		${_lib_libgssapi} \
		lib/libkiconv lib/libkvm lib/liblzma lib/libmd lib/libnv \
		${_lib_libcapsicum} \
		lib/ncurses/ncurses lib/ncurses/ncursesw \
		lib/libopie lib/libpam ${_lib_libthr} \
		${_lib_libradius} lib/libsbuf lib/libtacplus \
		lib/libgeom \
		${_cddl_lib_libumem} ${_cddl_lib_libnvpair} \
		${_cddl_lib_libuutil} \
		${_cddl_lib_libavl} \
		${_cddl_lib_libzfs_core} \
		${_cddl_lib_libctf} \
		lib/libutil lib/libpjdlog ${_lib_libypclnt} lib/libz lib/msun \
		${_secure_lib_libcrypto} ${_lib_libldns} \
		${_secure_lib_libssh} ${_secure_lib_libssl} \
		gnu/lib/libdialog
.if ${MK_GNUCXX} != "no"
_prebuild_libs+= gnu/lib/libstdc++ gnu/lib/libsupc++
gnu/lib/libstdc++__L: lib/msun__L
gnu/lib/libsupc++__L: gnu/lib/libstdc++__L
.endif

.if ${MK_LIBCPLUSPLUS} != "no"
_prebuild_libs+= lib/libc++
.endif

lib/libgeom__L: lib/libexpat__L

.if ${MK_LIBTHR} != "no"
_lib_libthr=	lib/libthr
.endif

.if ${MK_RADIUS_SUPPORT} != "no"
_lib_libradius=	lib/libradius
.endif

.if ${MK_OFED} != "no"
_ofed_lib=	contrib/ofed/usr.lib/
.endif

.if ${MK_CASPER} != "no"
_lib_libcapsicum=lib/libcapsicum
.endif

lib/libcapsicum__L: lib/libnv__L
lib/libpjdlog__L: lib/libutil__L
lib/liblzma__L: lib/libthr__L

_generic_libs=	${_cddl_lib} gnu/lib ${_kerberos5_lib} lib ${_secure_lib} usr.bin/lex/lib ${_ofed_lib}
.for _DIR in ${LOCAL_LIB_DIRS}
.if exists(${.CURDIR}/${_DIR}/Makefile)
_generic_libs+= ${_DIR}
.endif
.endfor

lib/libopie__L lib/libtacplus__L: lib/libmd__L

.if ${MK_CDDL} != "no"
_cddl_lib_libumem= cddl/lib/libumem
_cddl_lib_libnvpair= cddl/lib/libnvpair
_cddl_lib_libavl= cddl/lib/libavl
_cddl_lib_libuutil= cddl/lib/libuutil
_cddl_lib_libzfs_core= cddl/lib/libzfs_core
_cddl_lib_libctf= cddl/lib/libctf
_cddl_lib= cddl/lib
cddl/lib/libzfs_core__L: cddl/lib/libnvpair__L
cddl/lib/libzfs__L: lib/libgeom__L
cddl/lib/libctf__L: lib/libz__L
.endif

.if ${MK_CRYPT} != "no"
.if ${MK_OPENSSL} != "no"
_secure_lib_libcrypto= secure/lib/libcrypto
_secure_lib_libssl= secure/lib/libssl
lib/libradius__L secure/lib/libssl__L: secure/lib/libcrypto__L
.if ${MK_LDNS} != "no"
_lib_libldns= lib/libldns
lib/libldns__L: secure/lib/libcrypto__L
.endif
.if ${MK_OPENSSH} != "no"
_secure_lib_libssh= secure/lib/libssh
secure/lib/libssh__L: lib/libz__L secure/lib/libcrypto__L lib/libcrypt__L
.if ${MK_LDNS} != "no"
secure/lib/libssh__L: lib/libldns__L
.endif
.if ${MK_KERBEROS_SUPPORT} != "no"
secure/lib/libssh__L: lib/libgssapi__L kerberos5/lib/libkrb5__L \
    kerberos5/lib/libhx509__L kerberos5/lib/libasn1__L lib/libcom_err__L \
    lib/libmd__L kerberos5/lib/libroken__L
.endif
.endif
.endif
_secure_lib=	secure/lib
.endif

.if ${MK_KERBEROS} != "no"
kerberos5/lib/libasn1__L: lib/libcom_err__L kerberos5/lib/libroken__L
kerberos5/lib/libhdb__L: kerberos5/lib/libasn1__L lib/libcom_err__L \
    kerberos5/lib/libkrb5__L kerberos5/lib/libroken__L \
    kerberos5/lib/libwind__L kerberos5/lib/libheimsqlite__L 
kerberos5/lib/libheimntlm__L: secure/lib/libcrypto__L kerberos5/lib/libkrb5__L \
    kerberos5/lib/libroken__L lib/libcom_err__L
kerberos5/lib/libhx509__L: kerberos5/lib/libasn1__L lib/libcom_err__L \
    secure/lib/libcrypto__L kerberos5/lib/libroken__L kerberos5/lib/libwind__L
kerberos5/lib/libkrb5__L: kerberos5/lib/libasn1__L lib/libcom_err__L \
    lib/libcrypt__L secure/lib/libcrypto__L kerberos5/lib/libhx509__L \
    kerberos5/lib/libroken__L kerberos5/lib/libwind__L \
    kerberos5/lib/libheimbase__L kerberos5/lib/libheimipcc__L
kerberos5/lib/libroken__L: lib/libcrypt__L
kerberos5/lib/libwind__L: kerberos5/lib/libroken__L lib/libcom_err__L
kerberos5/lib/libheimbase__L: lib/libthr__L
kerberos5/lib/libheimipcc__L: kerberos5/lib/libroken__L kerberos5/lib/libheimbase__L lib/libthr__L
kerberos5/lib/libheimsqlite__L: lib/libthr__L
.endif

.if ${MK_GSSAPI} != "no"
_lib_libgssapi=	lib/libgssapi
.endif

.if ${MK_KERBEROS} != "no"
_kerberos5_lib=	kerberos5/lib
_kerberos5_lib_libasn1= kerberos5/lib/libasn1
_kerberos5_lib_libhdb= kerberos5/lib/libhdb
_kerberos5_lib_libheimbase= kerberos5/lib/libheimbase
_kerberos5_lib_libkrb5= kerberos5/lib/libkrb5
_kerberos5_lib_libhx509= kerberos5/lib/libhx509
_kerberos5_lib_libroken= kerberos5/lib/libroken
_kerberos5_lib_libheimntlm= kerberos5/lib/libheimntlm
_kerberos5_lib_libheimsqlite= kerberos5/lib/libheimsqlite
_kerberos5_lib_libheimipcc= kerberos5/lib/libheimipcc
_kerberos5_lib_libwind= kerberos5/lib/libwind
_libcom_err= lib/libcom_err
.endif

.if ${MK_NIS} != "no"
_lib_libypclnt=	lib/libypclnt
.endif

.if ${MK_OPENSSL} == "no"
lib/libradius__L: lib/libmd__L
.endif

gnu/lib/libdialog__L: lib/msun__L lib/ncurses/ncursesw__L

.for _lib in ${_prereq_libs}
${_lib}__PL: .PHONY .MAKE
.if exists(${.CURDIR}/${_lib})
	${_+_}@${ECHODIR} "===> ${_lib} (obj,depend,all,install)"; \
		cd ${.CURDIR}/${_lib} && \
		${MAKE} MK_TESTS=no DIRPRFX=${_lib}/ obj && \
		${MAKE} MK_TESTS=no DIRPRFX=${_lib}/ depend && \
		${MAKE} MK_TESTS=no MK_PROFILE=no -DNO_PIC \
		    DIRPRFX=${_lib}/ all && \
		${MAKE} MK_TESTS=no MK_PROFILE=no -DNO_PIC \
		    DIRPRFX=${_lib}/ install
.endif
.endfor

.for _lib in ${_startup_libs} ${_prebuild_libs:Nlib/libpam} ${_generic_libs}
${_lib}__L: .PHONY .MAKE
.if exists(${.CURDIR}/${_lib})
	${_+_}@${ECHODIR} "===> ${_lib} (obj,depend,all,install)"; \
		cd ${.CURDIR}/${_lib} && \
		${MAKE} MK_TESTS=no DIRPRFX=${_lib}/ obj && \
		${MAKE} MK_TESTS=no DIRPRFX=${_lib}/ depend && \
		${MAKE} MK_TESTS=no DIRPRFX=${_lib}/ all && \
		${MAKE} MK_TESTS=no DIRPRFX=${_lib}/ install
.endif
.endfor

# libpam is special: we need to build static PAM modules before
# static PAM library, and dynamic PAM library before dynamic PAM
# modules.
lib/libpam__L: .PHONY .MAKE
	${_+_}@${ECHODIR} "===> lib/libpam (obj,depend,all,install)"; \
		cd ${.CURDIR}/lib/libpam && \
		${MAKE} MK_TESTS=no DIRPRFX=lib/libpam/ obj && \
		${MAKE} MK_TESTS=no DIRPRFX=lib/libpam/ depend && \
		${MAKE} MK_TESTS=no DIRPRFX=lib/libpam/ \
		    -D_NO_LIBPAM_SO_YET all && \
		${MAKE} MK_TESTS=no DIRPRFX=lib/libpam/ \
		    -D_NO_LIBPAM_SO_YET install

_prereq_libs: ${_prereq_libs:S/$/__PL/}
_startup_libs: ${_startup_libs:S/$/__L/}
_prebuild_libs: ${_prebuild_libs:S/$/__L/}
_generic_libs: ${_generic_libs:S/$/__L/}

.for __target in all clean cleandepend cleandir depend includes obj
.for entry in ${SUBDIR}
${entry}.${__target}__D: .PHONY .MAKE
	${_+_}@set -e; if test -d ${.CURDIR}/${entry}.${MACHINE_ARCH}; then \
		${ECHODIR} "===> ${DIRPRFX}${entry}.${MACHINE_ARCH} (${__target})"; \
		edir=${entry}.${MACHINE_ARCH}; \
		cd ${.CURDIR}/$${edir}; \
	else \
		${ECHODIR} "===> ${DIRPRFX}${entry} (${__target})"; \
		edir=${entry}; \
		cd ${.CURDIR}/$${edir}; \
	fi; \
	${MAKE} ${__target} DIRPRFX=${DIRPRFX}$${edir}/
.endfor
par-${__target}: ${SUBDIR:S/$/.${__target}__D/}
.endfor

.include <bsd.subdir.mk>

.if make(check-old) || make(check-old-dirs) || \
    make(check-old-files) || make(check-old-libs) || \
    make(delete-old) || make(delete-old-dirs) || \
    make(delete-old-files) || make(delete-old-libs)

#
# check for / delete old files section
#

.include "ObsoleteFiles.inc"

OLD_LIBS_MESSAGE="Please be sure no application still uses those libraries, \
else you can not start such an application. Consult UPDATING for more \
information regarding how to cope with the removal/revision bump of a \
specific library."

.if !defined(BATCH_DELETE_OLD_FILES)
RM_I=-i
.else
RM_I=-v
.endif

delete-old-files:
	@echo ">>> Removing old files (only deletes safe to delete libs)"
# Ask for every old file if the user really wants to remove it.
# It's annoying, but better safe than sorry.
# NB: We cannot pass the list of OLD_FILES as a parameter because the
# argument list will get too long. Using .for/.endfor make "loops" will make
# the Makefile parser segfault.
	@exec 3<&0; \
	cd ${.CURDIR}; \
	${MAKE} -f ${.CURDIR}/Makefile.inc1 ${.MAKEFLAGS} ${.TARGET} \
	    -V OLD_FILES -V "OLD_FILES:Musr/share/*.gz:R" | xargs -n1 | \
	while read file; do \
		if [ -f "${DESTDIR}/$${file}" -o -L "${DESTDIR}/$${file}" ]; then \
			chflags noschg "${DESTDIR}/$${file}" 2>/dev/null || true; \
			rm ${RM_I} "${DESTDIR}/$${file}" <&3; \
		fi; \
	done
# Remove catpages without corresponding manpages.
	@exec 3<&0; \
	find ${DESTDIR}/usr/share/man/cat* ! -type d | \
	sed -ep -e's:${DESTDIR}/usr/share/man/cat:${DESTDIR}/usr/share/man/man:' | \
	while read catpage; do \
		read manpage; \
		if [ ! -e "$${manpage}" ]; then \
			rm ${RM_I} $${catpage} <&3; \
	        fi; \
	done
	@echo ">>> Old files removed"

check-old-files:
	@echo ">>> Checking for old files"
	@cd ${.CURDIR}; \
	${MAKE} -f ${.CURDIR}/Makefile.inc1 ${.MAKEFLAGS} ${.TARGET} \
	    -V OLD_FILES -V "OLD_FILES:Musr/share/*.gz:R" | xargs -n1 | \
	while read file; do \
		if [ -f "${DESTDIR}/$${file}" -o -L "${DESTDIR}/$${file}" ]; then \
		 	echo "${DESTDIR}/$${file}"; \
		fi; \
	done
# Check for catpages without corresponding manpages.
	@find ${DESTDIR}/usr/share/man/cat* ! -type d | \
	sed -ep -e's:${DESTDIR}/usr/share/man/cat:${DESTDIR}/usr/share/man/man:' | \
	while read catpage; do \
		read manpage; \
		if [ ! -e "$${manpage}" ]; then \
			echo $${catpage}; \
	        fi; \
	done

delete-old-libs:
	@echo ">>> Removing old libraries"
	@echo "${OLD_LIBS_MESSAGE}" | fmt
	@exec 3<&0; \
	cd ${.CURDIR}; \
	${MAKE} -f ${.CURDIR}/Makefile.inc1 ${.MAKEFLAGS} ${.TARGET} \
	    -V OLD_LIBS | xargs -n1 | \
	while read file; do \
		if [ -f "${DESTDIR}/$${file}" -o -L "${DESTDIR}/$${file}" ]; then \
			chflags noschg "${DESTDIR}/$${file}" 2>/dev/null || true; \
			rm ${RM_I} "${DESTDIR}/$${file}" <&3; \
		fi; \
		for ext in debug symbols; do \
		  if ! [ -e "${DESTDIR}/$${file}" ] && [ -f \
		      "${DESTDIR}${DEBUGDIR}/$${file}.$${ext}" ]; then \
			  rm ${RM_I} "${DESTDIR}${DEBUGDIR}/$${file}.$${ext}" \
			      <&3; \
		  fi; \
		done; \
	done
	@echo ">>> Old libraries removed"

check-old-libs:
	@echo ">>> Checking for old libraries"
	@cd ${.CURDIR}; \
	${MAKE} -f ${.CURDIR}/Makefile.inc1 ${.MAKEFLAGS} ${.TARGET} \
	    -V OLD_LIBS | xargs -n1 | \
	while read file; do \
		if [ -f "${DESTDIR}/$${file}" -o -L "${DESTDIR}/$${file}" ]; then \
			echo "${DESTDIR}/$${file}"; \
		fi; \
		for ext in debug symbols; do \
		  if [ -f "${DESTDIR}${DEBUGDIR}/$${file}.$${ext}" ]; then \
			  echo "${DESTDIR}${DEBUGDIR}/$${file}.$${ext}"; \
		  fi; \
		done; \
	done

delete-old-dirs:
	@echo ">>> Removing old directories"
	@cd ${.CURDIR}; \
	${MAKE} -f ${.CURDIR}/Makefile.inc1 ${.MAKEFLAGS} ${.TARGET} \
	    -V OLD_DIRS | xargs -n1 | sort -r | \
	while read dir; do \
		if [ -d "${DESTDIR}/$${dir}" ]; then \
			rmdir -v "${DESTDIR}/$${dir}" || true; \
		elif [ -L "${DESTDIR}/$${dir}" ]; then \
			echo "${DESTDIR}/$${dir} is a link, please remove everything manually."; \
		fi; \
	done
	@echo ">>> Old directories removed"

check-old-dirs:
	@echo ">>> Checking for old directories"
	@cd ${.CURDIR}; \
	${MAKE} -f ${.CURDIR}/Makefile.inc1 ${.MAKEFLAGS} ${.TARGET} \
	    -V OLD_DIRS | xargs -n1 | \
	while read dir; do \
		if [ -d "${DESTDIR}/$${dir}" ]; then \
			echo "${DESTDIR}/$${dir}"; \
		elif [ -L "${DESTDIR}/$${dir}" ]; then \
			echo "${DESTDIR}/$${dir} is a link, please remove everything manually."; \
		fi; \
	done

delete-old: delete-old-files delete-old-dirs
	@echo "To remove old libraries run '${MAKE} delete-old-libs'."

check-old: check-old-files check-old-libs check-old-dirs
	@echo "To remove old files and directories run '${MAKE} delete-old'."
	@echo "To remove old libraries run '${MAKE} delete-old-libs'."

.endif

#
# showconfig - show build configuration.
#
showconfig:
	@(${MAKE} -n -f ${.CURDIR}/sys/conf/kern.opts.mk -V dummy -dg1; \
	  ${MAKE} -n -f ${.CURDIR}/share/mk/src.opts.mk -V dummy -dg1) 2>&1 | grep ^MK_ | sort -u

.if !empty(KRNLOBJDIR) && !empty(KERNCONF)
DTBOUTPUTPATH= ${KRNLOBJDIR}/${KERNCONF}/

.if !defined(FDT_DTS_FILE) || empty(FDT_DTS_FILE)
.if exists(${KERNCONFDIR}/${KERNCONF})
FDT_DTS_FILE!= awk 'BEGIN {FS="="} /^makeoptions[[:space:]]+FDT_DTS_FILE/ {print $$2}' \
	'${KERNCONFDIR}/${KERNCONF}' ; echo
.endif
.endif

.endif

.if !defined(DTBOUTPUTPATH) || !exists(${DTBOUTPUTPATH})
DTBOUTPUTPATH= ${.CURDIR}
.endif

#
# Build 'standalone' Device Tree Blob
#
builddtb:
	@PATH=${TMPPATH} MACHINE=${TARGET} \
	${.CURDIR}/sys/tools/fdt/make_dtb.sh ${.CURDIR}/sys \
	    "${FDT_DTS_FILE}" ${DTBOUTPUTPATH}

###############

.if defined(TARGET) && defined(TARGET_ARCH)

.if ${TARGET} == ${MACHINE} && ${TARGET_ARCH} == ${MACHINE_ARCH}
XDEV_CPUTYPE?=${CPUTYPE}
.else
XDEV_CPUTYPE?=${TARGET_CPUTYPE}
.endif

NOFUN=-DNO_FSCHG MK_HTML=no -DNO_LINT \
	MK_MAN=no MK_NLS=no MK_PROFILE=no \
	MK_KERBEROS=no MK_RESCUE=no MK_TESTS=no MK_WARNS=no \
	TARGET=${TARGET} TARGET_ARCH=${TARGET_ARCH} \
	CPUTYPE=${XDEV_CPUTYPE}

XDDIR=${TARGET_ARCH}-freebsd
XDTP?=/usr/${XDDIR}
.if ${XDTP:N/*}
.error XDTP variable should be an absolute path
.endif

CDBENV=MAKEOBJDIRPREFIX=${MAKEOBJDIRPREFIX}/${XDDIR} \
	INSTALL="sh ${.CURDIR}/tools/install.sh"
CDENV= ${CDBENV} \
	_SHLIBDIRPREFIX=${XDDESTDIR} \
	TOOLS_PREFIX=${XDTP}
CD2CFLAGS=-isystem ${XDDESTDIR}/usr/include -L${XDDESTDIR}/usr/lib \
	--sysroot=${XDDESTDIR}/ -B${XDDESTDIR}/usr/libexec \
	-B${XDDESTDIR}/usr/bin -B${XDDESTDIR}/usr/lib
CD2ENV=${CDENV} CC="${CC} ${CD2CFLAGS}" CXX="${CXX} ${CD2CFLAGS}" \
	CPP="${CPP} ${CD2CFLAGS}" \
	MACHINE=${TARGET} MACHINE_ARCH=${TARGET_ARCH}

CDTMP=	${MAKEOBJDIRPREFIX}/${XDDIR}/${.CURDIR}/tmp
CDMAKE=${CDENV} PATH=${CDTMP}/usr/bin:${PATH} ${MAKE} ${NOFUN}
CD2MAKE=${CD2ENV} PATH=${CDTMP}/usr/bin:${XDDESTDIR}/usr/bin:${PATH} ${MAKE} ${NOFUN}
XDDESTDIR=${DESTDIR}/${XDTP}
.if !defined(OSREL)
OSREL!= uname -r | sed -e 's/[-(].*//'
.endif

.ORDER: xdev-build xdev-install xdev-links
xdev: xdev-build xdev-install

.ORDER: _xb-worldtmp _xb-bootstrap-tools _xb-build-tools _xb-cross-tools
xdev-build: _xb-worldtmp _xb-bootstrap-tools _xb-build-tools _xb-cross-tools

_xb-worldtmp:
	mkdir -p ${CDTMP}/usr
	mtree -deU -f ${.CURDIR}/etc/mtree/BSD.usr.dist \
	    -p ${CDTMP}/usr >/dev/null

_xb-bootstrap-tools:
.for _tool in \
    ${_clang_tblgen} \
    ${_gperf}
	${_+_}@${ECHODIR} "===> ${_tool} (obj,depend,all,install)"; \
	cd ${.CURDIR}/${_tool} && \
	${CDMAKE} DIRPRFX=${_tool}/ obj && \
	${CDMAKE} DIRPRFX=${_tool}/ depend && \
	${CDMAKE} DIRPRFX=${_tool}/ all && \
	${CDMAKE} DIRPRFX=${_tool}/ DESTDIR=${CDTMP} install
.endfor

_xb-build-tools:
	${_+_}@cd ${.CURDIR}; \
	${CDBENV} ${MAKE} -f Makefile.inc1 ${NOFUN} build-tools

_xb-cross-tools:
.for _tool in \
    ${_binutils} \
    ${_elftctools} \
    usr.bin/ar \
    ${_clang_libs} \
    ${_clang} \
    ${_cc}
	${_+_}@${ECHODIR} "===> xdev ${_tool} (obj,depend,all)"; \
	cd ${.CURDIR}/${_tool} && \
	${CDMAKE} DIRPRFX=${_tool}/ obj && \
	${CDMAKE} DIRPRFX=${_tool}/ depend && \
	${CDMAKE} DIRPRFX=${_tool}/ all
.endfor

_xi-mtree:
	${_+_}@${ECHODIR} "mtree populating ${XDDESTDIR}"
	mkdir -p ${XDDESTDIR}
	mtree -deU -f ${.CURDIR}/etc/mtree/BSD.root.dist \
	    -p ${XDDESTDIR} >/dev/null
	mtree -deU -f ${.CURDIR}/etc/mtree/BSD.usr.dist \
	    -p ${XDDESTDIR}/usr >/dev/null
	mtree -deU -f ${.CURDIR}/etc/mtree/BSD.include.dist \
	    -p ${XDDESTDIR}/usr/include >/dev/null
.if ${MK_TESTS} != "no"
	mkdir -p ${XDDESTDIR}${TESTSBASE}
	mtree -deU -f ${.CURDIR}/etc/mtree/BSD.tests.dist \
	    -p ${XDDESTDIR}${TESTSBASE} >/dev/null
.endif

.ORDER: xdev-build _xi-mtree _xi-cross-tools _xi-includes _xi-libraries
xdev-install: xdev-build _xi-mtree _xi-cross-tools _xi-includes _xi-libraries

_xi-cross-tools:
	@echo "_xi-cross-tools"
.for _tool in \
    ${_binutils} \
    ${_elftctools} \
    usr.bin/ar \
    ${_clang_libs} \
    ${_clang} \
    ${_cc}
	${_+_}@${ECHODIR} "===> xdev ${_tool} (install)"; \
	cd ${.CURDIR}/${_tool}; \
	${CDMAKE} DIRPRFX=${_tool}/ install DESTDIR=${XDDESTDIR}
.endfor

_xi-includes:
	${_+_}cd ${.CURDIR}; ${CD2MAKE} -f Makefile.inc1 par-includes \
		DESTDIR=${XDDESTDIR}

_xi-libraries:
	${_+_}cd ${.CURDIR}; ${CD2MAKE} -f Makefile.inc1 libraries \
		DESTDIR=${XDDESTDIR}

xdev-links:
	${_+_}cd ${XDDESTDIR}/usr/bin; \
	mkdir -p ../../../../usr/bin; \
		for i in *; do \
			ln -sf ../../${XDTP}/usr/bin/$$i \
			    ../../../../usr/bin/${XDDIR}-$$i; \
			ln -sf ../../${XDTP}/usr/bin/$$i \
			    ../../../../usr/bin/${XDDIR}${OSREL}-$$i; \
		done
.else
xdev xdev-build xdev-install xdev-links:
	@echo "*** Error: Both TARGET and TARGET_ARCH must be defined for \"${.TARGET}\" target"
.endif<|MERGE_RESOLUTION|>--- conflicted
+++ resolved
@@ -1477,12 +1477,8 @@
 _elftctools+=	usr.bin/addr2line
 .endif
 .elif ${TARGET_ARCH} != ${MACHINE_ARCH} && ${MK_ELFTOOLCHAIN_TOOLS} != "no"
-<<<<<<< HEAD
-# A cross-strip is not passed in WMAKEENV, so build elfcopy/strip.
-=======
 # If cross-building with an external binutils we still need to build strip for
 # the target (for at least crunchide).
->>>>>>> 0a348b9a
 _elftctools=	lib/libelftc \
 		usr.bin/elfcopy
 .endif
