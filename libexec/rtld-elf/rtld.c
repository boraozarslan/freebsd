/*-
 * Copyright 1996, 1997, 1998, 1999, 2000 John D. Polstra.
 * Copyright 2003 Alexander Kabaev <kan@FreeBSD.ORG>.
 * Copyright 2009-2012 Konstantin Belousov <kib@FreeBSD.ORG>.
 * Copyright 2012 John Marino <draco@marino.st>.
 * All rights reserved.
 *
 * Redistribution and use in source and binary forms, with or without
 * modification, are permitted provided that the following conditions
 * are met:
 * 1. Redistributions of source code must retain the above copyright
 *    notice, this list of conditions and the following disclaimer.
 * 2. Redistributions in binary form must reproduce the above copyright
 *    notice, this list of conditions and the following disclaimer in the
 *    documentation and/or other materials provided with the distribution.
 *
 * THIS SOFTWARE IS PROVIDED BY THE AUTHOR ``AS IS'' AND ANY EXPRESS OR
 * IMPLIED WARRANTIES, INCLUDING, BUT NOT LIMITED TO, THE IMPLIED WARRANTIES
 * OF MERCHANTABILITY AND FITNESS FOR A PARTICULAR PURPOSE ARE DISCLAIMED.
 * IN NO EVENT SHALL THE AUTHOR BE LIABLE FOR ANY DIRECT, INDIRECT,
 * INCIDENTAL, SPECIAL, EXEMPLARY, OR CONSEQUENTIAL DAMAGES (INCLUDING, BUT
 * NOT LIMITED TO, PROCUREMENT OF SUBSTITUTE GOODS OR SERVICES; LOSS OF USE,
 * DATA, OR PROFITS; OR BUSINESS INTERRUPTION) HOWEVER CAUSED AND ON ANY
 * THEORY OF LIABILITY, WHETHER IN CONTRACT, STRICT LIABILITY, OR TORT
 * (INCLUDING NEGLIGENCE OR OTHERWISE) ARISING IN ANY WAY OUT OF THE USE OF
 * THIS SOFTWARE, EVEN IF ADVISED OF THE POSSIBILITY OF SUCH DAMAGE.
 *
 * $FreeBSD$
 */

/*
 * Dynamic linker for ELF.
 *
 * John Polstra <jdp@polstra.com>.
 */

#ifndef __GNUC__
#error "GCC is needed to compile this file"
#endif

#include <sys/param.h>
#include <sys/mount.h>
#include <sys/mman.h>
#include <sys/stat.h>
#include <sys/sysctl.h>
#include <sys/uio.h>
#include <sys/utsname.h>
#include <sys/ktrace.h>

#include <dlfcn.h>
#include <err.h>
#include <errno.h>
#include <fcntl.h>
#include <stdarg.h>
#include <stdio.h>
#include <stdlib.h>
#include <string.h>
#include <unistd.h>

#include "debug.h"
#include "rtld.h"
#include "libmap.h"
#include "rtld_tls.h"
#include "rtld_printf.h"
#include "notes.h"

#ifndef COMPAT_32BIT
#define PATH_RTLD	"/libexec/ld-elf.so.1"
#else
#define PATH_RTLD	"/libexec/ld-elf32.so.1"
#endif

/* Types. */
typedef void (*func_ptr_type)();
typedef void * (*path_enum_proc) (const char *path, size_t len, void *arg);

/*
 * Function declarations.
 */
static const char *basename(const char *);
static void digest_dynamic1(Obj_Entry *, int, const Elf_Dyn **,
    const Elf_Dyn **, const Elf_Dyn **);
static void digest_dynamic2(Obj_Entry *, const Elf_Dyn *, const Elf_Dyn *,
    const Elf_Dyn *);
static void digest_dynamic(Obj_Entry *, int);
static Obj_Entry *digest_phdr(const Elf_Phdr *, int, caddr_t, const char *);
static Obj_Entry *dlcheck(void *);
static Obj_Entry *dlopen_object(const char *name, int fd, Obj_Entry *refobj,
    int lo_flags, int mode, RtldLockState *lockstate);
static Obj_Entry *do_load_object(int, const char *, char *, struct stat *, int);
static int do_search_info(const Obj_Entry *obj, int, struct dl_serinfo *);
static bool donelist_check(DoneList *, const Obj_Entry *);
static void errmsg_restore(char *);
static char *errmsg_save(void);
static void *fill_search_info(const char *, size_t, void *);
static char *find_library(const char *, const Obj_Entry *, int *);
static const char *gethints(bool);
static void init_dag(Obj_Entry *);
static void init_pagesizes(Elf_Auxinfo **aux_info);
static void init_rtld(caddr_t, Elf_Auxinfo **);
static void initlist_add_neededs(Needed_Entry *, Objlist *);
static void initlist_add_objects(Obj_Entry *, Obj_Entry **, Objlist *);
static void linkmap_add(Obj_Entry *);
static void linkmap_delete(Obj_Entry *);
static void load_filtees(Obj_Entry *, int flags, RtldLockState *);
static void unload_filtees(Obj_Entry *);
static int load_needed_objects(Obj_Entry *, int);
static int load_preload_objects(void);
static Obj_Entry *load_object(const char *, int fd, const Obj_Entry *, int);
static void map_stacks_exec(RtldLockState *);
static Obj_Entry *obj_from_addr(const void *);
static void objlist_call_fini(Objlist *, Obj_Entry *, RtldLockState *);
static void objlist_call_init(Objlist *, RtldLockState *);
static void objlist_clear(Objlist *);
static Objlist_Entry *objlist_find(Objlist *, const Obj_Entry *);
static void objlist_init(Objlist *);
static void objlist_push_head(Objlist *, Obj_Entry *);
static void objlist_push_tail(Objlist *, Obj_Entry *);
static void objlist_put_after(Objlist *, Obj_Entry *, Obj_Entry *);
static void objlist_remove(Objlist *, Obj_Entry *);
static int parse_libdir(const char *);
static void *path_enumerate(const char *, path_enum_proc, void *);
static int relocate_object_dag(Obj_Entry *root, bool bind_now,
    Obj_Entry *rtldobj, int flags, RtldLockState *lockstate);
static int relocate_object(Obj_Entry *obj, bool bind_now, Obj_Entry *rtldobj,
    int flags, RtldLockState *lockstate);
static int relocate_objects(Obj_Entry *, bool, Obj_Entry *, int,
    RtldLockState *);
static int resolve_objects_ifunc(Obj_Entry *first, bool bind_now,
    int flags, RtldLockState *lockstate);
static int rtld_dirname(const char *, char *);
static int rtld_dirname_abs(const char *, char *);
static void *rtld_dlopen(const char *name, int fd, int mode);
static void rtld_exit(void);
static char *search_library_path(const char *, const char *);
static char *search_library_pathfds(const char *, const char *, int *);
static const void **get_program_var_addr(const char *, RtldLockState *);
static void set_program_var(const char *, const void *);
static int symlook_default(SymLook *, const Obj_Entry *refobj);
static int symlook_global(SymLook *, DoneList *);
static void symlook_init_from_req(SymLook *, const SymLook *);
static int symlook_list(SymLook *, const Objlist *, DoneList *);
static int symlook_needed(SymLook *, const Needed_Entry *, DoneList *);
static int symlook_obj1_sysv(SymLook *, const Obj_Entry *);
static int symlook_obj1_gnu(SymLook *, const Obj_Entry *);
static void trace_loaded_objects(Obj_Entry *);
static void unlink_object(Obj_Entry *);
static void unload_object(Obj_Entry *);
static void unref_dag(Obj_Entry *);
static void ref_dag(Obj_Entry *);
static char *origin_subst_one(char *, const char *, const char *, bool);
static char *origin_subst(char *, const char *);
static void preinit_main(void);
static int  rtld_verify_versions(const Objlist *);
static int  rtld_verify_object_versions(Obj_Entry *);
static void object_add_name(Obj_Entry *, const char *);
static int  object_match_name(const Obj_Entry *, const char *);
static void ld_utrace_log(int, void *, void *, size_t, int, const char *);
static void rtld_fill_dl_phdr_info(const Obj_Entry *obj,
    struct dl_phdr_info *phdr_info);
static uint32_t gnu_hash(const char *);
static bool matched_symbol(SymLook *, const Obj_Entry *, Sym_Match_Result *,
    const unsigned long);

void r_debug_state(struct r_debug *, struct link_map *) __noinline __exported;
void _r_debug_postinit(struct link_map *) __noinline __exported;

int __sys_openat(int, const char *, int, ...);

/*
 * Data declarations.
 */
static char *error_message;	/* Message for dlerror(), or NULL */
struct r_debug r_debug __exported;	/* for GDB; */
static bool libmap_disable;	/* Disable libmap */
static bool ld_loadfltr;	/* Immediate filters processing */
static char *libmap_override;	/* Maps to use in addition to libmap.conf */
static bool trust;		/* False for setuid and setgid programs */
static bool dangerous_ld_env;	/* True if environment variables have been
				   used to affect the libraries loaded */
static char *ld_bind_now;	/* Environment variable for immediate binding */
static char *ld_debug;		/* Environment variable for debugging */
static char *ld_library_path;	/* Environment variable for search path */
static char *ld_library_dirs;	/* Environment variable for library descriptors */
static char *ld_preload;	/* Environment variable for libraries to
				   load first */
static char *ld_elf_hints_path;	/* Environment variable for alternative hints path */
static char *ld_tracing;	/* Called from ldd to print libs */
static char *ld_utrace;		/* Use utrace() to log events. */
static Obj_Entry *obj_list;	/* Head of linked list of shared objects */
static Obj_Entry **obj_tail;	/* Link field of last object in list */
static Obj_Entry *obj_main;	/* The main program shared object */
static Obj_Entry obj_rtld;	/* The dynamic linker shared object */
static unsigned int obj_count;	/* Number of objects in obj_list */
static unsigned int obj_loads;	/* Number of objects in obj_list */

static Objlist list_global =	/* Objects dlopened with RTLD_GLOBAL */
  STAILQ_HEAD_INITIALIZER(list_global);
static Objlist list_main =	/* Objects loaded at program startup */
  STAILQ_HEAD_INITIALIZER(list_main);
static Objlist list_fini =	/* Objects needing fini() calls */
  STAILQ_HEAD_INITIALIZER(list_fini);

Elf_Sym sym_zero;		/* For resolving undefined weak refs. */

#define GDB_STATE(s,m)	r_debug.r_state = s; r_debug_state(&r_debug,m);

extern Elf_Dyn _DYNAMIC;
#pragma weak _DYNAMIC
#ifndef RTLD_IS_DYNAMIC
#define	RTLD_IS_DYNAMIC()	(&_DYNAMIC != NULL)
#endif

int dlclose(void *) __exported;
char *dlerror(void) __exported;
void *dlopen(const char *, int) __exported;
void *fdlopen(int, int) __exported;
void *dlsym(void *, const char *) __exported;
dlfunc_t dlfunc(void *, const char *) __exported;
void *dlvsym(void *, const char *, const char *) __exported;
int dladdr(const void *, Dl_info *) __exported;
void dllockinit(void *, void *(*)(void *), void (*)(void *), void (*)(void *),
    void (*)(void *), void (*)(void *), void (*)(void *)) __exported;
int dlinfo(void *, int , void *) __exported;
int dl_iterate_phdr(__dl_iterate_hdr_callback, void *) __exported;
int _rtld_addr_phdr(const void *, struct dl_phdr_info *) __exported;
int _rtld_get_stack_prot(void) __exported;
int _rtld_is_dlopened(void *) __exported;
void _rtld_error(const char *, ...) __exported;

int npagesizes, osreldate;
size_t *pagesizes;

long __stack_chk_guard[8] = {0, 0, 0, 0, 0, 0, 0, 0};

static int stack_prot = PROT_READ | PROT_WRITE | RTLD_DEFAULT_STACK_EXEC;
static int max_stack_flags;

/*
 * Global declarations normally provided by crt1.  The dynamic linker is
 * not built with crt1, so we have to provide them ourselves.
 */
char *__progname;
char **environ;

/*
 * Used to pass argc, argv to init functions.
 */
int main_argc;
char **main_argv;

/*
 * Globals to control TLS allocation.
 */
size_t tls_last_offset;		/* Static TLS offset of last module */
size_t tls_last_size;		/* Static TLS size of last module */
size_t tls_static_space;	/* Static TLS space allocated */
size_t tls_static_max_align;
int tls_dtv_generation = 1;	/* Used to detect when dtv size changes  */
int tls_max_index = 1;		/* Largest module index allocated */

bool ld_library_path_rpath = false;

/*
 * Fill in a DoneList with an allocation large enough to hold all of
 * the currently-loaded objects.  Keep this as a macro since it calls
 * alloca and we want that to occur within the scope of the caller.
 */
#define donelist_init(dlp)					\
    ((dlp)->objs = alloca(obj_count * sizeof (dlp)->objs[0]),	\
    assert((dlp)->objs != NULL),				\
    (dlp)->num_alloc = obj_count,				\
    (dlp)->num_used = 0)

#define	UTRACE_DLOPEN_START		1
#define	UTRACE_DLOPEN_STOP		2
#define	UTRACE_DLCLOSE_START		3
#define	UTRACE_DLCLOSE_STOP		4
#define	UTRACE_LOAD_OBJECT		5
#define	UTRACE_UNLOAD_OBJECT		6
#define	UTRACE_ADD_RUNDEP		7
#define	UTRACE_PRELOAD_FINISHED		8
#define	UTRACE_INIT_CALL		9
#define	UTRACE_FINI_CALL		10
#define	UTRACE_DLSYM_START		11
#define	UTRACE_DLSYM_STOP		12

struct utrace_rtld {
	char sig[4];			/* 'RTLD' */
	int event;
	void *handle;
	void *mapbase;			/* Used for 'parent' and 'init/fini' */
	size_t mapsize;
	int refcnt;			/* Used for 'mode' */
	char name[MAXPATHLEN];
};

#define	LD_UTRACE(e, h, mb, ms, r, n) do {			\
	if (ld_utrace != NULL)					\
		ld_utrace_log(e, h, mb, ms, r, n);		\
} while (0)

static void
ld_utrace_log(int event, void *handle, void *mapbase, size_t mapsize,
    int refcnt, const char *name)
{
	struct utrace_rtld ut;

	ut.sig[0] = 'R';
	ut.sig[1] = 'T';
	ut.sig[2] = 'L';
	ut.sig[3] = 'D';
	ut.event = event;
	ut.handle = handle;
	ut.mapbase = mapbase;
	ut.mapsize = mapsize;
	ut.refcnt = refcnt;
	bzero(ut.name, sizeof(ut.name));
	if (name)
		strlcpy(ut.name, name, sizeof(ut.name));
	utrace(&ut, sizeof(ut));
}

/*
 * Main entry point for dynamic linking.  The first argument is the
 * stack pointer.  The stack is expected to be laid out as described
 * in the SVR4 ABI specification, Intel 386 Processor Supplement.
 * Specifically, the stack pointer points to a word containing
 * ARGC.  Following that in the stack is a null-terminated sequence
 * of pointers to argument strings.  Then comes a null-terminated
 * sequence of pointers to environment strings.  Finally, there is a
 * sequence of "auxiliary vector" entries.
 *
 * The second argument points to a place to store the dynamic linker's
 * exit procedure pointer and the third to a place to store the main
 * program's object.
 *
 * The return value is the main program's entry point.
 */
func_ptr_type
_rtld(Elf_Addr *sp, func_ptr_type *exit_proc, Obj_Entry **objp)
{
    Elf_Auxinfo *aux_info[AT_COUNT];
    int i;
    int argc;
    char **argv;
    char **env;
    Elf_Auxinfo *aux;
    Elf_Auxinfo *auxp;
    const char *argv0;
    Objlist_Entry *entry;
    Obj_Entry *obj;
    Obj_Entry **preload_tail;
    Obj_Entry *last_interposer;
    Objlist initlist;
    RtldLockState lockstate;
    char *library_path_rpath;
    int mib[2];
    size_t len;

    /*
     * On entry, the dynamic linker itself has not been relocated yet.
     * Be very careful not to reference any global data until after
     * init_rtld has returned.  It is OK to reference file-scope statics
     * and string constants, and to call static and global functions.
     */

    /* Find the auxiliary vector on the stack. */
    argc = *sp++;
    argv = (char **) sp;
    sp += argc + 1;	/* Skip over arguments and NULL terminator */
    env = (char **) sp;
    while (*sp++ != 0)	/* Skip over environment, and NULL terminator */
	;
    aux = (Elf_Auxinfo *) sp;

    /* Digest the auxiliary vector. */
    for (i = 0;  i < AT_COUNT;  i++)
	aux_info[i] = NULL;
    for (auxp = aux;  auxp->a_type != AT_NULL;  auxp++) {
	if (auxp->a_type < AT_COUNT)
	    aux_info[auxp->a_type] = auxp;
    }

    /* Initialize and relocate ourselves. */
    assert(aux_info[AT_BASE] != NULL);
    init_rtld((caddr_t) aux_info[AT_BASE]->a_un.a_ptr, aux_info);

    __progname = obj_rtld.path;
    argv0 = argv[0] != NULL ? argv[0] : "(null)";
    environ = env;
    main_argc = argc;
    main_argv = argv;

    if (aux_info[AT_CANARY] != NULL &&
	aux_info[AT_CANARY]->a_un.a_ptr != NULL) {
	    i = aux_info[AT_CANARYLEN]->a_un.a_val;
	    if (i > sizeof(__stack_chk_guard))
		    i = sizeof(__stack_chk_guard);
	    memcpy(__stack_chk_guard, aux_info[AT_CANARY]->a_un.a_ptr, i);
    } else {
	mib[0] = CTL_KERN;
	mib[1] = KERN_ARND;

	len = sizeof(__stack_chk_guard);
	if (sysctl(mib, 2, __stack_chk_guard, &len, NULL, 0) == -1 ||
	    len != sizeof(__stack_chk_guard)) {
		/* If sysctl was unsuccessful, use the "terminator canary". */
		((unsigned char *)(void *)__stack_chk_guard)[0] = 0;
		((unsigned char *)(void *)__stack_chk_guard)[1] = 0;
		((unsigned char *)(void *)__stack_chk_guard)[2] = '\n';
		((unsigned char *)(void *)__stack_chk_guard)[3] = 255;
	}
    }

    trust = !issetugid();

    ld_bind_now = getenv(LD_ "BIND_NOW");
    /* 
     * If the process is tainted, then we un-set the dangerous environment
     * variables.  The process will be marked as tainted until setuid(2)
     * is called.  If any child process calls setuid(2) we do not want any
     * future processes to honor the potentially un-safe variables.
     */
    if (!trust) {
        if (unsetenv(LD_ "PRELOAD") || unsetenv(LD_ "LIBMAP") ||
	    unsetenv(LD_ "LIBRARY_PATH") || unsetenv(LD_ "LIBRARY_PATH_FDS") ||
	    unsetenv(LD_ "LIBMAP_DISABLE") ||
	    unsetenv(LD_ "DEBUG") || unsetenv(LD_ "ELF_HINTS_PATH") ||
	    unsetenv(LD_ "LOADFLTR") || unsetenv(LD_ "LIBRARY_PATH_RPATH")) {
		_rtld_error("environment corrupt; aborting");
		rtld_die();
	}
    }
    ld_debug = getenv(LD_ "DEBUG");
    libmap_disable = getenv(LD_ "LIBMAP_DISABLE") != NULL;
    libmap_override = getenv(LD_ "LIBMAP");
    ld_library_path = getenv(LD_ "LIBRARY_PATH");
    ld_library_dirs = getenv(LD_ "LIBRARY_PATH_FDS");
    ld_preload = getenv(LD_ "PRELOAD");
    ld_elf_hints_path = getenv(LD_ "ELF_HINTS_PATH");
    ld_loadfltr = getenv(LD_ "LOADFLTR") != NULL;
    library_path_rpath = getenv(LD_ "LIBRARY_PATH_RPATH");
    if (library_path_rpath != NULL) {
	    if (library_path_rpath[0] == 'y' ||
		library_path_rpath[0] == 'Y' ||
		library_path_rpath[0] == '1')
		    ld_library_path_rpath = true;
	    else
		    ld_library_path_rpath = false;
    }
    dangerous_ld_env = libmap_disable || (libmap_override != NULL) ||
	(ld_library_path != NULL) || (ld_preload != NULL) ||
	(ld_elf_hints_path != NULL) || ld_loadfltr;
    ld_tracing = getenv(LD_ "TRACE_LOADED_OBJECTS");
    ld_utrace = getenv(LD_ "UTRACE");

    if ((ld_elf_hints_path == NULL) || strlen(ld_elf_hints_path) == 0)
	ld_elf_hints_path = _PATH_ELF_HINTS;

    if (ld_debug != NULL && *ld_debug != '\0')
	debug = 1;
    dbg("%s is initialized, base address = %p", __progname,
	(caddr_t) aux_info[AT_BASE]->a_un.a_ptr);
    dbg("RTLD dynamic = %p", obj_rtld.dynamic);
    dbg("RTLD pltgot  = %p", obj_rtld.pltgot);

    dbg("initializing thread locks");
    lockdflt_init();

    /*
     * Load the main program, or process its program header if it is
     * already loaded.
     */
    if (aux_info[AT_EXECFD] != NULL) {	/* Load the main program. */
	int fd = aux_info[AT_EXECFD]->a_un.a_val;
	dbg("loading main program");
	obj_main = map_object(fd, argv0, NULL);
	close(fd);
	if (obj_main == NULL)
	    rtld_die();
	max_stack_flags = obj->stack_flags;
    } else {				/* Main program already loaded. */
	const Elf_Phdr *phdr;
	int phnum;
	caddr_t entry;

	dbg("processing main program's program header");
	assert(aux_info[AT_PHDR] != NULL);
	phdr = (const Elf_Phdr *) aux_info[AT_PHDR]->a_un.a_ptr;
	assert(aux_info[AT_PHNUM] != NULL);
	phnum = aux_info[AT_PHNUM]->a_un.a_val;
	assert(aux_info[AT_PHENT] != NULL);
	assert(aux_info[AT_PHENT]->a_un.a_val == sizeof(Elf_Phdr));
	assert(aux_info[AT_ENTRY] != NULL);
	entry = (caddr_t) aux_info[AT_ENTRY]->a_un.a_ptr;
	if ((obj_main = digest_phdr(phdr, phnum, entry, argv0)) == NULL)
	    rtld_die();
    }

    if (aux_info[AT_EXECPATH] != 0) {
	    char *kexecpath;
	    char buf[MAXPATHLEN];

	    kexecpath = aux_info[AT_EXECPATH]->a_un.a_ptr;
	    dbg("AT_EXECPATH %p %s", kexecpath, kexecpath);
	    if (kexecpath[0] == '/')
		    obj_main->path = kexecpath;
	    else if (getcwd(buf, sizeof(buf)) == NULL ||
		     strlcat(buf, "/", sizeof(buf)) >= sizeof(buf) ||
		     strlcat(buf, kexecpath, sizeof(buf)) >= sizeof(buf))
		    obj_main->path = xstrdup(argv0);
	    else
		    obj_main->path = xstrdup(buf);
    } else {
	    dbg("No AT_EXECPATH");
	    obj_main->path = xstrdup(argv0);
    }
    dbg("obj_main path %s", obj_main->path);
    obj_main->mainprog = true;

    if (aux_info[AT_STACKPROT] != NULL &&
      aux_info[AT_STACKPROT]->a_un.a_val != 0)
	    stack_prot = aux_info[AT_STACKPROT]->a_un.a_val;

#ifndef COMPAT_32BIT
    /*
     * Get the actual dynamic linker pathname from the executable if
     * possible.  (It should always be possible.)  That ensures that
     * gdb will find the right dynamic linker even if a non-standard
     * one is being used.
     */
    if (obj_main->interp != NULL &&
      strcmp(obj_main->interp, obj_rtld.path) != 0) {
	free(obj_rtld.path);
	obj_rtld.path = xstrdup(obj_main->interp);
        __progname = obj_rtld.path;
    }
#endif

    digest_dynamic(obj_main, 0);
    dbg("%s valid_hash_sysv %d valid_hash_gnu %d dynsymcount %d",
	obj_main->path, obj_main->valid_hash_sysv, obj_main->valid_hash_gnu,
	obj_main->dynsymcount);

    linkmap_add(obj_main);
    linkmap_add(&obj_rtld);

    /* Link the main program into the list of objects. */
    *obj_tail = obj_main;
    obj_tail = &obj_main->next;
    obj_count++;
    obj_loads++;

    /* Initialize a fake symbol for resolving undefined weak references. */
    sym_zero.st_info = ELF_ST_INFO(STB_GLOBAL, STT_NOTYPE);
    sym_zero.st_shndx = SHN_UNDEF;
    sym_zero.st_value = -(uintptr_t)obj_main->relocbase;

    if (!libmap_disable)
        libmap_disable = (bool)lm_init(libmap_override);

    dbg("loading LD_PRELOAD libraries");
    if (load_preload_objects() == -1)
	rtld_die();
    preload_tail = obj_tail;

    dbg("loading needed objects");
    if (load_needed_objects(obj_main, 0) == -1)
	rtld_die();

    /* Make a list of all objects loaded at startup. */
    last_interposer = obj_main;
    for (obj = obj_list;  obj != NULL;  obj = obj->next) {
	if (obj->z_interpose && obj != obj_main) {
	    objlist_put_after(&list_main, last_interposer, obj);
	    last_interposer = obj;
	} else {
	    objlist_push_tail(&list_main, obj);
	}
    	obj->refcount++;
    }

    dbg("checking for required versions");
    if (rtld_verify_versions(&list_main) == -1 && !ld_tracing)
	rtld_die();

    if (ld_tracing) {		/* We're done */
	trace_loaded_objects(obj_main);
	exit(0);
    }

    if (getenv(LD_ "DUMP_REL_PRE") != NULL) {
       dump_relocations(obj_main);
       exit (0);
    }

    /*
     * Processing tls relocations requires having the tls offsets
     * initialized.  Prepare offsets before starting initial
     * relocation processing.
     */
    dbg("initializing initial thread local storage offsets");
    STAILQ_FOREACH(entry, &list_main, link) {
	/*
	 * Allocate all the initial objects out of the static TLS
	 * block even if they didn't ask for it.
	 */
	allocate_tls_offset(entry->obj);
    }

    if (relocate_objects(obj_main,
      ld_bind_now != NULL && *ld_bind_now != '\0',
      &obj_rtld, SYMLOOK_EARLY, NULL) == -1)
	rtld_die();

    dbg("doing copy relocations");
    if (do_copy_relocations(obj_main) == -1)
	rtld_die();

    if (getenv(LD_ "DUMP_REL_POST") != NULL) {
       dump_relocations(obj_main);
       exit (0);
    }

    /*
     * Setup TLS for main thread.  This must be done after the
     * relocations are processed, since tls initialization section
     * might be the subject for relocations.
     */
    dbg("initializing initial thread local storage");
    allocate_initial_tls(obj_list);

    dbg("initializing key program variables");
    set_program_var("__progname", argv[0] != NULL ? basename(argv[0]) : "");
    set_program_var("environ", env);
    set_program_var("__elf_aux_vector", aux);

    /* Make a list of init functions to call. */
    objlist_init(&initlist);
    initlist_add_objects(obj_list, preload_tail, &initlist);

    r_debug_state(NULL, &obj_main->linkmap); /* say hello to gdb! */

    map_stacks_exec(NULL);

    dbg("resolving ifuncs");
    if (resolve_objects_ifunc(obj_main,
      ld_bind_now != NULL && *ld_bind_now != '\0', SYMLOOK_EARLY,
      NULL) == -1)
	rtld_die();

    if (!obj_main->crt_no_init) {
	/*
	 * Make sure we don't call the main program's init and fini
	 * functions for binaries linked with old crt1 which calls
	 * _init itself.
	 */
	obj_main->init = obj_main->fini = (Elf_Addr)NULL;
	obj_main->preinit_array = obj_main->init_array =
	    obj_main->fini_array = (Elf_Addr)NULL;
    }

    wlock_acquire(rtld_bind_lock, &lockstate);
    if (obj_main->crt_no_init)
	preinit_main();
    objlist_call_init(&initlist, &lockstate);
    _r_debug_postinit(&obj_main->linkmap);
    objlist_clear(&initlist);
    dbg("loading filtees");
    for (obj = obj_list->next; obj != NULL; obj = obj->next) {
	if (ld_loadfltr || obj->z_loadfltr)
	    load_filtees(obj, 0, &lockstate);
    }
    lock_release(rtld_bind_lock, &lockstate);

    dbg("transferring control to program entry point = %p", obj_main->entry);

    /* Return the exit procedure and the program entry point. */
    *exit_proc = rtld_exit;
    *objp = obj_main;
    return (func_ptr_type) obj_main->entry;
}

void *
rtld_resolve_ifunc(const Obj_Entry *obj, const Elf_Sym *def)
{
	void *ptr;
	Elf_Addr target;

	ptr = (void *)make_function_pointer(def, obj);
	target = ((Elf_Addr (*)(void))ptr)();
	return ((void *)target);
}

Elf_Addr
_rtld_bind(Obj_Entry *obj, Elf_Size reloff)
{
    const Elf_Rel *rel;
    const Elf_Sym *def;
    const Obj_Entry *defobj;
    Elf_Addr *where;
    Elf_Addr target;
    RtldLockState lockstate;

    rlock_acquire(rtld_bind_lock, &lockstate);
    if (sigsetjmp(lockstate.env, 0) != 0)
	    lock_upgrade(rtld_bind_lock, &lockstate);
    if (obj->pltrel)
	rel = (const Elf_Rel *) ((caddr_t) obj->pltrel + reloff);
    else
	rel = (const Elf_Rel *) ((caddr_t) obj->pltrela + reloff);

    where = (Elf_Addr *) (obj->relocbase + rel->r_offset);
    def = find_symdef(ELF_R_SYM(rel->r_info), obj, &defobj, true, NULL,
	&lockstate);
    if (def == NULL)
	rtld_die();
    if (ELF_ST_TYPE(def->st_info) == STT_GNU_IFUNC)
	target = (Elf_Addr)rtld_resolve_ifunc(defobj, def);
    else
	target = (Elf_Addr)(defobj->relocbase + def->st_value);

    dbg("\"%s\" in \"%s\" ==> %p in \"%s\"",
      defobj->strtab + def->st_name, basename(obj->path),
      (void *)target, basename(defobj->path));

    /*
     * Write the new contents for the jmpslot. Note that depending on
     * architecture, the value which we need to return back to the
     * lazy binding trampoline may or may not be the target
     * address. The value returned from reloc_jmpslot() is the value
     * that the trampoline needs.
     */
    target = reloc_jmpslot(where, target, defobj, obj, rel);
    lock_release(rtld_bind_lock, &lockstate);
    return target;
}

/*
 * Error reporting function.  Use it like printf.  If formats the message
 * into a buffer, and sets things up so that the next call to dlerror()
 * will return the message.
 */
void
_rtld_error(const char *fmt, ...)
{
    static char buf[512];
    va_list ap;

    va_start(ap, fmt);
    rtld_vsnprintf(buf, sizeof buf, fmt, ap);
    error_message = buf;
    va_end(ap);
}

/*
 * Return a dynamically-allocated copy of the current error message, if any.
 */
static char *
errmsg_save(void)
{
    return error_message == NULL ? NULL : xstrdup(error_message);
}

/*
 * Restore the current error message from a copy which was previously saved
 * by errmsg_save().  The copy is freed.
 */
static void
errmsg_restore(char *saved_msg)
{
    if (saved_msg == NULL)
	error_message = NULL;
    else {
	_rtld_error("%s", saved_msg);
	free(saved_msg);
    }
}

static const char *
basename(const char *name)
{
    const char *p = strrchr(name, '/');
    return p != NULL ? p + 1 : name;
}

static struct utsname uts;

static char *
origin_subst_one(char *real, const char *kw, const char *subst,
    bool may_free)
{
	char *p, *p1, *res, *resp;
	int subst_len, kw_len, subst_count, old_len, new_len;

	kw_len = strlen(kw);

	/*
	 * First, count the number of the keyword occurences, to
	 * preallocate the final string.
	 */
	for (p = real, subst_count = 0;; p = p1 + kw_len, subst_count++) {
		p1 = strstr(p, kw);
		if (p1 == NULL)
			break;
	}

	/*
	 * If the keyword is not found, just return.
	 */
	if (subst_count == 0)
		return (may_free ? real : xstrdup(real));

	/*
	 * There is indeed something to substitute.  Calculate the
	 * length of the resulting string, and allocate it.
	 */
	subst_len = strlen(subst);
	old_len = strlen(real);
	new_len = old_len + (subst_len - kw_len) * subst_count;
	res = xmalloc(new_len + 1);

	/*
	 * Now, execute the substitution loop.
	 */
	for (p = real, resp = res, *resp = '\0';;) {
		p1 = strstr(p, kw);
		if (p1 != NULL) {
			/* Copy the prefix before keyword. */
			memcpy(resp, p, p1 - p);
			resp += p1 - p;
			/* Keyword replacement. */
			memcpy(resp, subst, subst_len);
			resp += subst_len;
			*resp = '\0';
			p = p1 + kw_len;
		} else
			break;
	}

	/* Copy to the end of string and finish. */
	strcat(resp, p);
	if (may_free)
		free(real);
	return (res);
}

static char *
origin_subst(char *real, const char *origin_path)
{
	char *res1, *res2, *res3, *res4;

	if (uts.sysname[0] == '\0') {
		if (uname(&uts) != 0) {
			_rtld_error("utsname failed: %d", errno);
			return (NULL);
		}
	}
	res1 = origin_subst_one(real, "$ORIGIN", origin_path, false);
	res2 = origin_subst_one(res1, "$OSNAME", uts.sysname, true);
	res3 = origin_subst_one(res2, "$OSREL", uts.release, true);
	res4 = origin_subst_one(res3, "$PLATFORM", uts.machine, true);
	return (res4);
}

void
rtld_die(void)
{
    const char *msg = dlerror();

    if (msg == NULL)
	msg = "Fatal error";
    rtld_fdputstr(STDERR_FILENO, msg);
    rtld_fdputchar(STDERR_FILENO, '\n');
    _exit(1);
}

/*
 * Process a shared object's DYNAMIC section, and save the important
 * information in its Obj_Entry structure.
 */
static void
digest_dynamic1(Obj_Entry *obj, int early, const Elf_Dyn **dyn_rpath,
    const Elf_Dyn **dyn_soname, const Elf_Dyn **dyn_runpath)
{
    const Elf_Dyn *dynp;
    Needed_Entry **needed_tail = &obj->needed;
    Needed_Entry **needed_filtees_tail = &obj->needed_filtees;
    Needed_Entry **needed_aux_filtees_tail = &obj->needed_aux_filtees;
    const Elf_Hashelt *hashtab;
    const Elf32_Word *hashval;
    Elf32_Word bkt, nmaskwords;
    int bloom_size32;
    int plttype = DT_REL;

    *dyn_rpath = NULL;
    *dyn_soname = NULL;
    *dyn_runpath = NULL;

    obj->bind_now = false;
    for (dynp = obj->dynamic;  dynp->d_tag != DT_NULL;  dynp++) {
	switch (dynp->d_tag) {

	case DT_REL:
	    obj->rel = (const Elf_Rel *) (obj->relocbase + dynp->d_un.d_ptr);
	    break;

	case DT_RELSZ:
	    obj->relsize = dynp->d_un.d_val;
	    break;

	case DT_RELENT:
	    assert(dynp->d_un.d_val == sizeof(Elf_Rel));
	    break;

	case DT_JMPREL:
	    obj->pltrel = (const Elf_Rel *)
	      (obj->relocbase + dynp->d_un.d_ptr);
	    break;

	case DT_PLTRELSZ:
	    obj->pltrelsize = dynp->d_un.d_val;
	    break;

	case DT_RELA:
	    obj->rela = (const Elf_Rela *) (obj->relocbase + dynp->d_un.d_ptr);
	    break;

	case DT_RELASZ:
	    obj->relasize = dynp->d_un.d_val;
	    break;

	case DT_RELAENT:
	    assert(dynp->d_un.d_val == sizeof(Elf_Rela));
	    break;

	case DT_PLTREL:
	    plttype = dynp->d_un.d_val;
	    assert(dynp->d_un.d_val == DT_REL || plttype == DT_RELA);
	    break;

	case DT_SYMTAB:
	    obj->symtab = (const Elf_Sym *)
	      (obj->relocbase + dynp->d_un.d_ptr);
	    break;

	case DT_SYMENT:
	    assert(dynp->d_un.d_val == sizeof(Elf_Sym));
	    break;

	case DT_STRTAB:
	    obj->strtab = (const char *) (obj->relocbase + dynp->d_un.d_ptr);
	    break;

	case DT_STRSZ:
	    obj->strsize = dynp->d_un.d_val;
	    break;

	case DT_VERNEED:
	    obj->verneed = (const Elf_Verneed *) (obj->relocbase +
		dynp->d_un.d_val);
	    break;

	case DT_VERNEEDNUM:
	    obj->verneednum = dynp->d_un.d_val;
	    break;

	case DT_VERDEF:
	    obj->verdef = (const Elf_Verdef *) (obj->relocbase +
		dynp->d_un.d_val);
	    break;

	case DT_VERDEFNUM:
	    obj->verdefnum = dynp->d_un.d_val;
	    break;

	case DT_VERSYM:
	    obj->versyms = (const Elf_Versym *)(obj->relocbase +
		dynp->d_un.d_val);
	    break;

	case DT_HASH:
	    {
		hashtab = (const Elf_Hashelt *)(obj->relocbase +
		    dynp->d_un.d_ptr);
		obj->nbuckets = hashtab[0];
		obj->nchains = hashtab[1];
		obj->buckets = hashtab + 2;
		obj->chains = obj->buckets + obj->nbuckets;
		obj->valid_hash_sysv = obj->nbuckets > 0 && obj->nchains > 0 &&
		  obj->buckets != NULL;
	    }
	    break;

	case DT_GNU_HASH:
	    {
		hashtab = (const Elf_Hashelt *)(obj->relocbase +
		    dynp->d_un.d_ptr);
		obj->nbuckets_gnu = hashtab[0];
		obj->symndx_gnu = hashtab[1];
		nmaskwords = hashtab[2];
		bloom_size32 = (__ELF_WORD_SIZE / 32) * nmaskwords;
		obj->maskwords_bm_gnu = nmaskwords - 1;
		obj->shift2_gnu = hashtab[3];
		obj->bloom_gnu = (Elf_Addr *) (hashtab + 4);
		obj->buckets_gnu = hashtab + 4 + bloom_size32;
		obj->chain_zero_gnu = obj->buckets_gnu + obj->nbuckets_gnu -
		  obj->symndx_gnu;
		/* Number of bitmask words is required to be power of 2 */
		obj->valid_hash_gnu = powerof2(nmaskwords) &&
		    obj->nbuckets_gnu > 0 && obj->buckets_gnu != NULL;
	    }
	    break;

	case DT_NEEDED:
	    if (!obj->rtld) {
		Needed_Entry *nep = NEW(Needed_Entry);
		nep->name = dynp->d_un.d_val;
		nep->obj = NULL;
		nep->next = NULL;

		*needed_tail = nep;
		needed_tail = &nep->next;
	    }
	    break;

	case DT_FILTER:
	    if (!obj->rtld) {
		Needed_Entry *nep = NEW(Needed_Entry);
		nep->name = dynp->d_un.d_val;
		nep->obj = NULL;
		nep->next = NULL;

		*needed_filtees_tail = nep;
		needed_filtees_tail = &nep->next;
	    }
	    break;

	case DT_AUXILIARY:
	    if (!obj->rtld) {
		Needed_Entry *nep = NEW(Needed_Entry);
		nep->name = dynp->d_un.d_val;
		nep->obj = NULL;
		nep->next = NULL;

		*needed_aux_filtees_tail = nep;
		needed_aux_filtees_tail = &nep->next;
	    }
	    break;

	case DT_PLTGOT:
	    obj->pltgot = (Elf_Addr *) (obj->relocbase + dynp->d_un.d_ptr);
	    break;

	case DT_TEXTREL:
	    obj->textrel = true;
	    break;

	case DT_SYMBOLIC:
	    obj->symbolic = true;
	    break;

	case DT_RPATH:
	    /*
	     * We have to wait until later to process this, because we
	     * might not have gotten the address of the string table yet.
	     */
	    *dyn_rpath = dynp;
	    break;

	case DT_SONAME:
	    *dyn_soname = dynp;
	    break;

	case DT_RUNPATH:
	    *dyn_runpath = dynp;
	    break;

	case DT_INIT:
	    obj->init = (Elf_Addr) (obj->relocbase + dynp->d_un.d_ptr);
	    break;

	case DT_PREINIT_ARRAY:
	    obj->preinit_array = (Elf_Addr)(obj->relocbase + dynp->d_un.d_ptr);
	    break;

	case DT_PREINIT_ARRAYSZ:
	    obj->preinit_array_num = dynp->d_un.d_val / sizeof(Elf_Addr);
	    break;

	case DT_INIT_ARRAY:
	    obj->init_array = (Elf_Addr)(obj->relocbase + dynp->d_un.d_ptr);
	    break;

	case DT_INIT_ARRAYSZ:
	    obj->init_array_num = dynp->d_un.d_val / sizeof(Elf_Addr);
	    break;

	case DT_FINI:
	    obj->fini = (Elf_Addr) (obj->relocbase + dynp->d_un.d_ptr);
	    break;

	case DT_FINI_ARRAY:
	    obj->fini_array = (Elf_Addr)(obj->relocbase + dynp->d_un.d_ptr);
	    break;

	case DT_FINI_ARRAYSZ:
	    obj->fini_array_num = dynp->d_un.d_val / sizeof(Elf_Addr);
	    break;

	/*
	 * Don't process DT_DEBUG on MIPS as the dynamic section
	 * is mapped read-only. DT_MIPS_RLD_MAP is used instead.
	 */

#ifndef __mips__
	case DT_DEBUG:
	    /* XXX - not implemented yet */
	    if (!early)
		dbg("Filling in DT_DEBUG entry");
	    ((Elf_Dyn*)dynp)->d_un.d_ptr = (Elf_Addr) &r_debug;
	    break;
#endif

	case DT_FLAGS:
		if ((dynp->d_un.d_val & DF_ORIGIN) && trust)
		    obj->z_origin = true;
		if (dynp->d_un.d_val & DF_SYMBOLIC)
		    obj->symbolic = true;
		if (dynp->d_un.d_val & DF_TEXTREL)
		    obj->textrel = true;
		if (dynp->d_un.d_val & DF_BIND_NOW)
		    obj->bind_now = true;
		/*if (dynp->d_un.d_val & DF_STATIC_TLS)
		    ;*/
	    break;
#ifdef __mips__
	case DT_MIPS_LOCAL_GOTNO:
		obj->local_gotno = dynp->d_un.d_val;
	    break;

	case DT_MIPS_SYMTABNO:
		obj->symtabno = dynp->d_un.d_val;
		break;

	case DT_MIPS_GOTSYM:
		obj->gotsym = dynp->d_un.d_val;
		break;

	case DT_MIPS_RLD_MAP:
		*((Elf_Addr *)(dynp->d_un.d_ptr)) = (Elf_Addr) &r_debug;
		break;
#endif

	case DT_FLAGS_1:
		if (dynp->d_un.d_val & DF_1_NOOPEN)
		    obj->z_noopen = true;
		if ((dynp->d_un.d_val & DF_1_ORIGIN) && trust)
		    obj->z_origin = true;
		if (dynp->d_un.d_val & DF_1_GLOBAL)
		    obj->z_global = true;
		if (dynp->d_un.d_val & DF_1_BIND_NOW)
		    obj->bind_now = true;
		if (dynp->d_un.d_val & DF_1_NODELETE)
		    obj->z_nodelete = true;
		if (dynp->d_un.d_val & DF_1_LOADFLTR)
		    obj->z_loadfltr = true;
		if (dynp->d_un.d_val & DF_1_INTERPOSE)
		    obj->z_interpose = true;
		if (dynp->d_un.d_val & DF_1_NODEFLIB)
		    obj->z_nodeflib = true;
	    break;

	default:
	    if (!early) {
		dbg("Ignoring d_tag %ld = %#lx", (long)dynp->d_tag,
		    (long)dynp->d_tag);
	    }
	    break;
	}
    }

    obj->traced = false;

    if (plttype == DT_RELA) {
	obj->pltrela = (const Elf_Rela *) obj->pltrel;
	obj->pltrel = NULL;
	obj->pltrelasize = obj->pltrelsize;
	obj->pltrelsize = 0;
    }

    /* Determine size of dynsym table (equal to nchains of sysv hash) */
    if (obj->valid_hash_sysv)
	obj->dynsymcount = obj->nchains;
    else if (obj->valid_hash_gnu) {
	obj->dynsymcount = 0;
	for (bkt = 0; bkt < obj->nbuckets_gnu; bkt++) {
	    if (obj->buckets_gnu[bkt] == 0)
		continue;
	    hashval = &obj->chain_zero_gnu[obj->buckets_gnu[bkt]];
	    do
		obj->dynsymcount++;
	    while ((*hashval++ & 1u) == 0);
	}
	obj->dynsymcount += obj->symndx_gnu;
    }
}

static void
digest_dynamic2(Obj_Entry *obj, const Elf_Dyn *dyn_rpath,
    const Elf_Dyn *dyn_soname, const Elf_Dyn *dyn_runpath)
{

    if (obj->z_origin && obj->origin_path == NULL) {
	obj->origin_path = xmalloc(PATH_MAX);
	if (rtld_dirname_abs(obj->path, obj->origin_path) == -1)
	    rtld_die();
    }

    if (dyn_runpath != NULL) {
	obj->runpath = (char *)obj->strtab + dyn_runpath->d_un.d_val;
	if (obj->z_origin)
	    obj->runpath = origin_subst(obj->runpath, obj->origin_path);
    }
    else if (dyn_rpath != NULL) {
	obj->rpath = (char *)obj->strtab + dyn_rpath->d_un.d_val;
	if (obj->z_origin)
	    obj->rpath = origin_subst(obj->rpath, obj->origin_path);
    }

    if (dyn_soname != NULL)
	object_add_name(obj, obj->strtab + dyn_soname->d_un.d_val);
}

static void
digest_dynamic(Obj_Entry *obj, int early)
{
	const Elf_Dyn *dyn_rpath;
	const Elf_Dyn *dyn_soname;
	const Elf_Dyn *dyn_runpath;

	digest_dynamic1(obj, early, &dyn_rpath, &dyn_soname, &dyn_runpath);
	digest_dynamic2(obj, dyn_rpath, dyn_soname, dyn_runpath);
}

/*
 * Process a shared object's program header.  This is used only for the
 * main program, when the kernel has already loaded the main program
 * into memory before calling the dynamic linker.  It creates and
 * returns an Obj_Entry structure.
 */
static Obj_Entry *
digest_phdr(const Elf_Phdr *phdr, int phnum, caddr_t entry, const char *path)
{
    Obj_Entry *obj;
    const Elf_Phdr *phlimit = phdr + phnum;
    const Elf_Phdr *ph;
    Elf_Addr note_start, note_end;
    int nsegs = 0;

    obj = obj_new();
    for (ph = phdr;  ph < phlimit;  ph++) {
	if (ph->p_type != PT_PHDR)
	    continue;

	obj->phdr = phdr;
	obj->phsize = ph->p_memsz;
	obj->relocbase = (caddr_t)phdr - ph->p_vaddr;
	break;
    }

    obj->stack_flags = PF_X | PF_R | PF_W;

    for (ph = phdr;  ph < phlimit;  ph++) {
	switch (ph->p_type) {

	case PT_INTERP:
	    obj->interp = (const char *)(ph->p_vaddr + obj->relocbase);
	    break;

	case PT_LOAD:
	    if (nsegs == 0) {	/* First load segment */
		obj->vaddrbase = trunc_page(ph->p_vaddr);
		obj->mapbase = obj->vaddrbase + obj->relocbase;
		obj->textsize = round_page(ph->p_vaddr + ph->p_memsz) -
		  obj->vaddrbase;
	    } else {		/* Last load segment */
		obj->mapsize = round_page(ph->p_vaddr + ph->p_memsz) -
		  obj->vaddrbase;
	    }
	    nsegs++;
	    break;

	case PT_DYNAMIC:
	    obj->dynamic = (const Elf_Dyn *)(ph->p_vaddr + obj->relocbase);
	    break;

	case PT_TLS:
	    obj->tlsindex = 1;
	    obj->tlssize = ph->p_memsz;
	    obj->tlsalign = ph->p_align;
	    obj->tlsinitsize = ph->p_filesz;
	    obj->tlsinit = (void*)(ph->p_vaddr + obj->relocbase);
	    break;

	case PT_GNU_STACK:
	    obj->stack_flags = ph->p_flags;
	    break;

	case PT_GNU_RELRO:
	    obj->relro_page = obj->relocbase + trunc_page(ph->p_vaddr);
	    obj->relro_size = round_page(ph->p_memsz);
	    break;

	case PT_NOTE:
	    note_start = (Elf_Addr)obj->relocbase + ph->p_vaddr;
	    note_end = note_start + ph->p_filesz;
	    digest_notes(obj, note_start, note_end);
	    break;
	}
    }
    if (nsegs < 1) {
	_rtld_error("%s: too few PT_LOAD segments", path);
	return NULL;
    }

    obj->entry = entry;
    return obj;
}

void
digest_notes(Obj_Entry *obj, Elf_Addr note_start, Elf_Addr note_end)
{
	const Elf_Note *note;
	const char *note_name;
	uintptr_t p;

	for (note = (const Elf_Note *)note_start; (Elf_Addr)note < note_end;
	    note = (const Elf_Note *)((const char *)(note + 1) +
	      roundup2(note->n_namesz, sizeof(Elf32_Addr)) +
	      roundup2(note->n_descsz, sizeof(Elf32_Addr)))) {
		if (note->n_namesz != sizeof(NOTE_FREEBSD_VENDOR) ||
		    note->n_descsz != sizeof(int32_t))
			continue;
		if (note->n_type != ABI_NOTETYPE &&
		    note->n_type != CRT_NOINIT_NOTETYPE)
			continue;
		note_name = (const char *)(note + 1);
		if (strncmp(NOTE_FREEBSD_VENDOR, note_name,
		    sizeof(NOTE_FREEBSD_VENDOR)) != 0)
			continue;
		switch (note->n_type) {
		case ABI_NOTETYPE:
			/* FreeBSD osrel note */
			p = (uintptr_t)(note + 1);
			p += roundup2(note->n_namesz, sizeof(Elf32_Addr));
			obj->osrel = *(const int32_t *)(p);
			dbg("note osrel %d", obj->osrel);
			break;
		case CRT_NOINIT_NOTETYPE:
			/* FreeBSD 'crt does not call init' note */
			obj->crt_no_init = true;
			dbg("note crt_no_init");
			break;
		}
	}
}

static Obj_Entry *
dlcheck(void *handle)
{
    Obj_Entry *obj;

    for (obj = obj_list;  obj != NULL;  obj = obj->next)
	if (obj == (Obj_Entry *) handle)
	    break;

    if (obj == NULL || obj->refcount == 0 || obj->dl_refcount == 0) {
	_rtld_error("Invalid shared object handle %p", handle);
	return NULL;
    }
    return obj;
}

/*
 * If the given object is already in the donelist, return true.  Otherwise
 * add the object to the list and return false.
 */
static bool
donelist_check(DoneList *dlp, const Obj_Entry *obj)
{
    unsigned int i;

    for (i = 0;  i < dlp->num_used;  i++)
	if (dlp->objs[i] == obj)
	    return true;
    /*
     * Our donelist allocation should always be sufficient.  But if
     * our threads locking isn't working properly, more shared objects
     * could have been loaded since we allocated the list.  That should
     * never happen, but we'll handle it properly just in case it does.
     */
    if (dlp->num_used < dlp->num_alloc)
	dlp->objs[dlp->num_used++] = obj;
    return false;
}

/*
 * Hash function for symbol table lookup.  Don't even think about changing
 * this.  It is specified by the System V ABI.
 */
unsigned long
elf_hash(const char *name)
{
    const unsigned char *p = (const unsigned char *) name;
    unsigned long h = 0;
    unsigned long g;

    while (*p != '\0') {
	h = (h << 4) + *p++;
	if ((g = h & 0xf0000000) != 0)
	    h ^= g >> 24;
	h &= ~g;
    }
    return h;
}

/*
 * The GNU hash function is the Daniel J. Bernstein hash clipped to 32 bits
 * unsigned in case it's implemented with a wider type.
 */
static uint32_t
gnu_hash(const char *s)
{
	uint32_t h;
	unsigned char c;

	h = 5381;
	for (c = *s; c != '\0'; c = *++s)
		h = h * 33 + c;
	return (h & 0xffffffff);
}


/*
 * Find the library with the given name, and return its full pathname.
 * The returned string is dynamically allocated.  Generates an error
 * message and returns NULL if the library cannot be found.
 *
 * If the second argument is non-NULL, then it refers to an already-
 * loaded shared object, whose library search path will be searched.
 *
 * If a library is successfully located via LD_LIBRARY_PATH_FDS, its
 * descriptor (which is close-on-exec) will be passed out via the third
 * argument.
 *
 * The search order is:
 *   DT_RPATH in the referencing file _unless_ DT_RUNPATH is present (1)
 *   DT_RPATH of the main object if DSO without defined DT_RUNPATH (1)
 *   LD_LIBRARY_PATH
 *   DT_RUNPATH in the referencing file
 *   ldconfig hints (if -z nodefaultlib, filter out default library directories
 *	 from list)
 *   /lib:/usr/lib _unless_ the referencing file is linked with -z nodefaultlib
 *
 * (1) Handled in digest_dynamic2 - rpath left NULL if runpath defined.
 */
static char *
find_library(const char *xname, const Obj_Entry *refobj, int *fdp)
{
    char *pathname;
    char *name;
    bool nodeflib, objgiven;

    objgiven = refobj != NULL;
    if (strchr(xname, '/') != NULL) {	/* Hard coded pathname */
	if (xname[0] != '/' && !trust) {
	    _rtld_error("Absolute pathname required for shared object \"%s\"",
	      xname);
	    return NULL;
	}
	if (objgiven && refobj->z_origin) {
		return (origin_subst(__DECONST(char *, xname),
		    refobj->origin_path));
	} else {
		return (xstrdup(xname));
	}
    }

    if (libmap_disable || !objgiven ||
	(name = lm_find(refobj->path, xname)) == NULL)
	name = (char *)xname;

    dbg(" Searching for \"%s\"", name);

    /*
     * If refobj->rpath != NULL, then refobj->runpath is NULL.  Fall
     * back to pre-conforming behaviour if user requested so with
     * LD_LIBRARY_PATH_RPATH environment variable and ignore -z
     * nodeflib.
     */
    if (objgiven && refobj->rpath != NULL && ld_library_path_rpath) {
	if ((pathname = search_library_path(name, ld_library_path)) != NULL ||
	  (refobj != NULL &&
	  (pathname = search_library_path(name, refobj->rpath)) != NULL) ||
	  (pathname = search_library_pathfds(name, ld_library_dirs, fdp)) != NULL ||
          (pathname = search_library_path(name, gethints(false))) != NULL ||
	  (pathname = search_library_path(name, STANDARD_LIBRARY_PATH)) != NULL)
	    return (pathname);
    } else {
	nodeflib = objgiven ? refobj->z_nodeflib : false;
	if ((objgiven &&
	  (pathname = search_library_path(name, refobj->rpath)) != NULL) ||
	  (objgiven && refobj->runpath == NULL && refobj != obj_main &&
	  (pathname = search_library_path(name, obj_main->rpath)) != NULL) ||
	  (pathname = search_library_path(name, ld_library_path)) != NULL ||
	  (objgiven &&
	  (pathname = search_library_path(name, refobj->runpath)) != NULL) ||
	  (pathname = search_library_pathfds(name, ld_library_dirs, fdp)) != NULL ||
	  (pathname = search_library_path(name, gethints(nodeflib))) != NULL ||
	  (objgiven && !nodeflib &&
	  (pathname = search_library_path(name, STANDARD_LIBRARY_PATH)) != NULL))
	    return (pathname);
    }

    if (objgiven && refobj->path != NULL) {
	_rtld_error("Shared object \"%s\" not found, required by \"%s\"",
	  name, basename(refobj->path));
    } else {
	_rtld_error("Shared object \"%s\" not found", name);
    }
    return NULL;
}

/*
 * Given a symbol number in a referencing object, find the corresponding
 * definition of the symbol.  Returns a pointer to the symbol, or NULL if
 * no definition was found.  Returns a pointer to the Obj_Entry of the
 * defining object via the reference parameter DEFOBJ_OUT.
 */
const Elf_Sym *
find_symdef(unsigned long symnum, const Obj_Entry *refobj,
    const Obj_Entry **defobj_out, int flags, SymCache *cache,
    RtldLockState *lockstate)
{
    const Elf_Sym *ref;
    const Elf_Sym *def;
    const Obj_Entry *defobj;
    SymLook req;
    const char *name;
    int res;

    /*
     * If we have already found this symbol, get the information from
     * the cache.
     */
    if (symnum >= refobj->dynsymcount)
	return NULL;	/* Bad object */
    if (cache != NULL && cache[symnum].sym != NULL) {
	*defobj_out = cache[symnum].obj;
	return cache[symnum].sym;
    }

    ref = refobj->symtab + symnum;
    name = refobj->strtab + ref->st_name;
    def = NULL;
    defobj = NULL;

    /*
     * We don't have to do a full scale lookup if the symbol is local.
     * We know it will bind to the instance in this load module; to
     * which we already have a pointer (ie ref). By not doing a lookup,
     * we not only improve performance, but it also avoids unresolvable
     * symbols when local symbols are not in the hash table. This has
     * been seen with the ia64 toolchain.
     */
    if (ELF_ST_BIND(ref->st_info) != STB_LOCAL) {
	if (ELF_ST_TYPE(ref->st_info) == STT_SECTION) {
	    _rtld_error("%s: Bogus symbol table entry %lu", refobj->path,
		symnum);
	}
	symlook_init(&req, name);
	req.flags = flags;
	req.ventry = fetch_ventry(refobj, symnum);
	req.lockstate = lockstate;
	res = symlook_default(&req, refobj);
	if (res == 0) {
	    def = req.sym_out;
	    defobj = req.defobj_out;
	}
    } else {
	def = ref;
	defobj = refobj;
    }

    /*
     * If we found no definition and the reference is weak, treat the
     * symbol as having the value zero.
     */
    if (def == NULL && ELF_ST_BIND(ref->st_info) == STB_WEAK) {
	def = &sym_zero;
	defobj = obj_main;
    }

    if (def != NULL) {
	*defobj_out = defobj;
	/* Record the information in the cache to avoid subsequent lookups. */
	if (cache != NULL) {
	    cache[symnum].sym = def;
	    cache[symnum].obj = defobj;
	}
    } else {
	if (refobj != &obj_rtld)
	    _rtld_error("%s: Undefined symbol \"%s\"", refobj->path, name);
    }
    return def;
}

/*
 * Return the search path from the ldconfig hints file, reading it if
 * necessary.  If nostdlib is true, then the default search paths are
 * not added to result.
 *
 * Returns NULL if there are problems with the hints file,
 * or if the search path there is empty.
 */
static const char *
gethints(bool nostdlib)
{
	static char *hints, *filtered_path;
	struct elfhints_hdr hdr;
	struct fill_search_info_args sargs, hargs;
	struct dl_serinfo smeta, hmeta, *SLPinfo, *hintinfo;
	struct dl_serpath *SLPpath, *hintpath;
	char *p;
	unsigned int SLPndx, hintndx, fndx, fcount;
	int fd;
	size_t flen;
	bool skip;

	/* First call, read the hints file */
	if (hints == NULL) {
		/* Keep from trying again in case the hints file is bad. */
		hints = "";

		if ((fd = open(ld_elf_hints_path, O_RDONLY | O_CLOEXEC)) == -1)
			return (NULL);
		if (read(fd, &hdr, sizeof hdr) != sizeof hdr ||
		    hdr.magic != ELFHINTS_MAGIC ||
		    hdr.version != 1) {
			close(fd);
			return (NULL);
		}
		p = xmalloc(hdr.dirlistlen + 1);
		if (lseek(fd, hdr.strtab + hdr.dirlist, SEEK_SET) == -1 ||
		    read(fd, p, hdr.dirlistlen + 1) !=
		    (ssize_t)hdr.dirlistlen + 1) {
			free(p);
			close(fd);
			return (NULL);
		}
		hints = p;
		close(fd);
	}

	/*
	 * If caller agreed to receive list which includes the default
	 * paths, we are done. Otherwise, if we still did not
	 * calculated filtered result, do it now.
	 */
	if (!nostdlib)
		return (hints[0] != '\0' ? hints : NULL);
	if (filtered_path != NULL)
		goto filt_ret;

	/*
	 * Obtain the list of all configured search paths, and the
	 * list of the default paths.
	 *
	 * First estimate the size of the results.
	 */
	smeta.dls_size = __offsetof(struct dl_serinfo, dls_serpath);
	smeta.dls_cnt = 0;
	hmeta.dls_size = __offsetof(struct dl_serinfo, dls_serpath);
	hmeta.dls_cnt = 0;

	sargs.request = RTLD_DI_SERINFOSIZE;
	sargs.serinfo = &smeta;
	hargs.request = RTLD_DI_SERINFOSIZE;
	hargs.serinfo = &hmeta;

	path_enumerate(STANDARD_LIBRARY_PATH, fill_search_info, &sargs);
	path_enumerate(p, fill_search_info, &hargs);

	SLPinfo = xmalloc(smeta.dls_size);
	hintinfo = xmalloc(hmeta.dls_size);

	/*
	 * Next fetch both sets of paths.
	 */
	sargs.request = RTLD_DI_SERINFO;
	sargs.serinfo = SLPinfo;
	sargs.serpath = &SLPinfo->dls_serpath[0];
	sargs.strspace = (char *)&SLPinfo->dls_serpath[smeta.dls_cnt];

	hargs.request = RTLD_DI_SERINFO;
	hargs.serinfo = hintinfo;
	hargs.serpath = &hintinfo->dls_serpath[0];
	hargs.strspace = (char *)&hintinfo->dls_serpath[hmeta.dls_cnt];

	path_enumerate(STANDARD_LIBRARY_PATH, fill_search_info, &sargs);
	path_enumerate(p, fill_search_info, &hargs);

	/*
	 * Now calculate the difference between two sets, by excluding
	 * standard paths from the full set.
	 */
	fndx = 0;
	fcount = 0;
	filtered_path = xmalloc(hdr.dirlistlen + 1);
	hintpath = &hintinfo->dls_serpath[0];
	for (hintndx = 0; hintndx < hmeta.dls_cnt; hintndx++, hintpath++) {
		skip = false;
		SLPpath = &SLPinfo->dls_serpath[0];
		/*
		 * Check each standard path against current.
		 */
		for (SLPndx = 0; SLPndx < smeta.dls_cnt; SLPndx++, SLPpath++) {
			/* matched, skip the path */
			if (!strcmp(hintpath->dls_name, SLPpath->dls_name)) {
				skip = true;
				break;
			}
		}
		if (skip)
			continue;
		/*
		 * Not matched against any standard path, add the path
		 * to result. Separate consequtive paths with ':'.
		 */
		if (fcount > 0) {
			filtered_path[fndx] = ':';
			fndx++;
		}
		fcount++;
		flen = strlen(hintpath->dls_name);
		strncpy((filtered_path + fndx),	hintpath->dls_name, flen);
		fndx += flen;
	}
	filtered_path[fndx] = '\0';

	free(SLPinfo);
	free(hintinfo);

filt_ret:
	return (filtered_path[0] != '\0' ? filtered_path : NULL);
}

static void
init_dag(Obj_Entry *root)
{
    const Needed_Entry *needed;
    const Objlist_Entry *elm;
    DoneList donelist;

    if (root->dag_inited)
	return;
    donelist_init(&donelist);

    /* Root object belongs to own DAG. */
    objlist_push_tail(&root->dldags, root);
    objlist_push_tail(&root->dagmembers, root);
    donelist_check(&donelist, root);

    /*
     * Add dependencies of root object to DAG in breadth order
     * by exploiting the fact that each new object get added
     * to the tail of the dagmembers list.
     */
    STAILQ_FOREACH(elm, &root->dagmembers, link) {
	for (needed = elm->obj->needed; needed != NULL; needed = needed->next) {
	    if (needed->obj == NULL || donelist_check(&donelist, needed->obj))
		continue;
	    objlist_push_tail(&needed->obj->dldags, root);
	    objlist_push_tail(&root->dagmembers, needed->obj);
	}
    }
    root->dag_inited = true;
}

static void
process_z(Obj_Entry *root)
{
	const Objlist_Entry *elm;
	Obj_Entry *obj;

	/*
	 * Walk over object DAG and process every dependent object
	 * that is marked as DF_1_NODELETE or DF_1_GLOBAL. They need
	 * to grow their own DAG.
	 *
	 * For DF_1_GLOBAL, DAG is required for symbol lookups in
	 * symlook_global() to work.
	 *
	 * For DF_1_NODELETE, the DAG should have its reference upped.
	 */
	STAILQ_FOREACH(elm, &root->dagmembers, link) {
		obj = elm->obj;
		if (obj == NULL)
			continue;
		if (obj->z_nodelete && !obj->ref_nodel) {
			dbg("obj %s -z nodelete", obj->path);
			init_dag(obj);
			ref_dag(obj);
			obj->ref_nodel = true;
		}
		if (obj->z_global && objlist_find(&list_global, obj) == NULL) {
			dbg("obj %s -z global", obj->path);
			objlist_push_tail(&list_global, obj);
			init_dag(obj);
		}
	}
}
/*
 * Initialize the dynamic linker.  The argument is the address at which
 * the dynamic linker has been mapped into memory.  The primary task of
 * this function is to relocate the dynamic linker.
 */
static void
init_rtld(caddr_t mapbase, Elf_Auxinfo **aux_info)
{
    Obj_Entry objtmp;	/* Temporary rtld object */
    const Elf_Dyn *dyn_rpath;
    const Elf_Dyn *dyn_soname;
    const Elf_Dyn *dyn_runpath;

#ifdef RTLD_INIT_PAGESIZES_EARLY
    /* The page size is required by the dynamic memory allocator. */
    init_pagesizes(aux_info);
#endif

    /*
     * Conjure up an Obj_Entry structure for the dynamic linker.
     *
     * The "path" member can't be initialized yet because string constants
     * cannot yet be accessed. Below we will set it correctly.
     */
    memset(&objtmp, 0, sizeof(objtmp));
    objtmp.path = NULL;
    objtmp.rtld = true;
    objtmp.mapbase = mapbase;
#ifdef PIC
    objtmp.relocbase = mapbase;
#endif
    if (RTLD_IS_DYNAMIC()) {
	objtmp.dynamic = rtld_dynamic(&objtmp);
	digest_dynamic1(&objtmp, 1, &dyn_rpath, &dyn_soname, &dyn_runpath);
	assert(objtmp.needed == NULL);
#if !defined(__mips__)
	/* MIPS has a bogus DT_TEXTREL. */
	assert(!objtmp.textrel);
#endif

	/*
	 * Temporarily put the dynamic linker entry into the object list, so
	 * that symbols can be found.
	 */

	relocate_objects(&objtmp, true, &objtmp, 0, NULL);
    }

    /* Initialize the object list. */
    obj_tail = &obj_list;

    /* Now that non-local variables can be accesses, copy out obj_rtld. */
    memcpy(&obj_rtld, &objtmp, sizeof(obj_rtld));

#ifndef RTLD_INIT_PAGESIZES_EARLY
    /* The page size is required by the dynamic memory allocator. */
    init_pagesizes(aux_info);
#endif

    if (aux_info[AT_OSRELDATE] != NULL)
	    osreldate = aux_info[AT_OSRELDATE]->a_un.a_val;

    digest_dynamic2(&obj_rtld, dyn_rpath, dyn_soname, dyn_runpath);

    /* Replace the path with a dynamically allocated copy. */
    obj_rtld.path = xstrdup(PATH_RTLD);

    r_debug.r_brk = r_debug_state;
    r_debug.r_state = RT_CONSISTENT;
}

/*
 * Retrieve the array of supported page sizes.  The kernel provides the page
 * sizes in increasing order.
 */
static void
init_pagesizes(Elf_Auxinfo **aux_info)
{
	static size_t psa[MAXPAGESIZES];
	int mib[2];
	size_t len, size;

	if (aux_info[AT_PAGESIZES] != NULL && aux_info[AT_PAGESIZESLEN] !=
	    NULL) {
		size = aux_info[AT_PAGESIZESLEN]->a_un.a_val;
		pagesizes = aux_info[AT_PAGESIZES]->a_un.a_ptr;
	} else {
		len = 2;
		if (sysctlnametomib("hw.pagesizes", mib, &len) == 0)
			size = sizeof(psa);
		else {
			/* As a fallback, retrieve the base page size. */
			size = sizeof(psa[0]);
			if (aux_info[AT_PAGESZ] != NULL) {
				psa[0] = aux_info[AT_PAGESZ]->a_un.a_val;
				goto psa_filled;
			} else {
				mib[0] = CTL_HW;
				mib[1] = HW_PAGESIZE;
				len = 2;
			}
		}
		if (sysctl(mib, len, psa, &size, NULL, 0) == -1) {
			_rtld_error("sysctl for hw.pagesize(s) failed");
			rtld_die();
		}
psa_filled:
		pagesizes = psa;
	}
	npagesizes = size / sizeof(pagesizes[0]);
	/* Discard any invalid entries at the end of the array. */
	while (npagesizes > 0 && pagesizes[npagesizes - 1] == 0)
		npagesizes--;
}

/*
 * Add the init functions from a needed object list (and its recursive
 * needed objects) to "list".  This is not used directly; it is a helper
 * function for initlist_add_objects().  The write lock must be held
 * when this function is called.
 */
static void
initlist_add_neededs(Needed_Entry *needed, Objlist *list)
{
    /* Recursively process the successor needed objects. */
    if (needed->next != NULL)
	initlist_add_neededs(needed->next, list);

    /* Process the current needed object. */
    if (needed->obj != NULL)
	initlist_add_objects(needed->obj, &needed->obj->next, list);
}

/*
 * Scan all of the DAGs rooted in the range of objects from "obj" to
 * "tail" and add their init functions to "list".  This recurses over
 * the DAGs and ensure the proper init ordering such that each object's
 * needed libraries are initialized before the object itself.  At the
 * same time, this function adds the objects to the global finalization
 * list "list_fini" in the opposite order.  The write lock must be
 * held when this function is called.
 */
static void
initlist_add_objects(Obj_Entry *obj, Obj_Entry **tail, Objlist *list)
{

    if (obj->init_scanned || obj->init_done)
	return;
    obj->init_scanned = true;

    /* Recursively process the successor objects. */
    if (&obj->next != tail)
	initlist_add_objects(obj->next, tail, list);

    /* Recursively process the needed objects. */
    if (obj->needed != NULL)
	initlist_add_neededs(obj->needed, list);
    if (obj->needed_filtees != NULL)
	initlist_add_neededs(obj->needed_filtees, list);
    if (obj->needed_aux_filtees != NULL)
	initlist_add_neededs(obj->needed_aux_filtees, list);

    /* Add the object to the init list. */
    if (obj->preinit_array != (Elf_Addr)NULL || obj->init != (Elf_Addr)NULL ||
      obj->init_array != (Elf_Addr)NULL)
	objlist_push_tail(list, obj);

    /* Add the object to the global fini list in the reverse order. */
    if ((obj->fini != (Elf_Addr)NULL || obj->fini_array != (Elf_Addr)NULL)
      && !obj->on_fini_list) {
	objlist_push_head(&list_fini, obj);
	obj->on_fini_list = true;
    }
}

#ifndef FPTR_TARGET
#define FPTR_TARGET(f)	((Elf_Addr) (f))
#endif

static void
free_needed_filtees(Needed_Entry *n)
{
    Needed_Entry *needed, *needed1;

    for (needed = n; needed != NULL; needed = needed->next) {
	if (needed->obj != NULL) {
	    dlclose(needed->obj);
	    needed->obj = NULL;
	}
    }
    for (needed = n; needed != NULL; needed = needed1) {
	needed1 = needed->next;
	free(needed);
    }
}

static void
unload_filtees(Obj_Entry *obj)
{

    free_needed_filtees(obj->needed_filtees);
    obj->needed_filtees = NULL;
    free_needed_filtees(obj->needed_aux_filtees);
    obj->needed_aux_filtees = NULL;
    obj->filtees_loaded = false;
}

static void
load_filtee1(Obj_Entry *obj, Needed_Entry *needed, int flags,
    RtldLockState *lockstate)
{

    for (; needed != NULL; needed = needed->next) {
	needed->obj = dlopen_object(obj->strtab + needed->name, -1, obj,
	  flags, ((ld_loadfltr || obj->z_loadfltr) ? RTLD_NOW : RTLD_LAZY) |
	  RTLD_LOCAL, lockstate);
    }
}

static void
load_filtees(Obj_Entry *obj, int flags, RtldLockState *lockstate)
{

    lock_restart_for_upgrade(lockstate);
    if (!obj->filtees_loaded) {
	load_filtee1(obj, obj->needed_filtees, flags, lockstate);
	load_filtee1(obj, obj->needed_aux_filtees, flags, lockstate);
	obj->filtees_loaded = true;
    }
}

static int
process_needed(Obj_Entry *obj, Needed_Entry *needed, int flags)
{
    Obj_Entry *obj1;

    for (; needed != NULL; needed = needed->next) {
	obj1 = needed->obj = load_object(obj->strtab + needed->name, -1, obj,
	  flags & ~RTLD_LO_NOLOAD);
	if (obj1 == NULL && !ld_tracing && (flags & RTLD_LO_FILTEES) == 0)
	    return (-1);
    }
    return (0);
}

/*
 * Given a shared object, traverse its list of needed objects, and load
 * each of them.  Returns 0 on success.  Generates an error message and
 * returns -1 on failure.
 */
static int
load_needed_objects(Obj_Entry *first, int flags)
{
    Obj_Entry *obj;

    for (obj = first;  obj != NULL;  obj = obj->next) {
	if (process_needed(obj, obj->needed, flags) == -1)
	    return (-1);
    }
    return (0);
}

static int
load_preload_objects(void)
{
    char *p = ld_preload;
    Obj_Entry *obj;
    static const char delim[] = " \t:;";

    if (p == NULL)
	return 0;

    p += strspn(p, delim);
    while (*p != '\0') {
	size_t len = strcspn(p, delim);
	char savech;

	savech = p[len];
	p[len] = '\0';
	obj = load_object(p, -1, NULL, 0);
	if (obj == NULL)
	    return -1;	/* XXX - cleanup */
	obj->z_interpose = true;
	p[len] = savech;
	p += len;
	p += strspn(p, delim);
    }
    LD_UTRACE(UTRACE_PRELOAD_FINISHED, NULL, NULL, 0, 0, NULL);
    return 0;
}

static const char *
printable_path(const char *path)
{

	return (path == NULL ? "<unknown>" : path);
}

/*
 * Load a shared object into memory, if it is not already loaded.  The
 * object may be specified by name or by user-supplied file descriptor
 * fd_u. In the later case, the fd_u descriptor is not closed, but its
 * duplicate is.
 *
 * Returns a pointer to the Obj_Entry for the object.  Returns NULL
 * on failure.
 */
static Obj_Entry *
load_object(const char *name, int fd_u, const Obj_Entry *refobj, int flags)
{
    Obj_Entry *obj;
    int fd;
    struct stat sb;
    char *path;

    fd = -1;
    if (name != NULL) {
	for (obj = obj_list->next;  obj != NULL;  obj = obj->next) {
	    if (object_match_name(obj, name))
		return (obj);
	}

	path = find_library(name, refobj, &fd);
	if (path == NULL)
	    return (NULL);
    } else
	path = NULL;

    if (fd >= 0) {
	/*
	 * search_library_pathfds() opens a fresh file descriptor for the
	 * library, so there is no need to dup().
	 */
    } else if (fd_u == -1) {
	/*
	 * If we didn't find a match by pathname, or the name is not
	 * supplied, open the file and check again by device and inode.
	 * This avoids false mismatches caused by multiple links or ".."
	 * in pathnames.
	 *
	 * To avoid a race, we open the file and use fstat() rather than
	 * using stat().
	 */
	if ((fd = open(path, O_RDONLY | O_CLOEXEC)) == -1) {
	    _rtld_error("Cannot open \"%s\"", path);
	    free(path);
	    return (NULL);
	}
    } else {
	fd = fcntl(fd_u, F_DUPFD_CLOEXEC, 0);
	if (fd == -1) {
	    _rtld_error("Cannot dup fd");
	    free(path);
	    return (NULL);
	}
    }
    if (fstat(fd, &sb) == -1) {
	_rtld_error("Cannot fstat \"%s\"", printable_path(path));
	close(fd);
	free(path);
	return NULL;
    }
    for (obj = obj_list->next;  obj != NULL;  obj = obj->next)
	if (obj->ino == sb.st_ino && obj->dev == sb.st_dev)
	    break;
    if (obj != NULL && name != NULL) {
	object_add_name(obj, name);
	free(path);
	close(fd);
	return obj;
    }
    if (flags & RTLD_LO_NOLOAD) {
	free(path);
	close(fd);
	return (NULL);
    }

    /* First use of this object, so we must map it in */
    obj = do_load_object(fd, name, path, &sb, flags);
    if (obj == NULL)
	free(path);
    close(fd);

    return obj;
}

static Obj_Entry *
do_load_object(int fd, const char *name, char *path, struct stat *sbp,
  int flags)
{
    Obj_Entry *obj;
    struct statfs fs;

    /*
     * but first, make sure that environment variables haven't been
     * used to circumvent the noexec flag on a filesystem.
     */
    if (dangerous_ld_env) {
	if (fstatfs(fd, &fs) != 0) {
	    _rtld_error("Cannot fstatfs \"%s\"", printable_path(path));
	    return NULL;
	}
	if (fs.f_flags & MNT_NOEXEC) {
	    _rtld_error("Cannot execute objects on %s\n", fs.f_mntonname);
	    return NULL;
	}
    }
    dbg("loading \"%s\"", printable_path(path));
    obj = map_object(fd, printable_path(path), sbp);
    if (obj == NULL)
        return NULL;

    /*
     * If DT_SONAME is present in the object, digest_dynamic2 already
     * added it to the object names.
     */
    if (name != NULL)
	object_add_name(obj, name);
    obj->path = path;
    digest_dynamic(obj, 0);
    dbg("%s valid_hash_sysv %d valid_hash_gnu %d dynsymcount %d", obj->path,
	obj->valid_hash_sysv, obj->valid_hash_gnu, obj->dynsymcount);
    if (obj->z_noopen && (flags & (RTLD_LO_DLOPEN | RTLD_LO_TRACE)) ==
      RTLD_LO_DLOPEN) {
	dbg("refusing to load non-loadable \"%s\"", obj->path);
	_rtld_error("Cannot dlopen non-loadable %s", obj->path);
	munmap(obj->mapbase, obj->mapsize);
	obj_free(obj);
	return (NULL);
    }

    obj->dlopened = (flags & RTLD_LO_DLOPEN) != 0;
    *obj_tail = obj;
    obj_tail = &obj->next;
    obj_count++;
    obj_loads++;
    linkmap_add(obj);	/* for GDB & dlinfo() */
    max_stack_flags |= obj->stack_flags;

    dbg("  %p .. %p: %s", obj->mapbase,
         obj->mapbase + obj->mapsize - 1, obj->path);
    if (obj->textrel)
	dbg("  WARNING: %s has impure text", obj->path);
    LD_UTRACE(UTRACE_LOAD_OBJECT, obj, obj->mapbase, obj->mapsize, 0,
	obj->path);    

    return obj;
}

static Obj_Entry *
obj_from_addr(const void *addr)
{
    Obj_Entry *obj;

    for (obj = obj_list;  obj != NULL;  obj = obj->next) {
	if (addr < (void *) obj->mapbase)
	    continue;
	if (addr < (void *) (obj->mapbase + obj->mapsize))
	    return obj;
    }
    return NULL;
}

static void
preinit_main(void)
{
    Elf_Addr *preinit_addr;
    int index;

    preinit_addr = (Elf_Addr *)obj_main->preinit_array;
    if (preinit_addr == NULL)
	return;

    for (index = 0; index < obj_main->preinit_array_num; index++) {
	if (preinit_addr[index] != 0 && preinit_addr[index] != 1) {
	    dbg("calling preinit function for %s at %p", obj_main->path,
	      (void *)preinit_addr[index]);
	    LD_UTRACE(UTRACE_INIT_CALL, obj_main, (void *)preinit_addr[index],
	      0, 0, obj_main->path);
	    call_init_pointer(obj_main, preinit_addr[index]);
	}
    }
}

/*
 * Call the finalization functions for each of the objects in "list"
 * belonging to the DAG of "root" and referenced once. If NULL "root"
 * is specified, every finalization function will be called regardless
 * of the reference count and the list elements won't be freed. All of
 * the objects are expected to have non-NULL fini functions.
 */
static void
objlist_call_fini(Objlist *list, Obj_Entry *root, RtldLockState *lockstate)
{
    Objlist_Entry *elm;
    char *saved_msg;
    Elf_Addr *fini_addr;
    int index;

    assert(root == NULL || root->refcount == 1);

    /*
     * Preserve the current error message since a fini function might
     * call into the dynamic linker and overwrite it.
     */
    saved_msg = errmsg_save();
    do {
	STAILQ_FOREACH(elm, list, link) {
	    if (root != NULL && (elm->obj->refcount != 1 ||
	      objlist_find(&root->dagmembers, elm->obj) == NULL))
		continue;
	    /* Remove object from fini list to prevent recursive invocation. */
	    STAILQ_REMOVE(list, elm, Struct_Objlist_Entry, link);
	    /*
	     * XXX: If a dlopen() call references an object while the
	     * fini function is in progress, we might end up trying to
	     * unload the referenced object in dlclose() or the object
	     * won't be unloaded although its fini function has been
	     * called.
	     */
	    lock_release(rtld_bind_lock, lockstate);

	    /*
	     * It is legal to have both DT_FINI and DT_FINI_ARRAY defined.
	     * When this happens, DT_FINI_ARRAY is processed first.
	     */
	    fini_addr = (Elf_Addr *)elm->obj->fini_array;
	    if (fini_addr != NULL && elm->obj->fini_array_num > 0) {
		for (index = elm->obj->fini_array_num - 1; index >= 0;
		  index--) {
		    if (fini_addr[index] != 0 && fini_addr[index] != 1) {
			dbg("calling fini function for %s at %p",
			    elm->obj->path, (void *)fini_addr[index]);
			LD_UTRACE(UTRACE_FINI_CALL, elm->obj,
			    (void *)fini_addr[index], 0, 0, elm->obj->path);
			call_initfini_pointer(elm->obj, fini_addr[index]);
		    }
		}
	    }
	    if (elm->obj->fini != (Elf_Addr)NULL) {
		dbg("calling fini function for %s at %p", elm->obj->path,
		    (void *)elm->obj->fini);
		LD_UTRACE(UTRACE_FINI_CALL, elm->obj, (void *)elm->obj->fini,
		    0, 0, elm->obj->path);
		call_initfini_pointer(elm->obj, elm->obj->fini);
	    }
	    wlock_acquire(rtld_bind_lock, lockstate);
	    /* No need to free anything if process is going down. */
	    if (root != NULL)
	    	free(elm);
	    /*
	     * We must restart the list traversal after every fini call
	     * because a dlclose() call from the fini function or from
	     * another thread might have modified the reference counts.
	     */
	    break;
	}
    } while (elm != NULL);
    errmsg_restore(saved_msg);
}

/*
 * Call the initialization functions for each of the objects in
 * "list".  All of the objects are expected to have non-NULL init
 * functions.
 */
static void
objlist_call_init(Objlist *list, RtldLockState *lockstate)
{
    Objlist_Entry *elm;
    Obj_Entry *obj;
    char *saved_msg;
    Elf_Addr *init_addr;
    int index;

    /*
     * Clean init_scanned flag so that objects can be rechecked and
     * possibly initialized earlier if any of vectors called below
     * cause the change by using dlopen.
     */
    for (obj = obj_list;  obj != NULL;  obj = obj->next)
	obj->init_scanned = false;

    /*
     * Preserve the current error message since an init function might
     * call into the dynamic linker and overwrite it.
     */
    saved_msg = errmsg_save();
    STAILQ_FOREACH(elm, list, link) {
	if (elm->obj->init_done) /* Initialized early. */
	    continue;
	/*
	 * Race: other thread might try to use this object before current
	 * one completes the initilization. Not much can be done here
	 * without better locking.
	 */
	elm->obj->init_done = true;
	lock_release(rtld_bind_lock, lockstate);

        /*
         * It is legal to have both DT_INIT and DT_INIT_ARRAY defined.
         * When this happens, DT_INIT is processed first.
         */
	if (elm->obj->init != (Elf_Addr)NULL) {
	    dbg("calling init function for %s at %p", elm->obj->path,
	        (void *)elm->obj->init);
	    LD_UTRACE(UTRACE_INIT_CALL, elm->obj, (void *)elm->obj->init,
	        0, 0, elm->obj->path);
	    call_initfini_pointer(elm->obj, elm->obj->init);
	}
	init_addr = (Elf_Addr *)elm->obj->init_array;
	if (init_addr != NULL) {
	    for (index = 0; index < elm->obj->init_array_num; index++) {
		if (init_addr[index] != 0 && init_addr[index] != 1) {
		    dbg("calling init function for %s at %p", elm->obj->path,
			(void *)init_addr[index]);
		    LD_UTRACE(UTRACE_INIT_CALL, elm->obj,
			(void *)init_addr[index], 0, 0, elm->obj->path);
		    call_init_pointer(elm->obj, init_addr[index]);
		}
	    }
	}
	wlock_acquire(rtld_bind_lock, lockstate);
    }
    errmsg_restore(saved_msg);
}

static void
objlist_clear(Objlist *list)
{
    Objlist_Entry *elm;

    while (!STAILQ_EMPTY(list)) {
	elm = STAILQ_FIRST(list);
	STAILQ_REMOVE_HEAD(list, link);
	free(elm);
    }
}

static Objlist_Entry *
objlist_find(Objlist *list, const Obj_Entry *obj)
{
    Objlist_Entry *elm;

    STAILQ_FOREACH(elm, list, link)
	if (elm->obj == obj)
	    return elm;
    return NULL;
}

static void
objlist_init(Objlist *list)
{
    STAILQ_INIT(list);
}

static void
objlist_push_head(Objlist *list, Obj_Entry *obj)
{
    Objlist_Entry *elm;

    elm = NEW(Objlist_Entry);
    elm->obj = obj;
    STAILQ_INSERT_HEAD(list, elm, link);
}

static void
objlist_push_tail(Objlist *list, Obj_Entry *obj)
{
    Objlist_Entry *elm;

    elm = NEW(Objlist_Entry);
    elm->obj = obj;
    STAILQ_INSERT_TAIL(list, elm, link);
}

static void
objlist_put_after(Objlist *list, Obj_Entry *listobj, Obj_Entry *obj)
{
	Objlist_Entry *elm, *listelm;

	STAILQ_FOREACH(listelm, list, link) {
		if (listelm->obj == listobj)
			break;
	}
	elm = NEW(Objlist_Entry);
	elm->obj = obj;
	if (listelm != NULL)
		STAILQ_INSERT_AFTER(list, listelm, elm, link);
	else
		STAILQ_INSERT_TAIL(list, elm, link);
}

static void
objlist_remove(Objlist *list, Obj_Entry *obj)
{
    Objlist_Entry *elm;

    if ((elm = objlist_find(list, obj)) != NULL) {
	STAILQ_REMOVE(list, elm, Struct_Objlist_Entry, link);
	free(elm);
    }
}

/*
 * Relocate dag rooted in the specified object.
 * Returns 0 on success, or -1 on failure.
 */

static int
relocate_object_dag(Obj_Entry *root, bool bind_now, Obj_Entry *rtldobj,
    int flags, RtldLockState *lockstate)
{
	Objlist_Entry *elm;
	int error;

	error = 0;
	STAILQ_FOREACH(elm, &root->dagmembers, link) {
		error = relocate_object(elm->obj, bind_now, rtldobj, flags,
		    lockstate);
		if (error == -1)
			break;
	}
	return (error);
}

/*
 * Relocate single object.
 * Returns 0 on success, or -1 on failure.
 */
static int
relocate_object(Obj_Entry *obj, bool bind_now, Obj_Entry *rtldobj,
    int flags, RtldLockState *lockstate)
{

	if (obj->relocated)
		return (0);
	obj->relocated = true;
	if (obj != rtldobj)
		dbg("relocating \"%s\"", obj->path);

	if (obj->symtab == NULL || obj->strtab == NULL ||
	    !(obj->valid_hash_sysv || obj->valid_hash_gnu)) {
		_rtld_error("%s: Shared object has no run-time symbol table",
			    obj->path);
		return (-1);
	}

	if (obj->textrel) {
		/* There are relocations to the write-protected text segment. */
		if (mprotect(obj->mapbase, obj->textsize,
		    PROT_READ|PROT_WRITE|PROT_EXEC) == -1) {
			_rtld_error("%s: Cannot write-enable text segment: %s",
			    obj->path, rtld_strerror(errno));
			return (-1);
		}
	}

	/* Process the non-PLT non-IFUNC relocations. */
	if (reloc_non_plt(obj, rtldobj, flags, lockstate))
		return (-1);

	if (obj->textrel) {	/* Re-protected the text segment. */
		if (mprotect(obj->mapbase, obj->textsize,
		    PROT_READ|PROT_EXEC) == -1) {
			_rtld_error("%s: Cannot write-protect text segment: %s",
			    obj->path, rtld_strerror(errno));
			return (-1);
		}
	}

	/* Set the special PLT or GOT entries. */
	init_pltgot(obj);

	/* Process the PLT relocations. */
	if (reloc_plt(obj) == -1)
		return (-1);
	/* Relocate the jump slots if we are doing immediate binding. */
	if (obj->bind_now || bind_now)
		if (reloc_jmpslots(obj, flags, lockstate) == -1)
			return (-1);

	/*
	 * Process the non-PLT IFUNC relocations.  The relocations are
	 * processed in two phases, because IFUNC resolvers may
	 * reference other symbols, which must be readily processed
	 * before resolvers are called.
	 */
	if (obj->non_plt_gnu_ifunc &&
	    reloc_non_plt(obj, rtldobj, flags | SYMLOOK_IFUNC, lockstate))
		return (-1);

	if (obj->relro_size > 0) {
		if (mprotect(obj->relro_page, obj->relro_size,
		    PROT_READ) == -1) {
			_rtld_error("%s: Cannot enforce relro protection: %s",
			    obj->path, rtld_strerror(errno));
			return (-1);
		}
	}

	/*
	 * Set up the magic number and version in the Obj_Entry.  These
	 * were checked in the crt1.o from the original ElfKit, so we
	 * set them for backward compatibility.
	 */
	obj->magic = RTLD_MAGIC;
	obj->version = RTLD_VERSION;

	return (0);
}

/*
 * Relocate newly-loaded shared objects.  The argument is a pointer to
 * the Obj_Entry for the first such object.  All objects from the first
 * to the end of the list of objects are relocated.  Returns 0 on success,
 * or -1 on failure.
 */
static int
relocate_objects(Obj_Entry *first, bool bind_now, Obj_Entry *rtldobj,
    int flags, RtldLockState *lockstate)
{
	Obj_Entry *obj;
	int error;

	for (error = 0, obj = first;  obj != NULL;  obj = obj->next) {
		error = relocate_object(obj, bind_now, rtldobj, flags,
		    lockstate);
		if (error == -1)
			break;
	}
	return (error);
}

/*
 * The handling of R_MACHINE_IRELATIVE relocations and jumpslots
 * referencing STT_GNU_IFUNC symbols is postponed till the other
 * relocations are done.  The indirect functions specified as
 * ifunc are allowed to call other symbols, so we need to have
 * objects relocated before asking for resolution from indirects.
 *
 * The R_MACHINE_IRELATIVE slots are resolved in greedy fashion,
 * instead of the usual lazy handling of PLT slots.  It is
 * consistent with how GNU does it.
 */
static int
resolve_object_ifunc(Obj_Entry *obj, bool bind_now, int flags,
    RtldLockState *lockstate)
{
	if (obj->irelative && reloc_iresolve(obj, lockstate) == -1)
		return (-1);
	if ((obj->bind_now || bind_now) && obj->gnu_ifunc &&
	    reloc_gnu_ifunc(obj, flags, lockstate) == -1)
		return (-1);
	return (0);
}

static int
resolve_objects_ifunc(Obj_Entry *first, bool bind_now, int flags,
    RtldLockState *lockstate)
{
	Obj_Entry *obj;

	for (obj = first;  obj != NULL;  obj = obj->next) {
		if (resolve_object_ifunc(obj, bind_now, flags, lockstate) == -1)
			return (-1);
	}
	return (0);
}

static int
initlist_objects_ifunc(Objlist *list, bool bind_now, int flags,
    RtldLockState *lockstate)
{
	Objlist_Entry *elm;

	STAILQ_FOREACH(elm, list, link) {
		if (resolve_object_ifunc(elm->obj, bind_now, flags,
		    lockstate) == -1)
			return (-1);
	}
	return (0);
}

/*
 * Cleanup procedure.  It will be called (by the atexit mechanism) just
 * before the process exits.
 */
static void
rtld_exit(void)
{
    RtldLockState lockstate;

    wlock_acquire(rtld_bind_lock, &lockstate);
    dbg("rtld_exit()");
    objlist_call_fini(&list_fini, NULL, &lockstate);
    /* No need to remove the items from the list, since we are exiting. */
    if (!libmap_disable)
        lm_fini();
    lock_release(rtld_bind_lock, &lockstate);
}

/*
 * Iterate over a search path, translate each element, and invoke the
 * callback on the result.
 */
static void *
path_enumerate(const char *path, path_enum_proc callback, void *arg)
{
    const char *trans;
    if (path == NULL)
	return (NULL);

    path += strspn(path, ":;");
    while (*path != '\0') {
	size_t len;
	char  *res;

	len = strcspn(path, ":;");
	trans = lm_findn(NULL, path, len);
	if (trans)
	    res = callback(trans, strlen(trans), arg);
	else
	    res = callback(path, len, arg);

	if (res != NULL)
	    return (res);

	path += len;
	path += strspn(path, ":;");
    }

    return (NULL);
}

struct try_library_args {
    const char	*name;
    size_t	 namelen;
    char	*buffer;
    size_t	 buflen;
};

static void *
try_library_path(const char *dir, size_t dirlen, void *param)
{
    struct try_library_args *arg;

    arg = param;
    if (*dir == '/' || trust) {
	char *pathname;

	if (dirlen + 1 + arg->namelen + 1 > arg->buflen)
		return (NULL);

	pathname = arg->buffer;
	strncpy(pathname, dir, dirlen);
	pathname[dirlen] = '/';
	strcpy(pathname + dirlen + 1, arg->name);

	dbg("  Trying \"%s\"", pathname);
	if (access(pathname, F_OK) == 0) {		/* We found it */
	    pathname = xmalloc(dirlen + 1 + arg->namelen + 1);
	    strcpy(pathname, arg->buffer);
	    return (pathname);
	}
    }
    return (NULL);
}

static char *
search_library_path(const char *name, const char *path)
{
    char *p;
    struct try_library_args arg;

    if (path == NULL)
	return NULL;

    arg.name = name;
    arg.namelen = strlen(name);
    arg.buffer = xmalloc(PATH_MAX);
    arg.buflen = PATH_MAX;

    p = path_enumerate(path, try_library_path, &arg);

    free(arg.buffer);

    return (p);
}


/*
 * Finds the library with the given name using the directory descriptors
 * listed in the LD_LIBRARY_PATH_FDS environment variable.
 *
 * Returns a freshly-opened close-on-exec file descriptor for the library,
 * or -1 if the library cannot be found.
 */
static char *
search_library_pathfds(const char *name, const char *path, int *fdp)
{
	char *envcopy, *fdstr, *found, *last_token;
	size_t len;
	int dirfd, fd;

	dbg("%s('%s', '%s', fdp)", __func__, name, path);

	/* Don't load from user-specified libdirs into setuid binaries. */
	if (!trust)
		return (NULL);

	/* We can't do anything if LD_LIBRARY_PATH_FDS isn't set. */
	if (path == NULL)
		return (NULL);

	/* LD_LIBRARY_PATH_FDS only works with relative paths. */
	if (name[0] == '/') {
		dbg("Absolute path (%s) passed to %s", name, __func__);
		return (NULL);
	}

	/*
	 * Use strtok_r() to walk the FD:FD:FD list.  This requires a local
	 * copy of the path, as strtok_r rewrites separator tokens
	 * with '\0'.
	 */
	found = NULL;
	envcopy = xstrdup(path);
	for (fdstr = strtok_r(envcopy, ":", &last_token); fdstr != NULL;
	    fdstr = strtok_r(NULL, ":", &last_token)) {
		dirfd = parse_libdir(fdstr);
		if (dirfd < 0)
			break;
		fd = __sys_openat(dirfd, name, O_RDONLY | O_CLOEXEC);
		if (fd >= 0) {
			*fdp = fd;
			len = strlen(fdstr) + strlen(name) + 3;
			found = xmalloc(len);
			if (rtld_snprintf(found, len, "#%d/%s", dirfd, name) < 0) {
				_rtld_error("error generating '%d/%s'",
				    dirfd, name);
				rtld_die();
			}
			dbg("open('%s') => %d", found, fd);
			break;
		}
	}
	free(envcopy);

	return (found);
}


int
dlclose(void *handle)
{
    Obj_Entry *root;
    RtldLockState lockstate;

    wlock_acquire(rtld_bind_lock, &lockstate);
    root = dlcheck(handle);
    if (root == NULL) {
	lock_release(rtld_bind_lock, &lockstate);
	return -1;
    }
    LD_UTRACE(UTRACE_DLCLOSE_START, handle, NULL, 0, root->dl_refcount,
	root->path);

    /* Unreference the object and its dependencies. */
    root->dl_refcount--;

    if (root->refcount == 1) {
	/*
	 * The object will be no longer referenced, so we must unload it.
	 * First, call the fini functions.
	 */
	objlist_call_fini(&list_fini, root, &lockstate);

	unref_dag(root);

	/* Finish cleaning up the newly-unreferenced objects. */
	GDB_STATE(RT_DELETE,&root->linkmap);
	unload_object(root);
	GDB_STATE(RT_CONSISTENT,NULL);
    } else
	unref_dag(root);

    LD_UTRACE(UTRACE_DLCLOSE_STOP, handle, NULL, 0, 0, NULL);
    lock_release(rtld_bind_lock, &lockstate);
    return 0;
}

char *
dlerror(void)
{
    char *msg = error_message;
    error_message = NULL;
    return msg;
}

/*
 * This function is deprecated and has no effect.
 */
void
dllockinit(void *context,
	   void *(*lock_create)(void *context),
           void (*rlock_acquire)(void *lock),
           void (*wlock_acquire)(void *lock),
           void (*lock_release)(void *lock),
           void (*lock_destroy)(void *lock),
	   void (*context_destroy)(void *context))
{
    static void *cur_context;
    static void (*cur_context_destroy)(void *);

    /* Just destroy the context from the previous call, if necessary. */
    if (cur_context_destroy != NULL)
	cur_context_destroy(cur_context);
    cur_context = context;
    cur_context_destroy = context_destroy;
}

void *
dlopen(const char *name, int mode)
{

	return (rtld_dlopen(name, -1, mode));
}

void *
fdlopen(int fd, int mode)
{

	return (rtld_dlopen(NULL, fd, mode));
}

static void *
rtld_dlopen(const char *name, int fd, int mode)
{
    RtldLockState lockstate;
    int lo_flags;

    LD_UTRACE(UTRACE_DLOPEN_START, NULL, NULL, 0, mode, name);
    ld_tracing = (mode & RTLD_TRACE) == 0 ? NULL : "1";
    if (ld_tracing != NULL) {
	rlock_acquire(rtld_bind_lock, &lockstate);
	if (sigsetjmp(lockstate.env, 0) != 0)
	    lock_upgrade(rtld_bind_lock, &lockstate);
	environ = (char **)*get_program_var_addr("environ", &lockstate);
	lock_release(rtld_bind_lock, &lockstate);
    }
    lo_flags = RTLD_LO_DLOPEN;
    if (mode & RTLD_NODELETE)
	    lo_flags |= RTLD_LO_NODELETE;
    if (mode & RTLD_NOLOAD)
	    lo_flags |= RTLD_LO_NOLOAD;
    if (ld_tracing != NULL)
	    lo_flags |= RTLD_LO_TRACE;

    return (dlopen_object(name, fd, obj_main, lo_flags,
      mode & (RTLD_MODEMASK | RTLD_GLOBAL), NULL));
}

static void
dlopen_cleanup(Obj_Entry *obj)
{

	obj->dl_refcount--;
	unref_dag(obj);
	if (obj->refcount == 0)
		unload_object(obj);
}

static Obj_Entry *
dlopen_object(const char *name, int fd, Obj_Entry *refobj, int lo_flags,
    int mode, RtldLockState *lockstate)
{
    Obj_Entry **old_obj_tail;
    Obj_Entry *obj;
    Objlist initlist;
    RtldLockState mlockstate;
    int result;

    objlist_init(&initlist);

    if (lockstate == NULL && !(lo_flags & RTLD_LO_EARLY)) {
	wlock_acquire(rtld_bind_lock, &mlockstate);
	lockstate = &mlockstate;
    }
    GDB_STATE(RT_ADD,NULL);

    old_obj_tail = obj_tail;
    obj = NULL;
    if (name == NULL && fd == -1) {
	obj = obj_main;
	obj->refcount++;
    } else {
	obj = load_object(name, fd, refobj, lo_flags);
    }

    if (obj) {
	obj->dl_refcount++;
	if (mode & RTLD_GLOBAL && objlist_find(&list_global, obj) == NULL)
	    objlist_push_tail(&list_global, obj);
	if (*old_obj_tail != NULL) {		/* We loaded something new. */
	    assert(*old_obj_tail == obj);
	    result = load_needed_objects(obj,
		lo_flags & (RTLD_LO_DLOPEN | RTLD_LO_EARLY));
	    init_dag(obj);
	    ref_dag(obj);
	    if (result != -1)
		result = rtld_verify_versions(&obj->dagmembers);
	    if (result != -1 && ld_tracing)
		goto trace;
	    if (result == -1 || relocate_object_dag(obj,
	      (mode & RTLD_MODEMASK) == RTLD_NOW, &obj_rtld,
	      (lo_flags & RTLD_LO_EARLY) ? SYMLOOK_EARLY : 0,
	      lockstate) == -1) {
		dlopen_cleanup(obj);
		obj = NULL;
	    } else if (lo_flags & RTLD_LO_EARLY) {
		/*
		 * Do not call the init functions for early loaded
		 * filtees.  The image is still not initialized enough
		 * for them to work.
		 *
		 * Our object is found by the global object list and
		 * will be ordered among all init calls done right
		 * before transferring control to main.
		 */
	    } else {
		/* Make list of init functions to call. */
		initlist_add_objects(obj, &obj->next, &initlist);
	    }
	    /*
	     * Process all no_delete or global objects here, given
	     * them own DAGs to prevent their dependencies from being
	     * unloaded.  This has to be done after we have loaded all
	     * of the dependencies, so that we do not miss any.
	     */
	    if (obj != NULL)
		process_z(obj);
	} else {
	    /*
	     * Bump the reference counts for objects on this DAG.  If
	     * this is the first dlopen() call for the object that was
	     * already loaded as a dependency, initialize the dag
	     * starting at it.
	     */
	    init_dag(obj);
	    ref_dag(obj);

	    if ((lo_flags & RTLD_LO_TRACE) != 0)
		goto trace;
	}
	if (obj != NULL && ((lo_flags & RTLD_LO_NODELETE) != 0 ||
	  obj->z_nodelete) && !obj->ref_nodel) {
	    dbg("obj %s nodelete", obj->path);
	    ref_dag(obj);
	    obj->z_nodelete = obj->ref_nodel = true;
	}
    }

    LD_UTRACE(UTRACE_DLOPEN_STOP, obj, NULL, 0, obj ? obj->dl_refcount : 0,
	name);
    GDB_STATE(RT_CONSISTENT,obj ? &obj->linkmap : NULL);

    if (!(lo_flags & RTLD_LO_EARLY)) {
	map_stacks_exec(lockstate);
    }

    if (initlist_objects_ifunc(&initlist, (mode & RTLD_MODEMASK) == RTLD_NOW,
      (lo_flags & RTLD_LO_EARLY) ? SYMLOOK_EARLY : 0,
      lockstate) == -1) {
	objlist_clear(&initlist);
	dlopen_cleanup(obj);
	if (lockstate == &mlockstate)
	    lock_release(rtld_bind_lock, lockstate);
	return (NULL);
    }

    if (!(lo_flags & RTLD_LO_EARLY)) {
	/* Call the init functions. */
	objlist_call_init(&initlist, lockstate);
    }
    objlist_clear(&initlist);
    if (lockstate == &mlockstate)
	lock_release(rtld_bind_lock, lockstate);
    return obj;
trace:
    trace_loaded_objects(obj);
    if (lockstate == &mlockstate)
	lock_release(rtld_bind_lock, lockstate);
    exit(0);
}

static void *
do_dlsym(void *handle, const char *name, void *retaddr, const Ver_Entry *ve,
    int flags)
{
    DoneList donelist;
    const Obj_Entry *obj, *defobj;
    const Elf_Sym *def;
    SymLook req;
    RtldLockState lockstate;
    tls_index ti;
    void *sym;
    int res;

    def = NULL;
    defobj = NULL;
    symlook_init(&req, name);
    req.ventry = ve;
    req.flags = flags | SYMLOOK_IN_PLT;
    req.lockstate = &lockstate;

    LD_UTRACE(UTRACE_DLSYM_START, handle, NULL, 0, 0, name);
    rlock_acquire(rtld_bind_lock, &lockstate);
    if (sigsetjmp(lockstate.env, 0) != 0)
	    lock_upgrade(rtld_bind_lock, &lockstate);
    if (handle == NULL || handle == RTLD_NEXT ||
	handle == RTLD_DEFAULT || handle == RTLD_SELF) {

	if ((obj = obj_from_addr(retaddr)) == NULL) {
	    _rtld_error("Cannot determine caller's shared object");
	    lock_release(rtld_bind_lock, &lockstate);
	    LD_UTRACE(UTRACE_DLSYM_STOP, handle, NULL, 0, 0, name);
	    return NULL;
	}
	if (handle == NULL) {	/* Just the caller's shared object. */
	    res = symlook_obj(&req, obj);
	    if (res == 0) {
		def = req.sym_out;
		defobj = req.defobj_out;
	    }
	} else if (handle == RTLD_NEXT || /* Objects after caller's */
		   handle == RTLD_SELF) { /* ... caller included */
	    if (handle == RTLD_NEXT)
		obj = obj->next;
	    for (; obj != NULL; obj = obj->next) {
		res = symlook_obj(&req, obj);
		if (res == 0) {
		    if (def == NULL ||
		      ELF_ST_BIND(req.sym_out->st_info) != STB_WEAK) {
			def = req.sym_out;
			defobj = req.defobj_out;
			if (ELF_ST_BIND(def->st_info) != STB_WEAK)
			    break;
		    }
		}
	    }
	    /*
	     * Search the dynamic linker itself, and possibly resolve the
	     * symbol from there.  This is how the application links to
	     * dynamic linker services such as dlopen.
	     */
	    if (def == NULL || ELF_ST_BIND(def->st_info) == STB_WEAK) {
		res = symlook_obj(&req, &obj_rtld);
		if (res == 0) {
		    def = req.sym_out;
		    defobj = req.defobj_out;
		}
	    }
	} else {
	    assert(handle == RTLD_DEFAULT);
	    res = symlook_default(&req, obj);
	    if (res == 0) {
		defobj = req.defobj_out;
		def = req.sym_out;
	    }
	}
    } else {
	if ((obj = dlcheck(handle)) == NULL) {
	    lock_release(rtld_bind_lock, &lockstate);
	    LD_UTRACE(UTRACE_DLSYM_STOP, handle, NULL, 0, 0, name);
	    return NULL;
	}

	donelist_init(&donelist);
	if (obj->mainprog) {
            /* Handle obtained by dlopen(NULL, ...) implies global scope. */
	    res = symlook_global(&req, &donelist);
	    if (res == 0) {
		def = req.sym_out;
		defobj = req.defobj_out;
	    }
	    /*
	     * Search the dynamic linker itself, and possibly resolve the
	     * symbol from there.  This is how the application links to
	     * dynamic linker services such as dlopen.
	     */
	    if (def == NULL || ELF_ST_BIND(def->st_info) == STB_WEAK) {
		res = symlook_obj(&req, &obj_rtld);
		if (res == 0) {
		    def = req.sym_out;
		    defobj = req.defobj_out;
		}
	    }
	}
	else {
	    /* Search the whole DAG rooted at the given object. */
	    res = symlook_list(&req, &obj->dagmembers, &donelist);
	    if (res == 0) {
		def = req.sym_out;
		defobj = req.defobj_out;
	    }
	}
    }

    if (def != NULL) {
	lock_release(rtld_bind_lock, &lockstate);

	/*
	 * The value required by the caller is derived from the value
	 * of the symbol. this is simply the relocated value of the
	 * symbol.
	 */
	if (ELF_ST_TYPE(def->st_info) == STT_FUNC)
	    sym = make_function_pointer(def, defobj);
	else if (ELF_ST_TYPE(def->st_info) == STT_GNU_IFUNC)
	    sym = rtld_resolve_ifunc(defobj, def);
	else if (ELF_ST_TYPE(def->st_info) == STT_TLS) {
	    ti.ti_module = defobj->tlsindex;
	    ti.ti_offset = def->st_value;
	    sym = __tls_get_addr(&ti);
	} else
	    sym = defobj->relocbase + def->st_value;
	LD_UTRACE(UTRACE_DLSYM_STOP, handle, sym, 0, 0, name);
	return (sym);
    }

    _rtld_error("Undefined symbol \"%s\"", name);
    lock_release(rtld_bind_lock, &lockstate);
    LD_UTRACE(UTRACE_DLSYM_STOP, handle, NULL, 0, 0, name);
    return NULL;
}

void *
dlsym(void *handle, const char *name)
{
	return do_dlsym(handle, name, __builtin_return_address(0), NULL,
	    SYMLOOK_DLSYM);
}

dlfunc_t
dlfunc(void *handle, const char *name)
{
	union {
		void *d;
		dlfunc_t f;
	} rv;

	rv.d = do_dlsym(handle, name, __builtin_return_address(0), NULL,
	    SYMLOOK_DLSYM);
	return (rv.f);
}

void *
dlvsym(void *handle, const char *name, const char *version)
{
	Ver_Entry ventry;

	ventry.name = version;
	ventry.file = NULL;
	ventry.hash = elf_hash(version);
	ventry.flags= 0;
	return do_dlsym(handle, name, __builtin_return_address(0), &ventry,
	    SYMLOOK_DLSYM);
}

int
_rtld_addr_phdr(const void *addr, struct dl_phdr_info *phdr_info)
{
    const Obj_Entry *obj;
    RtldLockState lockstate;

    rlock_acquire(rtld_bind_lock, &lockstate);
    obj = obj_from_addr(addr);
    if (obj == NULL) {
        _rtld_error("No shared object contains address");
	lock_release(rtld_bind_lock, &lockstate);
        return (0);
    }
    rtld_fill_dl_phdr_info(obj, phdr_info);
    lock_release(rtld_bind_lock, &lockstate);
    return (1);
}

int
dladdr(const void *addr, Dl_info *info)
{
    const Obj_Entry *obj;
    const Elf_Sym *def;
    void *symbol_addr;
    unsigned long symoffset;
    RtldLockState lockstate;

    rlock_acquire(rtld_bind_lock, &lockstate);
    obj = obj_from_addr(addr);
    if (obj == NULL) {
        _rtld_error("No shared object contains address");
	lock_release(rtld_bind_lock, &lockstate);
        return 0;
    }
    info->dli_fname = obj->path;
    info->dli_fbase = obj->mapbase;
    info->dli_saddr = (void *)0;
    info->dli_sname = NULL;

    /*
     * Walk the symbol list looking for the symbol whose address is
     * closest to the address sent in.
     */
    for (symoffset = 0; symoffset < obj->dynsymcount; symoffset++) {
        def = obj->symtab + symoffset;

        /*
         * For skip the symbol if st_shndx is either SHN_UNDEF or
         * SHN_COMMON.
         */
        if (def->st_shndx == SHN_UNDEF || def->st_shndx == SHN_COMMON)
            continue;

        /*
         * If the symbol is greater than the specified address, or if it
         * is further away from addr than the current nearest symbol,
         * then reject it.
         */
        symbol_addr = obj->relocbase + def->st_value;
        if (symbol_addr > addr || symbol_addr < info->dli_saddr)
            continue;

        /* Update our idea of the nearest symbol. */
        info->dli_sname = obj->strtab + def->st_name;
        info->dli_saddr = symbol_addr;

        /* Exact match? */
        if (info->dli_saddr == addr)
            break;
    }
    lock_release(rtld_bind_lock, &lockstate);
    return 1;
}

int
dlinfo(void *handle, int request, void *p)
{
    const Obj_Entry *obj;
    RtldLockState lockstate;
    int error;

    rlock_acquire(rtld_bind_lock, &lockstate);

    if (handle == NULL || handle == RTLD_SELF) {
	void *retaddr;

	retaddr = __builtin_return_address(0);	/* __GNUC__ only */
	if ((obj = obj_from_addr(retaddr)) == NULL)
	    _rtld_error("Cannot determine caller's shared object");
    } else
	obj = dlcheck(handle);

    if (obj == NULL) {
	lock_release(rtld_bind_lock, &lockstate);
	return (-1);
    }

    error = 0;
    switch (request) {
    case RTLD_DI_LINKMAP:
	*((struct link_map const **)p) = &obj->linkmap;
	break;
    case RTLD_DI_ORIGIN:
	error = rtld_dirname(obj->path, p);
	break;

    case RTLD_DI_SERINFOSIZE:
    case RTLD_DI_SERINFO:
	error = do_search_info(obj, request, (struct dl_serinfo *)p);
	break;

    default:
	_rtld_error("Invalid request %d passed to dlinfo()", request);
	error = -1;
    }

    lock_release(rtld_bind_lock, &lockstate);

    return (error);
}

static void
rtld_fill_dl_phdr_info(const Obj_Entry *obj, struct dl_phdr_info *phdr_info)
{

	phdr_info->dlpi_addr = (Elf_Addr)obj->relocbase;
	phdr_info->dlpi_name = obj->path;
	phdr_info->dlpi_phdr = obj->phdr;
	phdr_info->dlpi_phnum = obj->phsize / sizeof(obj->phdr[0]);
	phdr_info->dlpi_tls_modid = obj->tlsindex;
	phdr_info->dlpi_tls_data = obj->tlsinit;
	phdr_info->dlpi_adds = obj_loads;
	phdr_info->dlpi_subs = obj_loads - obj_count;
}

int
dl_iterate_phdr(__dl_iterate_hdr_callback callback, void *param)
{
    struct dl_phdr_info phdr_info;
    const Obj_Entry *obj;
    RtldLockState bind_lockstate, phdr_lockstate;
    int error;

    wlock_acquire(rtld_phdr_lock, &phdr_lockstate);
    rlock_acquire(rtld_bind_lock, &bind_lockstate);

    error = 0;

    for (obj = obj_list;  obj != NULL;  obj = obj->next) {
	rtld_fill_dl_phdr_info(obj, &phdr_info);
	if ((error = callback(&phdr_info, sizeof phdr_info, param)) != 0)
		break;

    }
    if (error == 0) {
	rtld_fill_dl_phdr_info(&obj_rtld, &phdr_info);
	error = callback(&phdr_info, sizeof(phdr_info), param);
    }

    lock_release(rtld_bind_lock, &bind_lockstate);
    lock_release(rtld_phdr_lock, &phdr_lockstate);

    return (error);
}

static void *
fill_search_info(const char *dir, size_t dirlen, void *param)
{
    struct fill_search_info_args *arg;

    arg = param;

    if (arg->request == RTLD_DI_SERINFOSIZE) {
	arg->serinfo->dls_cnt ++;
	arg->serinfo->dls_size += sizeof(struct dl_serpath) + dirlen + 1;
    } else {
	struct dl_serpath *s_entry;

	s_entry = arg->serpath;
	s_entry->dls_name  = arg->strspace;
	s_entry->dls_flags = arg->flags;

	strncpy(arg->strspace, dir, dirlen);
	arg->strspace[dirlen] = '\0';

	arg->strspace += dirlen + 1;
	arg->serpath++;
    }

    return (NULL);
}

static int
do_search_info(const Obj_Entry *obj, int request, struct dl_serinfo *info)
{
    struct dl_serinfo _info;
    struct fill_search_info_args args;

    args.request = RTLD_DI_SERINFOSIZE;
    args.serinfo = &_info;

    _info.dls_size = __offsetof(struct dl_serinfo, dls_serpath);
    _info.dls_cnt  = 0;

    path_enumerate(obj->rpath, fill_search_info, &args);
    path_enumerate(ld_library_path, fill_search_info, &args);
    path_enumerate(obj->runpath, fill_search_info, &args);
    path_enumerate(gethints(obj->z_nodeflib), fill_search_info, &args);
    if (!obj->z_nodeflib)
      path_enumerate(STANDARD_LIBRARY_PATH, fill_search_info, &args);


    if (request == RTLD_DI_SERINFOSIZE) {
	info->dls_size = _info.dls_size;
	info->dls_cnt = _info.dls_cnt;
	return (0);
    }

    if (info->dls_cnt != _info.dls_cnt || info->dls_size != _info.dls_size) {
	_rtld_error("Uninitialized Dl_serinfo struct passed to dlinfo()");
	return (-1);
    }

    args.request  = RTLD_DI_SERINFO;
    args.serinfo  = info;
    args.serpath  = &info->dls_serpath[0];
    args.strspace = (char *)&info->dls_serpath[_info.dls_cnt];

    args.flags = LA_SER_RUNPATH;
    if (path_enumerate(obj->rpath, fill_search_info, &args) != NULL)
	return (-1);

    args.flags = LA_SER_LIBPATH;
    if (path_enumerate(ld_library_path, fill_search_info, &args) != NULL)
	return (-1);

    args.flags = LA_SER_RUNPATH;
    if (path_enumerate(obj->runpath, fill_search_info, &args) != NULL)
	return (-1);

    args.flags = LA_SER_CONFIG;
    if (path_enumerate(gethints(obj->z_nodeflib), fill_search_info, &args)
      != NULL)
	return (-1);

    args.flags = LA_SER_DEFAULT;
    if (!obj->z_nodeflib &&
      path_enumerate(STANDARD_LIBRARY_PATH, fill_search_info, &args) != NULL)
	return (-1);
    return (0);
}

static int
rtld_dirname(const char *path, char *bname)
{
    const char *endp;

    /* Empty or NULL string gets treated as "." */
    if (path == NULL || *path == '\0') {
	bname[0] = '.';
	bname[1] = '\0';
	return (0);
    }

    /* Strip trailing slashes */
    endp = path + strlen(path) - 1;
    while (endp > path && *endp == '/')
	endp--;

    /* Find the start of the dir */
    while (endp > path && *endp != '/')
	endp--;

    /* Either the dir is "/" or there are no slashes */
    if (endp == path) {
	bname[0] = *endp == '/' ? '/' : '.';
	bname[1] = '\0';
	return (0);
    } else {
	do {
	    endp--;
	} while (endp > path && *endp == '/');
    }

    if (endp - path + 2 > PATH_MAX)
    {
	_rtld_error("Filename is too long: %s", path);
	return(-1);
    }

    strncpy(bname, path, endp - path + 1);
    bname[endp - path + 1] = '\0';
    return (0);
}

static int
rtld_dirname_abs(const char *path, char *base)
{
	char *last;

	if (realpath(path, base) == NULL)
		return (-1);
	dbg("%s -> %s", path, base);
	last = strrchr(base, '/');
	if (last == NULL)
		return (-1);
	if (last != base)
		*last = '\0';
	return (0);
}

static void
linkmap_add(Obj_Entry *obj)
{
    struct link_map *l = &obj->linkmap;
    struct link_map *prev;

    obj->linkmap.l_name = obj->path;
    obj->linkmap.l_addr = obj->mapbase;
    obj->linkmap.l_ld = obj->dynamic;
#ifdef __mips__
    /* GDB needs load offset on MIPS to use the symbols */
    obj->linkmap.l_offs = obj->relocbase;
#endif

    if (r_debug.r_map == NULL) {
	r_debug.r_map = l;
	return;
    }

    /*
     * Scan to the end of the list, but not past the entry for the
     * dynamic linker, which we want to keep at the very end.
     */
    for (prev = r_debug.r_map;
      prev->l_next != NULL && prev->l_next != &obj_rtld.linkmap;
      prev = prev->l_next)
	;

    /* Link in the new entry. */
    l->l_prev = prev;
    l->l_next = prev->l_next;
    if (l->l_next != NULL)
	l->l_next->l_prev = l;
    prev->l_next = l;
}

static void
linkmap_delete(Obj_Entry *obj)
{
    struct link_map *l = &obj->linkmap;

    if (l->l_prev == NULL) {
	if ((r_debug.r_map = l->l_next) != NULL)
	    l->l_next->l_prev = NULL;
	return;
    }

    if ((l->l_prev->l_next = l->l_next) != NULL)
	l->l_next->l_prev = l->l_prev;
}

/*
 * Function for the debugger to set a breakpoint on to gain control.
 *
 * The two parameters allow the debugger to easily find and determine
 * what the runtime loader is doing and to whom it is doing it.
 *
 * When the loadhook trap is hit (r_debug_state, set at program
 * initialization), the arguments can be found on the stack:
 *
 *  +8   struct link_map *m
 *  +4   struct r_debug  *rd
 *  +0   RetAddr
 */
void
r_debug_state(struct r_debug* rd, struct link_map *m)
{
    /*
     * The following is a hack to force the compiler to emit calls to
     * this function, even when optimizing.  If the function is empty,
     * the compiler is not obliged to emit any code for calls to it,
     * even when marked __noinline.  However, gdb depends on those
     * calls being made.
     */
    __compiler_membar();
}

/*
 * A function called after init routines have completed. This can be used to
 * break before a program's entry routine is called, and can be used when
 * main is not available in the symbol table.
 */
void
_r_debug_postinit(struct link_map *m)
{

	/* See r_debug_state(). */
	__compiler_membar();
}

/*
 * Get address of the pointer variable in the main program.
 * Prefer non-weak symbol over the weak one.
 */
static const void **
get_program_var_addr(const char *name, RtldLockState *lockstate)
{
    SymLook req;
    DoneList donelist;

    symlook_init(&req, name);
    req.lockstate = lockstate;
    donelist_init(&donelist);
    if (symlook_global(&req, &donelist) != 0)
	return (NULL);
    if (ELF_ST_TYPE(req.sym_out->st_info) == STT_FUNC)
	return ((const void **)make_function_pointer(req.sym_out,
	  req.defobj_out));
    else if (ELF_ST_TYPE(req.sym_out->st_info) == STT_GNU_IFUNC)
	return ((const void **)rtld_resolve_ifunc(req.defobj_out, req.sym_out));
    else
	return ((const void **)(req.defobj_out->relocbase +
	  req.sym_out->st_value));
}

/*
 * Set a pointer variable in the main program to the given value.  This
 * is used to set key variables such as "environ" before any of the
 * init functions are called.
 */
static void
set_program_var(const char *name, const void *value)
{
    const void **addr;

    if ((addr = get_program_var_addr(name, NULL)) != NULL) {
	dbg("\"%s\": *%p <-- %p", name, addr, value);
	*addr = value;
    }
}

/*
 * Search the global objects, including dependencies and main object,
 * for the given symbol.
 */
static int
symlook_global(SymLook *req, DoneList *donelist)
{
    SymLook req1;
    const Objlist_Entry *elm;
    int res;

    symlook_init_from_req(&req1, req);

    /* Search all objects loaded at program start up. */
    if (req->defobj_out == NULL ||
      ELF_ST_BIND(req->sym_out->st_info) == STB_WEAK) {
	res = symlook_list(&req1, &list_main, donelist);
	if (res == 0 && (req->defobj_out == NULL ||
	  ELF_ST_BIND(req1.sym_out->st_info) != STB_WEAK)) {
	    req->sym_out = req1.sym_out;
	    req->defobj_out = req1.defobj_out;
	    assert(req->defobj_out != NULL);
	}
    }

    /* Search all DAGs whose roots are RTLD_GLOBAL objects. */
    STAILQ_FOREACH(elm, &list_global, link) {
	if (req->defobj_out != NULL &&
	  ELF_ST_BIND(req->sym_out->st_info) != STB_WEAK)
	    break;
	res = symlook_list(&req1, &elm->obj->dagmembers, donelist);
	if (res == 0 && (req->defobj_out == NULL ||
	  ELF_ST_BIND(req1.sym_out->st_info) != STB_WEAK)) {
	    req->sym_out = req1.sym_out;
	    req->defobj_out = req1.defobj_out;
	    assert(req->defobj_out != NULL);
	}
    }

    return (req->sym_out != NULL ? 0 : ESRCH);
}

/*
 * Given a symbol name in a referencing object, find the corresponding
 * definition of the symbol.  Returns a pointer to the symbol, or NULL if
 * no definition was found.  Returns a pointer to the Obj_Entry of the
 * defining object via the reference parameter DEFOBJ_OUT.
 */
static int
symlook_default(SymLook *req, const Obj_Entry *refobj)
{
    DoneList donelist;
    const Objlist_Entry *elm;
    SymLook req1;
    int res;

    donelist_init(&donelist);
    symlook_init_from_req(&req1, req);

    /* Look first in the referencing object if linked symbolically. */
    if (refobj->symbolic && !donelist_check(&donelist, refobj)) {
	res = symlook_obj(&req1, refobj);
	if (res == 0) {
	    req->sym_out = req1.sym_out;
	    req->defobj_out = req1.defobj_out;
	    assert(req->defobj_out != NULL);
	}
    }

    symlook_global(req, &donelist);

    /* Search all dlopened DAGs containing the referencing object. */
    STAILQ_FOREACH(elm, &refobj->dldags, link) {
	if (req->sym_out != NULL &&
	  ELF_ST_BIND(req->sym_out->st_info) != STB_WEAK)
	    break;
	res = symlook_list(&req1, &elm->obj->dagmembers, &donelist);
	if (res == 0 && (req->sym_out == NULL ||
	  ELF_ST_BIND(req1.sym_out->st_info) != STB_WEAK)) {
	    req->sym_out = req1.sym_out;
	    req->defobj_out = req1.defobj_out;
	    assert(req->defobj_out != NULL);
	}
    }

    /*
     * Search the dynamic linker itself, and possibly resolve the
     * symbol from there.  This is how the application links to
     * dynamic linker services such as dlopen.
     */
    if (req->sym_out == NULL ||
      ELF_ST_BIND(req->sym_out->st_info) == STB_WEAK) {
	res = symlook_obj(&req1, &obj_rtld);
	if (res == 0) {
	    req->sym_out = req1.sym_out;
	    req->defobj_out = req1.defobj_out;
	    assert(req->defobj_out != NULL);
	}
    }

    return (req->sym_out != NULL ? 0 : ESRCH);
}

static int
symlook_list(SymLook *req, const Objlist *objlist, DoneList *dlp)
{
    const Elf_Sym *def;
    const Obj_Entry *defobj;
    const Objlist_Entry *elm;
    SymLook req1;
    int res;

    def = NULL;
    defobj = NULL;
    STAILQ_FOREACH(elm, objlist, link) {
	if (donelist_check(dlp, elm->obj))
	    continue;
	symlook_init_from_req(&req1, req);
	if ((res = symlook_obj(&req1, elm->obj)) == 0) {
	    if (def == NULL || ELF_ST_BIND(req1.sym_out->st_info) != STB_WEAK) {
		def = req1.sym_out;
		defobj = req1.defobj_out;
		if (ELF_ST_BIND(def->st_info) != STB_WEAK)
		    break;
	    }
	}
    }
    if (def != NULL) {
	req->sym_out = def;
	req->defobj_out = defobj;
	return (0);
    }
    return (ESRCH);
}

/*
 * Search the chain of DAGS cointed to by the given Needed_Entry
 * for a symbol of the given name.  Each DAG is scanned completely
 * before advancing to the next one.  Returns a pointer to the symbol,
 * or NULL if no definition was found.
 */
static int
symlook_needed(SymLook *req, const Needed_Entry *needed, DoneList *dlp)
{
    const Elf_Sym *def;
    const Needed_Entry *n;
    const Obj_Entry *defobj;
    SymLook req1;
    int res;

    def = NULL;
    defobj = NULL;
    symlook_init_from_req(&req1, req);
    for (n = needed; n != NULL; n = n->next) {
	if (n->obj == NULL ||
	    (res = symlook_list(&req1, &n->obj->dagmembers, dlp)) != 0)
	    continue;
	if (def == NULL || ELF_ST_BIND(req1.sym_out->st_info) != STB_WEAK) {
	    def = req1.sym_out;
	    defobj = req1.defobj_out;
	    if (ELF_ST_BIND(def->st_info) != STB_WEAK)
		break;
	}
    }
    if (def != NULL) {
	req->sym_out = def;
	req->defobj_out = defobj;
	return (0);
    }
    return (ESRCH);
}

/*
 * Search the symbol table of a single shared object for a symbol of
 * the given name and version, if requested.  Returns a pointer to the
 * symbol, or NULL if no definition was found.  If the object is
 * filter, return filtered symbol from filtee.
 *
 * The symbol's hash value is passed in for efficiency reasons; that
 * eliminates many recomputations of the hash value.
 */
int
symlook_obj(SymLook *req, const Obj_Entry *obj)
{
    DoneList donelist;
    SymLook req1;
    int flags, res, mres;

    /*
     * If there is at least one valid hash at this point, we prefer to
     * use the faster GNU version if available.
     */
    if (obj->valid_hash_gnu)
	mres = symlook_obj1_gnu(req, obj);
    else if (obj->valid_hash_sysv)
	mres = symlook_obj1_sysv(req, obj);
    else
	return (EINVAL);

    if (mres == 0) {
	if (obj->needed_filtees != NULL) {
	    flags = (req->flags & SYMLOOK_EARLY) ? RTLD_LO_EARLY : 0;
	    load_filtees(__DECONST(Obj_Entry *, obj), flags, req->lockstate);
	    donelist_init(&donelist);
	    symlook_init_from_req(&req1, req);
	    res = symlook_needed(&req1, obj->needed_filtees, &donelist);
	    if (res == 0) {
		req->sym_out = req1.sym_out;
		req->defobj_out = req1.defobj_out;
	    }
	    return (res);
	}
	if (obj->needed_aux_filtees != NULL) {
	    flags = (req->flags & SYMLOOK_EARLY) ? RTLD_LO_EARLY : 0;
	    load_filtees(__DECONST(Obj_Entry *, obj), flags, req->lockstate);
	    donelist_init(&donelist);
	    symlook_init_from_req(&req1, req);
	    res = symlook_needed(&req1, obj->needed_aux_filtees, &donelist);
	    if (res == 0) {
		req->sym_out = req1.sym_out;
		req->defobj_out = req1.defobj_out;
		return (res);
	    }
	}
    }
    return (mres);
}

/* Symbol match routine common to both hash functions */
static bool
matched_symbol(SymLook *req, const Obj_Entry *obj, Sym_Match_Result *result,
    const unsigned long symnum)
{
	Elf_Versym verndx;
	const Elf_Sym *symp;
	const char *strp;

	symp = obj->symtab + symnum;
	strp = obj->strtab + symp->st_name;

	switch (ELF_ST_TYPE(symp->st_info)) {
	case STT_FUNC:
	case STT_NOTYPE:
	case STT_OBJECT:
	case STT_COMMON:
	case STT_GNU_IFUNC:
		if (symp->st_value == 0)
			return (false);
		/* fallthrough */
	case STT_TLS:
		if (symp->st_shndx != SHN_UNDEF)
			break;
#ifndef __mips__
		else if (((req->flags & SYMLOOK_IN_PLT) == 0) &&
		    (ELF_ST_TYPE(symp->st_info) == STT_FUNC))
			break;
		/* fallthrough */
#endif
	default:
		return (false);
	}
	if (req->name[0] != strp[0] || strcmp(req->name, strp) != 0)
		return (false);

	if (req->ventry == NULL) {
		if (obj->versyms != NULL) {
			verndx = VER_NDX(obj->versyms[symnum]);
			if (verndx > obj->vernum) {
				_rtld_error(
				    "%s: symbol %s references wrong version %d",
				    obj->path, obj->strtab + symnum, verndx);
				return (false);
			}
			/*
			 * If we are not called from dlsym (i.e. this
			 * is a normal relocation from unversioned
			 * binary), accept the symbol immediately if
			 * it happens to have first version after this
			 * shared object became versioned.  Otherwise,
			 * if symbol is versioned and not hidden,
			 * remember it. If it is the only symbol with
			 * this name exported by the shared object, it
			 * will be returned as a match by the calling
			 * function. If symbol is global (verndx < 2)
			 * accept it unconditionally.
			 */
			if ((req->flags & SYMLOOK_DLSYM) == 0 &&
			    verndx == VER_NDX_GIVEN) {
				result->sym_out = symp;
				return (true);
			}
			else if (verndx >= VER_NDX_GIVEN) {
				if ((obj->versyms[symnum] & VER_NDX_HIDDEN)
				    == 0) {
					if (result->vsymp == NULL)
						result->vsymp = symp;
					result->vcount++;
				}
				return (false);
			}
		}
		result->sym_out = symp;
		return (true);
	}
	if (obj->versyms == NULL) {
		if (object_match_name(obj, req->ventry->name)) {
			_rtld_error("%s: object %s should provide version %s "
			    "for symbol %s", obj_rtld.path, obj->path,
			    req->ventry->name, obj->strtab + symnum);
			return (false);
		}
	} else {
		verndx = VER_NDX(obj->versyms[symnum]);
		if (verndx > obj->vernum) {
			_rtld_error("%s: symbol %s references wrong version %d",
			    obj->path, obj->strtab + symnum, verndx);
			return (false);
		}
		if (obj->vertab[verndx].hash != req->ventry->hash ||
		    strcmp(obj->vertab[verndx].name, req->ventry->name)) {
			/*
			 * Version does not match. Look if this is a
			 * global symbol and if it is not hidden. If
			 * global symbol (verndx < 2) is available,
			 * use it. Do not return symbol if we are
			 * called by dlvsym, because dlvsym looks for
			 * a specific version and default one is not
			 * what dlvsym wants.
			 */
			if ((req->flags & SYMLOOK_DLSYM) ||
			    (verndx >= VER_NDX_GIVEN) ||
			    (obj->versyms[symnum] & VER_NDX_HIDDEN))
				return (false);
		}
	}
	result->sym_out = symp;
	return (true);
}

/*
 * Search for symbol using SysV hash function.
 * obj->buckets is known not to be NULL at this point; the test for this was
 * performed with the obj->valid_hash_sysv assignment.
 */
static int
symlook_obj1_sysv(SymLook *req, const Obj_Entry *obj)
{
	unsigned long symnum;
	Sym_Match_Result matchres;

	matchres.sym_out = NULL;
	matchres.vsymp = NULL;
	matchres.vcount = 0;

	for (symnum = obj->buckets[req->hash % obj->nbuckets];
	    symnum != STN_UNDEF; symnum = obj->chains[symnum]) {
		if (symnum >= obj->nchains)
			return (ESRCH);	/* Bad object */

		if (matched_symbol(req, obj, &matchres, symnum)) {
			req->sym_out = matchres.sym_out;
			req->defobj_out = obj;
			return (0);
		}
	}
	if (matchres.vcount == 1) {
		req->sym_out = matchres.vsymp;
		req->defobj_out = obj;
		return (0);
	}
	return (ESRCH);
}

/* Search for symbol using GNU hash function */
static int
symlook_obj1_gnu(SymLook *req, const Obj_Entry *obj)
{
	Elf_Addr bloom_word;
	const Elf32_Word *hashval;
	Elf32_Word bucket;
	Sym_Match_Result matchres;
	unsigned int h1, h2;
	unsigned long symnum;

	matchres.sym_out = NULL;
	matchres.vsymp = NULL;
	matchres.vcount = 0;

	/* Pick right bitmask word from Bloom filter array */
	bloom_word = obj->bloom_gnu[(req->hash_gnu / __ELF_WORD_SIZE) &
	    obj->maskwords_bm_gnu];

	/* Calculate modulus word size of gnu hash and its derivative */
	h1 = req->hash_gnu & (__ELF_WORD_SIZE - 1);
	h2 = ((req->hash_gnu >> obj->shift2_gnu) & (__ELF_WORD_SIZE - 1));

	/* Filter out the "definitely not in set" queries */
	if (((bloom_word >> h1) & (bloom_word >> h2) & 1) == 0)
		return (ESRCH);

	/* Locate hash chain and corresponding value element*/
	bucket = obj->buckets_gnu[req->hash_gnu % obj->nbuckets_gnu];
	if (bucket == 0)
		return (ESRCH);
	hashval = &obj->chain_zero_gnu[bucket];
	do {
		if (((*hashval ^ req->hash_gnu) >> 1) == 0) {
			symnum = hashval - obj->chain_zero_gnu;
			if (matched_symbol(req, obj, &matchres, symnum)) {
				req->sym_out = matchres.sym_out;
				req->defobj_out = obj;
				return (0);
			}
		}
	} while ((*hashval++ & 1) == 0);
	if (matchres.vcount == 1) {
		req->sym_out = matchres.vsymp;
		req->defobj_out = obj;
		return (0);
	}
	return (ESRCH);
}

static void
trace_loaded_objects(Obj_Entry *obj)
{
    char	*fmt1, *fmt2, *fmt, *main_local, *list_containers;
    int		c;

    if ((main_local = getenv(LD_ "TRACE_LOADED_OBJECTS_PROGNAME")) == NULL)
	main_local = "";

    if ((fmt1 = getenv(LD_ "TRACE_LOADED_OBJECTS_FMT1")) == NULL)
	fmt1 = "\t%o => %p (%x)\n";

    if ((fmt2 = getenv(LD_ "TRACE_LOADED_OBJECTS_FMT2")) == NULL)
	fmt2 = "\t%o (%x)\n";

    list_containers = getenv(LD_ "TRACE_LOADED_OBJECTS_ALL");

    for (; obj; obj = obj->next) {
	Needed_Entry		*needed;
	char			*name, *path;
	bool			is_lib;

	if (list_containers && obj->needed != NULL)
	    rtld_printf("%s:\n", obj->path);
	for (needed = obj->needed; needed; needed = needed->next) {
	    if (needed->obj != NULL) {
		if (needed->obj->traced && !list_containers)
		    continue;
		needed->obj->traced = true;
		path = needed->obj->path;
	    } else
		path = "not found";

	    name = (char *)obj->strtab + needed->name;
	    is_lib = strncmp(name, "lib", 3) == 0;	/* XXX - bogus */

	    fmt = is_lib ? fmt1 : fmt2;
	    while ((c = *fmt++) != '\0') {
		switch (c) {
		default:
		    rtld_putchar(c);
		    continue;
		case '\\':
		    switch (c = *fmt) {
		    case '\0':
			continue;
		    case 'n':
			rtld_putchar('\n');
			break;
		    case 't':
			rtld_putchar('\t');
			break;
		    }
		    break;
		case '%':
		    switch (c = *fmt) {
		    case '\0':
			continue;
		    case '%':
		    default:
			rtld_putchar(c);
			break;
		    case 'A':
			rtld_putstr(main_local);
			break;
		    case 'a':
			rtld_putstr(obj_main->path);
			break;
		    case 'o':
			rtld_putstr(name);
			break;
#if 0
		    case 'm':
			rtld_printf("%d", sodp->sod_major);
			break;
		    case 'n':
			rtld_printf("%d", sodp->sod_minor);
			break;
#endif
		    case 'p':
			rtld_putstr(path);
			break;
		    case 'x':
			rtld_printf("%p", needed->obj ? needed->obj->mapbase :
			  0);
			break;
		    }
		    break;
		}
		++fmt;
	    }
	}
    }
}

/*
 * Unload a dlopened object and its dependencies from memory and from
 * our data structures.  It is assumed that the DAG rooted in the
 * object has already been unreferenced, and that the object has a
 * reference count of 0.
 */
static void
unload_object(Obj_Entry *root)
{
    Obj_Entry *obj;
    Obj_Entry **linkp;

    assert(root->refcount == 0);

    /*
     * Pass over the DAG removing unreferenced objects from
     * appropriate lists.
     */
    unlink_object(root);

    /* Unmap all objects that are no longer referenced. */
    linkp = &obj_list->next;
    while ((obj = *linkp) != NULL) {
	if (obj->refcount == 0) {
	    LD_UTRACE(UTRACE_UNLOAD_OBJECT, obj, obj->mapbase, obj->mapsize, 0,
		obj->path);
	    dbg("unloading \"%s\"", obj->path);
	    unload_filtees(root);
	    munmap(obj->mapbase, obj->mapsize);
	    linkmap_delete(obj);
	    *linkp = obj->next;
	    obj_count--;
	    obj_free(obj);
	} else
	    linkp = &obj->next;
    }
    obj_tail = linkp;
}

static void
unlink_object(Obj_Entry *root)
{
    Objlist_Entry *elm;

    if (root->refcount == 0) {
	/* Remove the object from the RTLD_GLOBAL list. */
	objlist_remove(&list_global, root);

    	/* Remove the object from all objects' DAG lists. */
    	STAILQ_FOREACH(elm, &root->dagmembers, link) {
	    objlist_remove(&elm->obj->dldags, root);
	    if (elm->obj != root)
		unlink_object(elm->obj);
	}
    }
}

static void
ref_dag(Obj_Entry *root)
{
    Objlist_Entry *elm;

    assert(root->dag_inited);
    STAILQ_FOREACH(elm, &root->dagmembers, link)
	elm->obj->refcount++;
}

static void
unref_dag(Obj_Entry *root)
{
    Objlist_Entry *elm;

    assert(root->dag_inited);
    STAILQ_FOREACH(elm, &root->dagmembers, link)
	elm->obj->refcount--;
}

/*
 * Common code for MD __tls_get_addr().
 */
static void *tls_get_addr_slow(Elf_Addr **, int, size_t) __noinline;
static void *
tls_get_addr_slow(Elf_Addr **dtvp, int index, size_t offset)
{
    Elf_Addr *newdtv, *dtv;
    RtldLockState lockstate;
    int to_copy;

    dtv = *dtvp;
    /* Check dtv generation in case new modules have arrived */
    if (dtv[0] != tls_dtv_generation) {
	wlock_acquire(rtld_bind_lock, &lockstate);
	newdtv = xcalloc(tls_max_index + 2, sizeof(Elf_Addr));
	to_copy = dtv[1];
	if (to_copy > tls_max_index)
	    to_copy = tls_max_index;
	memcpy(&newdtv[2], &dtv[2], to_copy * sizeof(Elf_Addr));
	newdtv[0] = tls_dtv_generation;
	newdtv[1] = tls_max_index;
	free(dtv);
	lock_release(rtld_bind_lock, &lockstate);
	dtv = *dtvp = newdtv;
    }

    /* Dynamically allocate module TLS if necessary */
    if (dtv[index + 1] == 0) {
	/* Signal safe, wlock will block out signals. */
	wlock_acquire(rtld_bind_lock, &lockstate);
	if (!dtv[index + 1])
	    dtv[index + 1] = (Elf_Addr)allocate_module_tls(index);
	lock_release(rtld_bind_lock, &lockstate);
    }
    return ((void *)(dtv[index + 1] + offset));
}

void *
tls_get_addr_common(Elf_Addr **dtvp, int index, size_t offset)
{
	Elf_Addr *dtv;

	dtv = *dtvp;
	/* Check dtv generation in case new modules have arrived */
	if (__predict_true(dtv[0] == tls_dtv_generation &&
	    dtv[index + 1] != 0))
		return ((void *)(dtv[index + 1] + offset));
	return (tls_get_addr_slow(dtvp, index, offset));
}

<<<<<<< HEAD
#if defined(__arm__) || defined(__aarch64__) || defined(__mips__) || \
=======
#if defined(__aarch64__) || defined(__arm__) || defined(__mips__) || \
>>>>>>> b821126b
    defined(__powerpc__)

/*
 * Allocate Static TLS using the Variant I method.
 */
void *
allocate_tls(Obj_Entry *objs, void *oldtcb, size_t tcbsize, size_t tcbalign)
{
    Obj_Entry *obj;
    char *tcb;
    Elf_Addr **tls;
    Elf_Addr *dtv;
    Elf_Addr addr;
    int i;

    if (oldtcb != NULL && tcbsize == TLS_TCB_SIZE)
	return (oldtcb);

    assert(tcbsize >= TLS_TCB_SIZE);
    tcb = xcalloc(1, tls_static_space - TLS_TCB_SIZE + tcbsize);
    tls = (Elf_Addr **)(tcb + tcbsize - TLS_TCB_SIZE);

    if (oldtcb != NULL) {
	memcpy(tls, oldtcb, tls_static_space);
	free(oldtcb);

	/* Adjust the DTV. */
	dtv = tls[0];
	for (i = 0; i < dtv[1]; i++) {
	    if (dtv[i+2] >= (Elf_Addr)oldtcb &&
		dtv[i+2] < (Elf_Addr)oldtcb + tls_static_space) {
		dtv[i+2] = dtv[i+2] - (Elf_Addr)oldtcb + (Elf_Addr)tls;
	    }
	}
    } else {
	dtv = xcalloc(tls_max_index + 2, sizeof(Elf_Addr));
	tls[0] = dtv;
	dtv[0] = tls_dtv_generation;
	dtv[1] = tls_max_index;

	for (obj = objs; obj; obj = obj->next) {
	    if (obj->tlsoffset > 0) {
		addr = (Elf_Addr)tls + obj->tlsoffset;
		if (obj->tlsinitsize > 0)
		    memcpy((void*) addr, obj->tlsinit, obj->tlsinitsize);
		if (obj->tlssize > obj->tlsinitsize)
		    memset((void*) (addr + obj->tlsinitsize), 0,
			   obj->tlssize - obj->tlsinitsize);
		dtv[obj->tlsindex + 1] = addr;
	    }
	}
    }

    return (tcb);
}

void
free_tls(void *tcb, size_t tcbsize, size_t tcbalign)
{
    Elf_Addr *dtv;
    Elf_Addr tlsstart, tlsend;
    int dtvsize, i;

    assert(tcbsize >= TLS_TCB_SIZE);

    tlsstart = (Elf_Addr)tcb + tcbsize - TLS_TCB_SIZE;
    tlsend = tlsstart + tls_static_space;

    dtv = *(Elf_Addr **)tlsstart;
    dtvsize = dtv[1];
    for (i = 0; i < dtvsize; i++) {
	if (dtv[i+2] && (dtv[i+2] < tlsstart || dtv[i+2] >= tlsend)) {
	    free((void*)dtv[i+2]);
	}
    }
    free(dtv);
    free(tcb);
}

#endif

#if defined(__i386__) || defined(__amd64__) || defined(__sparc64__)

/*
 * Allocate Static TLS using the Variant II method.
 */
void *
allocate_tls(Obj_Entry *objs, void *oldtls, size_t tcbsize, size_t tcbalign)
{
    Obj_Entry *obj;
    size_t size, ralign;
    char *tls;
    Elf_Addr *dtv, *olddtv;
    Elf_Addr segbase, oldsegbase, addr;
    int i;

    ralign = tcbalign;
    if (tls_static_max_align > ralign)
	    ralign = tls_static_max_align;
    size = round(tls_static_space, ralign) + round(tcbsize, ralign);

    assert(tcbsize >= 2*sizeof(Elf_Addr));
    tls = malloc_aligned(size, ralign);
    dtv = xcalloc(tls_max_index + 2, sizeof(Elf_Addr));

    segbase = (Elf_Addr)(tls + round(tls_static_space, ralign));
    ((Elf_Addr*)segbase)[0] = segbase;
    ((Elf_Addr*)segbase)[1] = (Elf_Addr) dtv;

    dtv[0] = tls_dtv_generation;
    dtv[1] = tls_max_index;

    if (oldtls) {
	/*
	 * Copy the static TLS block over whole.
	 */
	oldsegbase = (Elf_Addr) oldtls;
	memcpy((void *)(segbase - tls_static_space),
	       (const void *)(oldsegbase - tls_static_space),
	       tls_static_space);

	/*
	 * If any dynamic TLS blocks have been created tls_get_addr(),
	 * move them over.
	 */
	olddtv = ((Elf_Addr**)oldsegbase)[1];
	for (i = 0; i < olddtv[1]; i++) {
	    if (olddtv[i+2] < oldsegbase - size || olddtv[i+2] > oldsegbase) {
		dtv[i+2] = olddtv[i+2];
		olddtv[i+2] = 0;
	    }
	}

	/*
	 * We assume that this block was the one we created with
	 * allocate_initial_tls().
	 */
	free_tls(oldtls, 2*sizeof(Elf_Addr), sizeof(Elf_Addr));
    } else {
	for (obj = objs; obj; obj = obj->next) {
	    if (obj->tlsoffset) {
		addr = segbase - obj->tlsoffset;
		memset((void*) (addr + obj->tlsinitsize),
		       0, obj->tlssize - obj->tlsinitsize);
		if (obj->tlsinit)
		    memcpy((void*) addr, obj->tlsinit, obj->tlsinitsize);
		dtv[obj->tlsindex + 1] = addr;
	    }
	}
    }

    return (void*) segbase;
}

void
free_tls(void *tls, size_t tcbsize, size_t tcbalign)
{
    Elf_Addr* dtv;
    size_t size, ralign;
    int dtvsize, i;
    Elf_Addr tlsstart, tlsend;

    /*
     * Figure out the size of the initial TLS block so that we can
     * find stuff which ___tls_get_addr() allocated dynamically.
     */
    ralign = tcbalign;
    if (tls_static_max_align > ralign)
	    ralign = tls_static_max_align;
    size = round(tls_static_space, ralign);

    dtv = ((Elf_Addr**)tls)[1];
    dtvsize = dtv[1];
    tlsend = (Elf_Addr) tls;
    tlsstart = tlsend - size;
    for (i = 0; i < dtvsize; i++) {
	if (dtv[i + 2] != 0 && (dtv[i + 2] < tlsstart || dtv[i + 2] > tlsend)) {
		free_aligned((void *)dtv[i + 2]);
	}
    }

    free_aligned((void *)tlsstart);
    free((void*) dtv);
}

#endif

/*
 * Allocate TLS block for module with given index.
 */
void *
allocate_module_tls(int index)
{
    Obj_Entry* obj;
    char* p;

    for (obj = obj_list; obj; obj = obj->next) {
	if (obj->tlsindex == index)
	    break;
    }
    if (!obj) {
	_rtld_error("Can't find module with TLS index %d", index);
	rtld_die();
    }

    p = malloc_aligned(obj->tlssize, obj->tlsalign);
    memcpy(p, obj->tlsinit, obj->tlsinitsize);
    memset(p + obj->tlsinitsize, 0, obj->tlssize - obj->tlsinitsize);

    return p;
}

bool
allocate_tls_offset(Obj_Entry *obj)
{
    size_t off;

    if (obj->tls_done)
	return true;

    if (obj->tlssize == 0) {
	obj->tls_done = true;
	return true;
    }

    if (obj->tlsindex == 1)
	off = calculate_first_tls_offset(obj->tlssize, obj->tlsalign);
    else
	off = calculate_tls_offset(tls_last_offset, tls_last_size,
				   obj->tlssize, obj->tlsalign);

    /*
     * If we have already fixed the size of the static TLS block, we
     * must stay within that size. When allocating the static TLS, we
     * leave a small amount of space spare to be used for dynamically
     * loading modules which use static TLS.
     */
    if (tls_static_space != 0) {
	if (calculate_tls_end(off, obj->tlssize) > tls_static_space)
	    return false;
    } else if (obj->tlsalign > tls_static_max_align) {
	    tls_static_max_align = obj->tlsalign;
    }

    tls_last_offset = obj->tlsoffset = off;
    tls_last_size = obj->tlssize;
    obj->tls_done = true;

    return true;
}

void
free_tls_offset(Obj_Entry *obj)
{

    /*
     * If we were the last thing to allocate out of the static TLS
     * block, we give our space back to the 'allocator'. This is a
     * simplistic workaround to allow libGL.so.1 to be loaded and
     * unloaded multiple times.
     */
    if (calculate_tls_end(obj->tlsoffset, obj->tlssize)
	== calculate_tls_end(tls_last_offset, tls_last_size)) {
	tls_last_offset -= obj->tlssize;
	tls_last_size = 0;
    }
}

void *
_rtld_allocate_tls(void *oldtls, size_t tcbsize, size_t tcbalign)
{
    void *ret;
    RtldLockState lockstate;

    wlock_acquire(rtld_bind_lock, &lockstate);
    ret = allocate_tls(obj_list, oldtls, tcbsize, tcbalign);
    lock_release(rtld_bind_lock, &lockstate);
    return (ret);
}

void
_rtld_free_tls(void *tcb, size_t tcbsize, size_t tcbalign)
{
    RtldLockState lockstate;

    wlock_acquire(rtld_bind_lock, &lockstate);
    free_tls(tcb, tcbsize, tcbalign);
    lock_release(rtld_bind_lock, &lockstate);
}

static void
object_add_name(Obj_Entry *obj, const char *name)
{
    Name_Entry *entry;
    size_t len;

    len = strlen(name);
    entry = malloc(sizeof(Name_Entry) + len);

    if (entry != NULL) {
	strcpy(entry->name, name);
	STAILQ_INSERT_TAIL(&obj->names, entry, link);
    }
}

static int
object_match_name(const Obj_Entry *obj, const char *name)
{
    Name_Entry *entry;

    STAILQ_FOREACH(entry, &obj->names, link) {
	if (strcmp(name, entry->name) == 0)
	    return (1);
    }
    return (0);
}

static Obj_Entry *
locate_dependency(const Obj_Entry *obj, const char *name)
{
    const Objlist_Entry *entry;
    const Needed_Entry *needed;

    STAILQ_FOREACH(entry, &list_main, link) {
	if (object_match_name(entry->obj, name))
	    return entry->obj;
    }

    for (needed = obj->needed;  needed != NULL;  needed = needed->next) {
	if (strcmp(obj->strtab + needed->name, name) == 0 ||
	  (needed->obj != NULL && object_match_name(needed->obj, name))) {
	    /*
	     * If there is DT_NEEDED for the name we are looking for,
	     * we are all set.  Note that object might not be found if
	     * dependency was not loaded yet, so the function can
	     * return NULL here.  This is expected and handled
	     * properly by the caller.
	     */
	    return (needed->obj);
	}
    }
    _rtld_error("%s: Unexpected inconsistency: dependency %s not found",
	obj->path, name);
    rtld_die();
}

static int
check_object_provided_version(Obj_Entry *refobj, const Obj_Entry *depobj,
    const Elf_Vernaux *vna)
{
    const Elf_Verdef *vd;
    const char *vername;

    vername = refobj->strtab + vna->vna_name;
    vd = depobj->verdef;
    if (vd == NULL) {
	_rtld_error("%s: version %s required by %s not defined",
	    depobj->path, vername, refobj->path);
	return (-1);
    }
    for (;;) {
	if (vd->vd_version != VER_DEF_CURRENT) {
	    _rtld_error("%s: Unsupported version %d of Elf_Verdef entry",
		depobj->path, vd->vd_version);
	    return (-1);
	}
	if (vna->vna_hash == vd->vd_hash) {
	    const Elf_Verdaux *aux = (const Elf_Verdaux *)
		((char *)vd + vd->vd_aux);
	    if (strcmp(vername, depobj->strtab + aux->vda_name) == 0)
		return (0);
	}
	if (vd->vd_next == 0)
	    break;
	vd = (const Elf_Verdef *) ((char *)vd + vd->vd_next);
    }
    if (vna->vna_flags & VER_FLG_WEAK)
	return (0);
    _rtld_error("%s: version %s required by %s not found",
	depobj->path, vername, refobj->path);
    return (-1);
}

static int
rtld_verify_object_versions(Obj_Entry *obj)
{
    const Elf_Verneed *vn;
    const Elf_Verdef  *vd;
    const Elf_Verdaux *vda;
    const Elf_Vernaux *vna;
    const Obj_Entry *depobj;
    int maxvernum, vernum;

    if (obj->ver_checked)
	return (0);
    obj->ver_checked = true;

    maxvernum = 0;
    /*
     * Walk over defined and required version records and figure out
     * max index used by any of them. Do very basic sanity checking
     * while there.
     */
    vn = obj->verneed;
    while (vn != NULL) {
	if (vn->vn_version != VER_NEED_CURRENT) {
	    _rtld_error("%s: Unsupported version %d of Elf_Verneed entry",
		obj->path, vn->vn_version);
	    return (-1);
	}
	vna = (const Elf_Vernaux *) ((char *)vn + vn->vn_aux);
	for (;;) {
	    vernum = VER_NEED_IDX(vna->vna_other);
	    if (vernum > maxvernum)
		maxvernum = vernum;
	    if (vna->vna_next == 0)
		 break;
	    vna = (const Elf_Vernaux *) ((char *)vna + vna->vna_next);
	}
	if (vn->vn_next == 0)
	    break;
	vn = (const Elf_Verneed *) ((char *)vn + vn->vn_next);
    }

    vd = obj->verdef;
    while (vd != NULL) {
	if (vd->vd_version != VER_DEF_CURRENT) {
	    _rtld_error("%s: Unsupported version %d of Elf_Verdef entry",
		obj->path, vd->vd_version);
	    return (-1);
	}
	vernum = VER_DEF_IDX(vd->vd_ndx);
	if (vernum > maxvernum)
		maxvernum = vernum;
	if (vd->vd_next == 0)
	    break;
	vd = (const Elf_Verdef *) ((char *)vd + vd->vd_next);
    }

    if (maxvernum == 0)
	return (0);

    /*
     * Store version information in array indexable by version index.
     * Verify that object version requirements are satisfied along the
     * way.
     */
    obj->vernum = maxvernum + 1;
    obj->vertab = xcalloc(obj->vernum, sizeof(Ver_Entry));

    vd = obj->verdef;
    while (vd != NULL) {
	if ((vd->vd_flags & VER_FLG_BASE) == 0) {
	    vernum = VER_DEF_IDX(vd->vd_ndx);
	    assert(vernum <= maxvernum);
	    vda = (const Elf_Verdaux *)((char *)vd + vd->vd_aux);
	    obj->vertab[vernum].hash = vd->vd_hash;
	    obj->vertab[vernum].name = obj->strtab + vda->vda_name;
	    obj->vertab[vernum].file = NULL;
	    obj->vertab[vernum].flags = 0;
	}
	if (vd->vd_next == 0)
	    break;
	vd = (const Elf_Verdef *) ((char *)vd + vd->vd_next);
    }

    vn = obj->verneed;
    while (vn != NULL) {
	depobj = locate_dependency(obj, obj->strtab + vn->vn_file);
	if (depobj == NULL)
	    return (-1);
	vna = (const Elf_Vernaux *) ((char *)vn + vn->vn_aux);
	for (;;) {
	    if (check_object_provided_version(obj, depobj, vna))
		return (-1);
	    vernum = VER_NEED_IDX(vna->vna_other);
	    assert(vernum <= maxvernum);
	    obj->vertab[vernum].hash = vna->vna_hash;
	    obj->vertab[vernum].name = obj->strtab + vna->vna_name;
	    obj->vertab[vernum].file = obj->strtab + vn->vn_file;
	    obj->vertab[vernum].flags = (vna->vna_other & VER_NEED_HIDDEN) ?
		VER_INFO_HIDDEN : 0;
	    if (vna->vna_next == 0)
		 break;
	    vna = (const Elf_Vernaux *) ((char *)vna + vna->vna_next);
	}
	if (vn->vn_next == 0)
	    break;
	vn = (const Elf_Verneed *) ((char *)vn + vn->vn_next);
    }
    return 0;
}

static int
rtld_verify_versions(const Objlist *objlist)
{
    Objlist_Entry *entry;
    int rc;

    rc = 0;
    STAILQ_FOREACH(entry, objlist, link) {
	/*
	 * Skip dummy objects or objects that have their version requirements
	 * already checked.
	 */
	if (entry->obj->strtab == NULL || entry->obj->vertab != NULL)
	    continue;
	if (rtld_verify_object_versions(entry->obj) == -1) {
	    rc = -1;
	    if (ld_tracing == NULL)
		break;
	}
    }
    if (rc == 0 || ld_tracing != NULL)
    	rc = rtld_verify_object_versions(&obj_rtld);
    return rc;
}

const Ver_Entry *
fetch_ventry(const Obj_Entry *obj, unsigned long symnum)
{
    Elf_Versym vernum;

    if (obj->vertab) {
	vernum = VER_NDX(obj->versyms[symnum]);
	if (vernum >= obj->vernum) {
	    _rtld_error("%s: symbol %s has wrong verneed value %d",
		obj->path, obj->strtab + symnum, vernum);
	} else if (obj->vertab[vernum].hash != 0) {
	    return &obj->vertab[vernum];
	}
    }
    return NULL;
}

int
_rtld_get_stack_prot(void)
{

	return (stack_prot);
}

int
_rtld_is_dlopened(void *arg)
{
	Obj_Entry *obj;
	RtldLockState lockstate;
	int res;

	rlock_acquire(rtld_bind_lock, &lockstate);
	obj = dlcheck(arg);
	if (obj == NULL)
		obj = obj_from_addr(arg);
	if (obj == NULL) {
		_rtld_error("No shared object contains address");
		lock_release(rtld_bind_lock, &lockstate);
		return (-1);
	}
	res = obj->dlopened ? 1 : 0;
	lock_release(rtld_bind_lock, &lockstate);
	return (res);
}

static void
map_stacks_exec(RtldLockState *lockstate)
{
	void (*thr_map_stacks_exec)(void);

	if ((max_stack_flags & PF_X) == 0 || (stack_prot & PROT_EXEC) != 0)
		return;
	thr_map_stacks_exec = (void (*)(void))(uintptr_t)
	    get_program_var_addr("__pthread_map_stacks_exec", lockstate);
	if (thr_map_stacks_exec != NULL) {
		stack_prot |= PROT_EXEC;
		thr_map_stacks_exec();
	}
}

void
symlook_init(SymLook *dst, const char *name)
{

	bzero(dst, sizeof(*dst));
	dst->name = name;
	dst->hash = elf_hash(name);
	dst->hash_gnu = gnu_hash(name);
}

static void
symlook_init_from_req(SymLook *dst, const SymLook *src)
{

	dst->name = src->name;
	dst->hash = src->hash;
	dst->hash_gnu = src->hash_gnu;
	dst->ventry = src->ventry;
	dst->flags = src->flags;
	dst->defobj_out = NULL;
	dst->sym_out = NULL;
	dst->lockstate = src->lockstate;
}


/*
 * Parse a file descriptor number without pulling in more of libc (e.g. atoi).
 */
static int
parse_libdir(const char *str)
{
	static const int RADIX = 10;  /* XXXJA: possibly support hex? */
	const char *orig;
	int fd;
	char c;

	orig = str;
	fd = 0;
	for (c = *str; c != '\0'; c = *++str) {
		if (c < '0' || c > '9')
			return (-1);

		fd *= RADIX;
		fd += c - '0';
	}

	/* Make sure we actually parsed something. */
	if (str == orig) {
		_rtld_error("failed to parse directory FD from '%s'", str);
		return (-1);
	}
	return (fd);
}

/*
 * Overrides for libc_pic-provided functions.
 */

int
__getosreldate(void)
{
	size_t len;
	int oid[2];
	int error, osrel;

	if (osreldate != 0)
		return (osreldate);

	oid[0] = CTL_KERN;
	oid[1] = KERN_OSRELDATE;
	osrel = 0;
	len = sizeof(osrel);
	error = sysctl(oid, 2, &osrel, &len, NULL, 0);
	if (error == 0 && osrel > 0 && len == sizeof(osrel))
		osreldate = osrel;
	return (osreldate);
}

void
exit(int status)
{

	_exit(status);
}

void (*__cleanup)(void);
int __isthreaded = 0;
int _thread_autoinit_dummy_decl = 1;

/*
 * No unresolved symbols for rtld.
 */
void
__pthread_cxa_finalize(struct dl_phdr_info *a)
{
}

void
__stack_chk_fail(void)
{

	_rtld_error("stack overflow detected; terminated");
	rtld_die();
}
__weak_reference(__stack_chk_fail, __stack_chk_fail_local);

void
__chk_fail(void)
{

	_rtld_error("buffer overflow detected; terminated");
	rtld_die();
}

const char *
rtld_strerror(int errnum)
{

	if (errnum < 0 || errnum >= sys_nerr)
		return ("Unknown error");
	return (sys_errlist[errnum]);
}<|MERGE_RESOLUTION|>--- conflicted
+++ resolved
@@ -4380,11 +4380,7 @@
 	return (tls_get_addr_slow(dtvp, index, offset));
 }
 
-<<<<<<< HEAD
-#if defined(__arm__) || defined(__aarch64__) || defined(__mips__) || \
-=======
 #if defined(__aarch64__) || defined(__arm__) || defined(__mips__) || \
->>>>>>> b821126b
     defined(__powerpc__)
 
 /*
